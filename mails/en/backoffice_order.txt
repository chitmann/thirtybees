--- conflicted
+++ resolved
@@ -1,14 +1,3 @@
-<<<<<<< HEAD
-Hi {firstname} {lastname},
-
-A new order has been generated to you.
-
-Go on {order_link} to finalize the payment.
-
-{shop_name} - {shop_url}
-
-{shop_url} powered by PrestaShop™
-=======
 
 [{shop_url}] 
 
@@ -21,4 +10,3 @@
 
 {shop_name} [{shop_url}] powered by
 PrestaShop(tm) [http://www.prestashop.com/] 
->>>>>>> 411f3dd5

@import url(http://fonts.googleapis.com/css?family=Josefin+Sans:200,400,700);
/*!
 * Bootstrap v3.0.0
 *
 * Copyright 2013 Twitter, Inc
 * Licensed under the Apache License v2.0
 * http://www.apache.org/licenses/LICENSE-2.0
 *
 * Designed and built with all the love in the world by @mdo and @fat.
 */
/*! normalize.css v2.1.0 | MIT License | git.io/normalize */
/* line 22, ../bower_components/sass-bootstrap/lib/_normalize.scss */
article, aside, details, figcaption, figure, footer, header, hgroup, main, nav, section, summary {
  display: block; }

/* line 32, ../bower_components/sass-bootstrap/lib/_normalize.scss */
audio, canvas, video {
  display: inline-block; }

/* line 41, ../bower_components/sass-bootstrap/lib/_normalize.scss */
audio:not([controls]) {
  display: none;
  height: 0; }

/* line 50, ../bower_components/sass-bootstrap/lib/_normalize.scss */
[hidden] {
  display: none; }

/* line 64, ../bower_components/sass-bootstrap/lib/_normalize.scss */
html {
  font-family: sans-serif;
  -webkit-text-size-adjust: 100%;
  -ms-text-size-adjust: 100%; }

/* line 74, ../bower_components/sass-bootstrap/lib/_normalize.scss */
body {
  margin: 0; }

/* line 86, ../bower_components/sass-bootstrap/lib/_normalize.scss */
a:focus {
  outline: thin dotted; }

/* line 95, ../bower_components/sass-bootstrap/lib/_normalize.scss */
a:active, a:hover {
  outline: 0; }

/* line 108, ../bower_components/sass-bootstrap/lib/_normalize.scss */
h1 {
  font-size: 2em;
  margin: 0.67em 0; }

/* line 117, ../bower_components/sass-bootstrap/lib/_normalize.scss */
abbr[title] {
  border-bottom: 1px dotted; }

/* line 126, ../bower_components/sass-bootstrap/lib/_normalize.scss */
b, strong {
  font-weight: bold; }

/* line 134, ../bower_components/sass-bootstrap/lib/_normalize.scss */
dfn {
  font-style: italic; }

/* line 142, ../bower_components/sass-bootstrap/lib/_normalize.scss */
hr {
  -moz-box-sizing: content-box;
  box-sizing: content-box;
  height: 0; }

/* line 152, ../bower_components/sass-bootstrap/lib/_normalize.scss */
mark {
  background: #ff0;
  color: #000; }

/* line 164, ../bower_components/sass-bootstrap/lib/_normalize.scss */
code, kbd, pre, samp {
  font-family: monospace, serif;
  font-size: 1em; }

/* line 173, ../bower_components/sass-bootstrap/lib/_normalize.scss */
pre {
  white-space: pre-wrap; }

/* line 181, ../bower_components/sass-bootstrap/lib/_normalize.scss */
q {
  quotes: "\201C" "\201D" "\2018" "\2019"; }

/* line 189, ../bower_components/sass-bootstrap/lib/_normalize.scss */
small {
  font-size: 80%; }

/* line 198, ../bower_components/sass-bootstrap/lib/_normalize.scss */
sub, sup {
  font-size: 75%;
  line-height: 0;
  position: relative;
  vertical-align: baseline; }

/* line 205, ../bower_components/sass-bootstrap/lib/_normalize.scss */
sup {
  top: -0.5em; }

/* line 209, ../bower_components/sass-bootstrap/lib/_normalize.scss */
sub {
  bottom: -0.25em; }

/* line 221, ../bower_components/sass-bootstrap/lib/_normalize.scss */
img {
  border: 0; }

/* line 229, ../bower_components/sass-bootstrap/lib/_normalize.scss */
svg:not(:root) {
  overflow: hidden; }

/* line 241, ../bower_components/sass-bootstrap/lib/_normalize.scss */
figure {
  margin: 0; }

/* line 253, ../bower_components/sass-bootstrap/lib/_normalize.scss */
fieldset {
  border: 1px solid #c0c0c0;
  margin: 0 2px;
  padding: 0.35em 0.625em 0.75em; }

/* line 264, ../bower_components/sass-bootstrap/lib/_normalize.scss */
legend {
  border: 0;
  padding: 0; }

/* line 278, ../bower_components/sass-bootstrap/lib/_normalize.scss */
button, input, select, textarea {
  font-family: inherit;
  font-size: 100%;
  margin: 0; }

/* line 290, ../bower_components/sass-bootstrap/lib/_normalize.scss */
button, input {
  line-height: normal; }

/* line 302, ../bower_components/sass-bootstrap/lib/_normalize.scss */
button, select {
  text-transform: none; }

/* line 317, ../bower_components/sass-bootstrap/lib/_normalize.scss */
button, html input[type="button"], input[type="reset"], input[type="submit"] {
  -webkit-appearance: button;
  cursor: pointer; }

/* line 327, ../bower_components/sass-bootstrap/lib/_normalize.scss */
button[disabled], html input[disabled] {
  cursor: default; }

/* line 337, ../bower_components/sass-bootstrap/lib/_normalize.scss */
input[type="checkbox"], input[type="radio"] {
  box-sizing: border-box;
  padding: 0; }

/* line 348, ../bower_components/sass-bootstrap/lib/_normalize.scss */
input[type="search"] {
  -webkit-appearance: textfield;
  -moz-box-sizing: content-box;
  -webkit-box-sizing: content-box;
  box-sizing: content-box; }

/* line 361, ../bower_components/sass-bootstrap/lib/_normalize.scss */
input[type="search"]::-webkit-search-cancel-button, input[type="search"]::-webkit-search-decoration {
  -webkit-appearance: none; }

/* line 370, ../bower_components/sass-bootstrap/lib/_normalize.scss */
button::-moz-focus-inner, input::-moz-focus-inner {
  border: 0;
  padding: 0; }

/* line 380, ../bower_components/sass-bootstrap/lib/_normalize.scss */
textarea {
  overflow: auto;
  vertical-align: top; }

/* line 393, ../bower_components/sass-bootstrap/lib/_normalize.scss */
table {
  border-collapse: collapse;
  border-spacing: 0; }

@media print {
  /* line 8, ../bower_components/sass-bootstrap/lib/_print.scss */
  * {
    text-shadow: none !important;
    color: #000 !important;
    background: transparent !important;
    box-shadow: none !important; }

  /* line 16, ../bower_components/sass-bootstrap/lib/_print.scss */
  a, a:visited {
    text-decoration: underline; }

  /* line 20, ../bower_components/sass-bootstrap/lib/_print.scss */
  a[href]:after {
    content: " (" attr(href) ")"; }

  /* line 24, ../bower_components/sass-bootstrap/lib/_print.scss */
  abbr[title]:after {
    content: " (" attr(title) ")"; }

  /* line 31, ../bower_components/sass-bootstrap/lib/_print.scss */
  .ir a:after, a[href^="javascript:"]:after, a[href^="#"]:after {
    content: ""; }

  /* line 36, ../bower_components/sass-bootstrap/lib/_print.scss */
  pre, blockquote {
    border: 1px solid #999;
    page-break-inside: avoid; }

  /* line 41, ../bower_components/sass-bootstrap/lib/_print.scss */
  thead {
    display: table-header-group; }

  /* line 46, ../bower_components/sass-bootstrap/lib/_print.scss */
  tr, img {
    page-break-inside: avoid; }

  /* line 50, ../bower_components/sass-bootstrap/lib/_print.scss */
  img {
    max-width: 100% !important; }

  @page {
    margin: 2cm .5cm; }

  /* line 60, ../bower_components/sass-bootstrap/lib/_print.scss */
  p, h2, h3, #content .panel-heading, #content #header_notifs_icon_wrapper .notifs_panel .notifs_panel_header, #header_notifs_icon_wrapper .notifs_panel #content .notifs_panel_header {
    orphans: 3;
    widows: 3; }

  /* line 66, ../bower_components/sass-bootstrap/lib/_print.scss */
  h2, h3, #content .panel-heading, #content #header_notifs_icon_wrapper .notifs_panel .notifs_panel_header, #header_notifs_icon_wrapper .notifs_panel #content .notifs_panel_header {
    page-break-after: avoid; }

  /* line 71, ../bower_components/sass-bootstrap/lib/_print.scss */
  .navbar, #header_infos {
    display: none; }

  /* line 76, ../bower_components/sass-bootstrap/lib/_print.scss */
  .table td, .table th {
    background-color: #fff !important; }

  /* line 82, ../bower_components/sass-bootstrap/lib/_print.scss */
  .btn > .caret, .dropup > .btn > .caret {
    border-top-color: #000 !important; }

  /* line 86, ../bower_components/sass-bootstrap/lib/_print.scss */
  .label {
    border: 1px solid #000; }

  /* line 90, ../bower_components/sass-bootstrap/lib/_print.scss */
  .table {
    border-collapse: collapse !important; }

  /* line 95, ../bower_components/sass-bootstrap/lib/_print.scss */
  .table-bordered th, .table-bordered td {
    border: 1px solid #ddd !important; } }
/* line 10, ../bower_components/sass-bootstrap/lib/_scaffolding.scss */
*, *:before, *:after {
  -webkit-box-sizing: border-box;
  -moz-box-sizing: border-box;
  box-sizing: border-box; }

/* line 17, ../bower_components/sass-bootstrap/lib/_scaffolding.scss */
html {
  font-size: 62.5%;
  -webkit-tap-highlight-color: rgba(0, 0, 0, 0); }

/* line 22, ../bower_components/sass-bootstrap/lib/_scaffolding.scss */
body {
  font-family: "Open Sans", Helvetica, Arial, sans-serif;
  font-size: 12px;
  line-height: 1.42857;
  color: #555555;
  background-color: #515561; }

/* line 34, ../bower_components/sass-bootstrap/lib/_scaffolding.scss */
input, button, select, textarea {
  font-family: inherit;
  font-size: inherit;
  line-height: inherit; }

/* line 47, ../bower_components/sass-bootstrap/lib/_scaffolding.scss */
button, input, select[multiple], textarea {
  background-image: none; }

/* line 54, ../bower_components/sass-bootstrap/lib/_scaffolding.scss */
a {
  color: #1ba6e5;
  text-decoration: none; }
/* line 59, ../bower_components/sass-bootstrap/lib/_scaffolding.scss */
a:hover, a:focus {
  color: #1275a1;
  text-decoration: underline; }
/* line 64, ../bower_components/sass-bootstrap/lib/_scaffolding.scss */
a:focus {
  outline: thin dotted #333;
  outline: 5px auto -webkit-focus-ring-color;
  outline-offset: -2px; }

/* line 72, ../bower_components/sass-bootstrap/lib/_scaffolding.scss */
img {
  vertical-align: middle; }

/* line 77, ../bower_components/sass-bootstrap/lib/_scaffolding.scss */
.img-responsive {
  display: block;
  max-width: 100%;
  height: auto; }

/* line 82, ../bower_components/sass-bootstrap/lib/_scaffolding.scss */
.img-rounded {
  border-radius: 6px; }

/* line 89, ../bower_components/sass-bootstrap/lib/_scaffolding.scss */
.img-thumbnail, .thumbnail {
  padding: 4px;
  line-height: 1.42857;
  background-color: #515561;
  border: 1px solid #dddddd;
  border-radius: 3px;
  -webkit-transition: all 0.2s ease-in-out;
  transition: all 0.2s ease-in-out;
  display: inline-block;
  max-width: 100%;
  height: auto; }

/* line 102, ../bower_components/sass-bootstrap/lib/_scaffolding.scss */
.img-circle {
  border-radius: 50%; }

/* line 109, ../bower_components/sass-bootstrap/lib/_scaffolding.scss */
hr {
  margin-top: 17px;
  margin-bottom: 17px;
  border: 0;
  border-top: 1px solid #eeeeee; }

/* line 121, ../bower_components/sass-bootstrap/lib/_scaffolding.scss */
.sr-only {
  position: absolute;
  width: 1px;
  height: 1px;
  margin: -1px;
  padding: 0;
  overflow: hidden;
  clip: rect(0 0 0 0);
  border: 0; }

/* line 9, ../bower_components/sass-bootstrap/lib/_type.scss */
p {
  margin: 0 0 8.5px; }

/* line 12, ../bower_components/sass-bootstrap/lib/_type.scss */
.lead {
  margin-bottom: 17px;
  font-size: 13.8px;
  font-weight: 200;
  line-height: 1.4; }
@media (min-width: 768px) {
  /* line 12, ../bower_components/sass-bootstrap/lib/_type.scss */
  .lead {
    font-size: 18px; } }

/* line 28, ../bower_components/sass-bootstrap/lib/_type.scss */
small {
  font-size: 85%; }

/* line 31, ../bower_components/sass-bootstrap/lib/_type.scss */
cite {
  font-style: normal; }

/* line 34, ../bower_components/sass-bootstrap/lib/_type.scss */
.text-muted, .module_description, .hook_panel_header .hook_description {
  color: #999999; }

/* line 35, ../bower_components/sass-bootstrap/lib/_type.scss */
.text-primary {
  color: #1ba6e5; }

/* line 36, ../bower_components/sass-bootstrap/lib/_type.scss */
.text-warning {
  color: #c09853; }

/* line 37, ../bower_components/sass-bootstrap/lib/_type.scss */
.text-danger {
  color: #b94a48; }

/* line 38, ../bower_components/sass-bootstrap/lib/_type.scss */
.text-success {
  color: #468847; }

/* line 39, ../bower_components/sass-bootstrap/lib/_type.scss */
.text-info {
  color: #3a87ad; }

/* line 42, ../bower_components/sass-bootstrap/lib/_type.scss */
.text-left {
  text-align: left; }

/* line 43, ../bower_components/sass-bootstrap/lib/_type.scss */
.text-right {
  text-align: right; }

/* line 44, ../bower_components/sass-bootstrap/lib/_type.scss */
.text-center {
  text-align: center; }

/* line 51, ../bower_components/sass-bootstrap/lib/_type.scss */
h1, h2, h3, #content .panel-heading, #content #header_notifs_icon_wrapper .notifs_panel .notifs_panel_header, #header_notifs_icon_wrapper .notifs_panel #content .notifs_panel_header, h4, h5, h6, .h1, .h2, .h3, .h4, .h5, .h6 {
  font-family: "Ubuntu", sans-serif;
  font-weight: 300;
  line-height: 1.1; }
/* line 55, ../bower_components/sass-bootstrap/lib/_type.scss */
h1 small, h2 small, h3 small, #content .panel-heading small, #content #header_notifs_icon_wrapper .notifs_panel .notifs_panel_header small, #header_notifs_icon_wrapper .notifs_panel #content .notifs_panel_header small, h4 small, h5 small, h6 small, .h1 small, .h2 small, .h3 small, .h4 small, .h5 small, .h6 small {
  font-weight: normal;
  line-height: 1;
  color: #999999; }

/* line 64, ../bower_components/sass-bootstrap/lib/_type.scss */
h1, h2, h3, #content .panel-heading, #content #header_notifs_icon_wrapper .notifs_panel .notifs_panel_header, #header_notifs_icon_wrapper .notifs_panel #content .notifs_panel_header {
  margin-top: 17px;
  margin-bottom: 8.5px; }

/* line 70, ../bower_components/sass-bootstrap/lib/_type.scss */
h4, h5, h6 {
  margin-top: 8.5px;
  margin-bottom: 8.5px; }

/* line 75, ../bower_components/sass-bootstrap/lib/_type.scss */
h1, .h1 {
  font-size: 31px; }

/* line 76, ../bower_components/sass-bootstrap/lib/_type.scss */
h2, .h2 {
  font-size: 25px; }

/* line 77, ../bower_components/sass-bootstrap/lib/_type.scss */
h3, #content .panel-heading, #content #header_notifs_icon_wrapper .notifs_panel .notifs_panel_header, #header_notifs_icon_wrapper .notifs_panel #content .notifs_panel_header, .h3 {
  font-size: 21px; }

/* line 78, ../bower_components/sass-bootstrap/lib/_type.scss */
h4, .h4 {
  font-size: 15px; }

/* line 79, ../bower_components/sass-bootstrap/lib/_type.scss */
h5, .h5 {
  font-size: 12px; }

/* line 80, ../bower_components/sass-bootstrap/lib/_type.scss */
h6, .h6 {
  font-size: 11px; }

/* line 82, ../bower_components/sass-bootstrap/lib/_type.scss */
h1 small, .h1 small {
  font-size: 21px; }

/* line 83, ../bower_components/sass-bootstrap/lib/_type.scss */
h2 small, .h2 small {
  font-size: 15px; }

/* line 85, ../bower_components/sass-bootstrap/lib/_type.scss */
h3 small, #content .panel-heading small, #content #header_notifs_icon_wrapper .notifs_panel .notifs_panel_header small, #header_notifs_icon_wrapper .notifs_panel #content .notifs_panel_header small, .h3 small, h4 small, .h4 small {
  font-size: 12px; }

/* line 91, ../bower_components/sass-bootstrap/lib/_type.scss */
.page-header {
  padding-bottom: 7.5px;
  margin: 34px 0 17px;
  border-bottom: 1px solid #eeeeee; }

/* line 104, ../bower_components/sass-bootstrap/lib/_type.scss */
ul, ol {
  margin-top: 0;
  margin-bottom: 8.5px; }
/* line 108, ../bower_components/sass-bootstrap/lib/_type.scss */
ul ul, ul ol, ol ul, ol ol {
  margin-bottom: 0; }

/* line 116, ../bower_components/sass-bootstrap/lib/_type.scss */
.list-unstyled, .list-inline, #dashboard .data_list_large, #dashboard .data_list_vertical {
  padding-left: 0;
  list-style: none; }

/* line 123, ../bower_components/sass-bootstrap/lib/_type.scss */
.list-inline > li {
  display: inline-block;
  padding-left: 5px;
  padding-right: 5px; }

/* line 131, ../bower_components/sass-bootstrap/lib/_type.scss */
dl {
  margin-bottom: 17px; }

/* line 135, ../bower_components/sass-bootstrap/lib/_type.scss */
dt, dd {
  line-height: 1.42857; }

/* line 138, ../bower_components/sass-bootstrap/lib/_type.scss */
dt {
  font-weight: bold; }

/* line 141, ../bower_components/sass-bootstrap/lib/_type.scss */
dd {
  margin-left: 0; }

@media (min-width: 768px) {
  /* line 152, ../bower_components/sass-bootstrap/lib/_type.scss */
  .dl-horizontal dt {
    float: left;
    width: 160px;
    clear: left;
    text-align: right;
    overflow: hidden;
    text-overflow: ellipsis;
    white-space: nowrap; }
  /* line 159, ../bower_components/sass-bootstrap/lib/_type.scss */
  .dl-horizontal dd {
    margin-left: 180px; }
  /* line 21, ../bower_components/sass-bootstrap/lib/_mixins.scss */
  .dl-horizontal dd:before, .dl-horizontal dd:after {
    content: " ";
    /* 1 */
    display: table;
    /* 2 */ }
  /* line 25, ../bower_components/sass-bootstrap/lib/_mixins.scss */
  .dl-horizontal dd:after {
    clear: both; } }
/* line 172, ../bower_components/sass-bootstrap/lib/_type.scss */
abbr[title], abbr[data-original-title] {
  cursor: help;
  border-bottom: 1px dotted #999999; }

/* line 176, ../bower_components/sass-bootstrap/lib/_type.scss */
abbr.initialism {
  font-size: 90%;
  text-transform: uppercase; }

/* line 182, ../bower_components/sass-bootstrap/lib/_type.scss */
blockquote {
  padding: 8.5px 17px;
  margin: 0 0 17px;
  border-left: 5px solid #eeeeee; }
/* line 186, ../bower_components/sass-bootstrap/lib/_type.scss */
blockquote p {
  font-size: 15px;
  font-weight: 300;
  line-height: 1.25; }
/* line 191, ../bower_components/sass-bootstrap/lib/_type.scss */
blockquote p:last-child {
  margin-bottom: 0; }
/* line 194, ../bower_components/sass-bootstrap/lib/_type.scss */
blockquote small {
  display: block;
  line-height: 1.42857;
  color: #999999; }
/* line 198, ../bower_components/sass-bootstrap/lib/_type.scss */
blockquote small:before {
  content: '\2014 \00A0'; }
/* line 204, ../bower_components/sass-bootstrap/lib/_type.scss */
blockquote.pull-right, #content h3:not(.modal-title) blockquote.panel-heading-action, #content .panel-heading blockquote.panel-heading-action, #content #header_notifs_icon_wrapper .notifs_panel .notifs_panel_header blockquote.panel-heading-action, #header_notifs_icon_wrapper .notifs_panel #content .notifs_panel_header blockquote.panel-heading-action {
  padding-right: 15px;
  padding-left: 0;
  border-right: 5px solid #eeeeee;
  border-left: 0; }
/* line 210, ../bower_components/sass-bootstrap/lib/_type.scss */
blockquote.pull-right p, #content h3:not(.modal-title) blockquote.panel-heading-action p, #content .panel-heading blockquote.panel-heading-action p, #content #header_notifs_icon_wrapper .notifs_panel .notifs_panel_header blockquote.panel-heading-action p, #header_notifs_icon_wrapper .notifs_panel #content .notifs_panel_header blockquote.panel-heading-action p, blockquote.pull-right small, #content h3:not(.modal-title) blockquote.panel-heading-action small, #content .panel-heading blockquote.panel-heading-action small, #content #header_notifs_icon_wrapper .notifs_panel .notifs_panel_header blockquote.panel-heading-action small, #header_notifs_icon_wrapper .notifs_panel #content .notifs_panel_header blockquote.panel-heading-action small {
  text-align: right; }
/* line 214, ../bower_components/sass-bootstrap/lib/_type.scss */
blockquote.pull-right small:before, #content h3:not(.modal-title) blockquote.panel-heading-action small:before, #content .panel-heading blockquote.panel-heading-action small:before, #content #header_notifs_icon_wrapper .notifs_panel .notifs_panel_header blockquote.panel-heading-action small:before, #header_notifs_icon_wrapper .notifs_panel #content .notifs_panel_header blockquote.panel-heading-action small:before {
  content: ''; }
/* line 217, ../bower_components/sass-bootstrap/lib/_type.scss */
blockquote.pull-right small:after, #content h3:not(.modal-title) blockquote.panel-heading-action small:after, #content .panel-heading blockquote.panel-heading-action small:after, #content #header_notifs_icon_wrapper .notifs_panel .notifs_panel_header blockquote.panel-heading-action small:after, #header_notifs_icon_wrapper .notifs_panel #content .notifs_panel_header blockquote.panel-heading-action small:after {
  content: '\00A0 \2014'; }

/* line 228, ../bower_components/sass-bootstrap/lib/_type.scss */
q:before, q:after, blockquote:before, blockquote:after {
  content: ""; }

/* line 233, ../bower_components/sass-bootstrap/lib/_type.scss */
address {
  display: block;
  margin-bottom: 17px;
  font-style: normal;
  line-height: 1.42857; }

/* line 8, ../bower_components/sass-bootstrap/lib/_code.scss */
code, pre {
  font-family: Monaco, Menlo, Consolas, "Courier New", monospace; }

/* line 13, ../bower_components/sass-bootstrap/lib/_code.scss */
code {
  padding: 2px 4px;
  font-size: 90%;
  color: #c7254e;
  background-color: #f9f2f4;
  white-space: nowrap;
  border-radius: 3px; }

/* line 23, ../bower_components/sass-bootstrap/lib/_code.scss */
pre {
  display: block;
  padding: 8px;
  margin: 0 0 8.5px;
  font-size: 11px;
  line-height: 1.42857;
  word-break: break-all;
  word-wrap: break-word;
  color: #333333;
  background-color: whitesmoke;
  border: 1px solid #cccccc;
  border-radius: 3px; }
/* line 37, ../bower_components/sass-bootstrap/lib/_code.scss */
pre.prettyprint {
  margin-bottom: 17px; }
/* line 42, ../bower_components/sass-bootstrap/lib/_code.scss */
pre code {
  padding: 0;
  font-size: inherit;
  color: inherit;
  white-space: pre-wrap;
  background-color: transparent;
  border: 0; }

/* line 53, ../bower_components/sass-bootstrap/lib/_code.scss */
.pre-scrollable {
  max-height: 340px;
  overflow-y: scroll; }

/* line 7, ../bower_components/sass-bootstrap/lib/_grid.scss */
.container {
  margin-right: auto;
  margin-left: auto;
  padding-left: 5px;
  padding-right: 5px; }
/* line 21, ../bower_components/sass-bootstrap/lib/_mixins.scss */
.container:before, .container:after {
  content: " ";
  /* 1 */
  display: table;
  /* 2 */ }
/* line 25, ../bower_components/sass-bootstrap/lib/_mixins.scss */
.container:after {
  clear: both; }

/* line 12, ../bower_components/sass-bootstrap/lib/_grid.scss */
.row, #dashboard .data_list_vertical {
  margin-left: -5px;
  margin-right: -5px; }
/* line 21, ../bower_components/sass-bootstrap/lib/_mixins.scss */
.row:before, #dashboard .data_list_vertical:before, .row:after, #dashboard .data_list_vertical:after {
  content: " ";
  /* 1 */
  display: table;
  /* 2 */ }
/* line 25, ../bower_components/sass-bootstrap/lib/_mixins.scss */
.row:after, #dashboard .data_list_vertical:after {
  clear: both; }

/* line 64, ../bower_components/sass-bootstrap/lib/_grid.scss */
.col-xs-1, .col-xs-2, .col-xs-3, .col-xs-4, #dashboard .data_list_vertical li, .col-xs-5, .col-xs-6, .col-xs-7, .col-xs-8, .col-xs-9, .col-xs-10, .col-xs-11, .col-xs-12, .col-sm-1, .col-sm-2, .col-sm-3, .col-sm-4, .col-sm-5, .col-sm-6, .col-sm-7, .col-sm-8, .col-sm-9, .col-sm-10, .col-sm-11, .col-sm-12, .col-md-1, .col-md-2, .col-md-3, .col-md-4, .col-md-5, .col-md-6, .col-md-7, .col-md-8, .col-md-9, .col-md-10, .col-md-11, .col-md-12, .col-lg-1, .col-lg-2, .col-lg-3, .col-lg-4, .col-lg-5, .col-lg-6, .col-lg-7, .col-lg-8, .col-lg-9, .col-lg-10, .col-lg-11, .col-lg-12 {
  position: relative;
  min-height: 1px;
  padding-left: 5px;
  padding-right: 5px; }

/* line 92, ../bower_components/sass-bootstrap/lib/_grid.scss */
.col-xs-1, .col-xs-2, .col-xs-3, .col-xs-4, #dashboard .data_list_vertical li, .col-xs-5, .col-xs-6, .col-xs-7, .col-xs-8, .col-xs-9, .col-xs-10, .col-xs-11 {
  float: left; }

/* line 95, ../bower_components/sass-bootstrap/lib/_grid.scss */
.col-xs-1 {
  width: 8.33333%; }

/* line 96, ../bower_components/sass-bootstrap/lib/_grid.scss */
.col-xs-2 {
  width: 16.66667%; }

/* line 97, ../bower_components/sass-bootstrap/lib/_grid.scss */
.col-xs-3 {
  width: 25%; }

/* line 98, ../bower_components/sass-bootstrap/lib/_grid.scss */
.col-xs-4, #dashboard .data_list_vertical li {
  width: 33.33333%; }

/* line 99, ../bower_components/sass-bootstrap/lib/_grid.scss */
.col-xs-5 {
  width: 41.66667%; }

/* line 100, ../bower_components/sass-bootstrap/lib/_grid.scss */
.col-xs-6 {
  width: 50%; }

/* line 101, ../bower_components/sass-bootstrap/lib/_grid.scss */
.col-xs-7 {
  width: 58.33333%; }

/* line 102, ../bower_components/sass-bootstrap/lib/_grid.scss */
.col-xs-8 {
  width: 66.66667%; }

/* line 103, ../bower_components/sass-bootstrap/lib/_grid.scss */
.col-xs-9 {
  width: 75%; }

/* line 104, ../bower_components/sass-bootstrap/lib/_grid.scss */
.col-xs-10 {
  width: 83.33333%; }

/* line 105, ../bower_components/sass-bootstrap/lib/_grid.scss */
.col-xs-11 {
  width: 91.66667%; }

/* line 106, ../bower_components/sass-bootstrap/lib/_grid.scss */
.col-xs-12 {
  width: 100%; }

@media (min-width: 768px) {
  /* line 118, ../bower_components/sass-bootstrap/lib/_grid.scss */
  .container {
    max-width: 728px; }

  /* line 132, ../bower_components/sass-bootstrap/lib/_grid.scss */
  .col-sm-1, .col-sm-2, .col-sm-3, .col-sm-4, .col-sm-5, .col-sm-6, .col-sm-7, .col-sm-8, .col-sm-9, .col-sm-10, .col-sm-11 {
    float: left; }

  /* line 135, ../bower_components/sass-bootstrap/lib/_grid.scss */
  .col-sm-1 {
    width: 8.33333%; }

  /* line 136, ../bower_components/sass-bootstrap/lib/_grid.scss */
  .col-sm-2 {
    width: 16.66667%; }

  /* line 137, ../bower_components/sass-bootstrap/lib/_grid.scss */
  .col-sm-3 {
    width: 25%; }

  /* line 138, ../bower_components/sass-bootstrap/lib/_grid.scss */
  .col-sm-4 {
    width: 33.33333%; }

  /* line 139, ../bower_components/sass-bootstrap/lib/_grid.scss */
  .col-sm-5 {
    width: 41.66667%; }

  /* line 140, ../bower_components/sass-bootstrap/lib/_grid.scss */
  .col-sm-6 {
    width: 50%; }

  /* line 141, ../bower_components/sass-bootstrap/lib/_grid.scss */
  .col-sm-7 {
    width: 58.33333%; }

  /* line 142, ../bower_components/sass-bootstrap/lib/_grid.scss */
  .col-sm-8 {
    width: 66.66667%; }

  /* line 143, ../bower_components/sass-bootstrap/lib/_grid.scss */
  .col-sm-9 {
    width: 75%; }

  /* line 144, ../bower_components/sass-bootstrap/lib/_grid.scss */
  .col-sm-10 {
    width: 83.33333%; }

  /* line 145, ../bower_components/sass-bootstrap/lib/_grid.scss */
  .col-sm-11 {
    width: 91.66667%; }

  /* line 146, ../bower_components/sass-bootstrap/lib/_grid.scss */
  .col-sm-12 {
    width: 100%; }

  /* line 149, ../bower_components/sass-bootstrap/lib/_grid.scss */
  .col-sm-push-1 {
    left: 8.33333%; }

  /* line 150, ../bower_components/sass-bootstrap/lib/_grid.scss */
  .col-sm-push-2 {
    left: 16.66667%; }

  /* line 151, ../bower_components/sass-bootstrap/lib/_grid.scss */
  .col-sm-push-3 {
    left: 25%; }

  /* line 152, ../bower_components/sass-bootstrap/lib/_grid.scss */
  .col-sm-push-4 {
    left: 33.33333%; }

  /* line 153, ../bower_components/sass-bootstrap/lib/_grid.scss */
  .col-sm-push-5 {
    left: 41.66667%; }

  /* line 154, ../bower_components/sass-bootstrap/lib/_grid.scss */
  .col-sm-push-6 {
    left: 50%; }

  /* line 155, ../bower_components/sass-bootstrap/lib/_grid.scss */
  .col-sm-push-7 {
    left: 58.33333%; }

  /* line 156, ../bower_components/sass-bootstrap/lib/_grid.scss */
  .col-sm-push-8 {
    left: 66.66667%; }

  /* line 157, ../bower_components/sass-bootstrap/lib/_grid.scss */
  .col-sm-push-9 {
    left: 75%; }

  /* line 158, ../bower_components/sass-bootstrap/lib/_grid.scss */
  .col-sm-push-10 {
    left: 83.33333%; }

  /* line 159, ../bower_components/sass-bootstrap/lib/_grid.scss */
  .col-sm-push-11 {
    left: 91.66667%; }

  /* line 161, ../bower_components/sass-bootstrap/lib/_grid.scss */
  .col-sm-pull-1 {
    right: 8.33333%; }

  /* line 162, ../bower_components/sass-bootstrap/lib/_grid.scss */
  .col-sm-pull-2 {
    right: 16.66667%; }

  /* line 163, ../bower_components/sass-bootstrap/lib/_grid.scss */
  .col-sm-pull-3 {
    right: 25%; }

  /* line 164, ../bower_components/sass-bootstrap/lib/_grid.scss */
  .col-sm-pull-4 {
    right: 33.33333%; }

  /* line 165, ../bower_components/sass-bootstrap/lib/_grid.scss */
  .col-sm-pull-5 {
    right: 41.66667%; }

  /* line 166, ../bower_components/sass-bootstrap/lib/_grid.scss */
  .col-sm-pull-6 {
    right: 50%; }

  /* line 167, ../bower_components/sass-bootstrap/lib/_grid.scss */
  .col-sm-pull-7 {
    right: 58.33333%; }

  /* line 168, ../bower_components/sass-bootstrap/lib/_grid.scss */
  .col-sm-pull-8 {
    right: 66.66667%; }

  /* line 169, ../bower_components/sass-bootstrap/lib/_grid.scss */
  .col-sm-pull-9 {
    right: 75%; }

  /* line 170, ../bower_components/sass-bootstrap/lib/_grid.scss */
  .col-sm-pull-10 {
    right: 83.33333%; }

  /* line 171, ../bower_components/sass-bootstrap/lib/_grid.scss */
  .col-sm-pull-11 {
    right: 91.66667%; }

  /* line 174, ../bower_components/sass-bootstrap/lib/_grid.scss */
  .col-sm-offset-1 {
    margin-left: 8.33333%; }

  /* line 175, ../bower_components/sass-bootstrap/lib/_grid.scss */
  .col-sm-offset-2 {
    margin-left: 16.66667%; }

  /* line 176, ../bower_components/sass-bootstrap/lib/_grid.scss */
  .col-sm-offset-3 {
    margin-left: 25%; }

  /* line 177, ../bower_components/sass-bootstrap/lib/_grid.scss */
  .col-sm-offset-4 {
    margin-left: 33.33333%; }

  /* line 178, ../bower_components/sass-bootstrap/lib/_grid.scss */
  .col-sm-offset-5 {
    margin-left: 41.66667%; }

  /* line 179, ../bower_components/sass-bootstrap/lib/_grid.scss */
  .col-sm-offset-6 {
    margin-left: 50%; }

  /* line 180, ../bower_components/sass-bootstrap/lib/_grid.scss */
  .col-sm-offset-7 {
    margin-left: 58.33333%; }

  /* line 181, ../bower_components/sass-bootstrap/lib/_grid.scss */
  .col-sm-offset-8 {
    margin-left: 66.66667%; }

  /* line 182, ../bower_components/sass-bootstrap/lib/_grid.scss */
  .col-sm-offset-9 {
    margin-left: 75%; }

  /* line 183, ../bower_components/sass-bootstrap/lib/_grid.scss */
  .col-sm-offset-10 {
    margin-left: 83.33333%; }

  /* line 184, ../bower_components/sass-bootstrap/lib/_grid.scss */
  .col-sm-offset-11 {
    margin-left: 91.66667%; } }
@media (min-width: 992px) {
  /* line 196, ../bower_components/sass-bootstrap/lib/_grid.scss */
  .container {
    max-width: 940px; }

  /* line 209, ../bower_components/sass-bootstrap/lib/_grid.scss */
  .col-md-1, .col-md-2, .col-md-3, .col-md-4, .col-md-5, .col-md-6, .col-md-7, .col-md-8, .col-md-9, .col-md-10, .col-md-11 {
    float: left; }

  /* line 212, ../bower_components/sass-bootstrap/lib/_grid.scss */
  .col-md-1 {
    width: 8.33333%; }

  /* line 213, ../bower_components/sass-bootstrap/lib/_grid.scss */
  .col-md-2 {
    width: 16.66667%; }

  /* line 214, ../bower_components/sass-bootstrap/lib/_grid.scss */
  .col-md-3 {
    width: 25%; }

  /* line 215, ../bower_components/sass-bootstrap/lib/_grid.scss */
  .col-md-4 {
    width: 33.33333%; }

  /* line 216, ../bower_components/sass-bootstrap/lib/_grid.scss */
  .col-md-5 {
    width: 41.66667%; }

  /* line 217, ../bower_components/sass-bootstrap/lib/_grid.scss */
  .col-md-6 {
    width: 50%; }

  /* line 218, ../bower_components/sass-bootstrap/lib/_grid.scss */
  .col-md-7 {
    width: 58.33333%; }

  /* line 219, ../bower_components/sass-bootstrap/lib/_grid.scss */
  .col-md-8 {
    width: 66.66667%; }

  /* line 220, ../bower_components/sass-bootstrap/lib/_grid.scss */
  .col-md-9 {
    width: 75%; }

  /* line 221, ../bower_components/sass-bootstrap/lib/_grid.scss */
  .col-md-10 {
    width: 83.33333%; }

  /* line 222, ../bower_components/sass-bootstrap/lib/_grid.scss */
  .col-md-11 {
    width: 91.66667%; }

  /* line 223, ../bower_components/sass-bootstrap/lib/_grid.scss */
  .col-md-12 {
    width: 100%; }

  /* line 226, ../bower_components/sass-bootstrap/lib/_grid.scss */
  .col-md-push-0 {
    left: auto; }

  /* line 227, ../bower_components/sass-bootstrap/lib/_grid.scss */
  .col-md-push-1 {
    left: 8.33333%; }

  /* line 228, ../bower_components/sass-bootstrap/lib/_grid.scss */
  .col-md-push-2 {
    left: 16.66667%; }

  /* line 229, ../bower_components/sass-bootstrap/lib/_grid.scss */
  .col-md-push-3 {
    left: 25%; }

  /* line 230, ../bower_components/sass-bootstrap/lib/_grid.scss */
  .col-md-push-4 {
    left: 33.33333%; }

  /* line 231, ../bower_components/sass-bootstrap/lib/_grid.scss */
  .col-md-push-5 {
    left: 41.66667%; }

  /* line 232, ../bower_components/sass-bootstrap/lib/_grid.scss */
  .col-md-push-6 {
    left: 50%; }

  /* line 233, ../bower_components/sass-bootstrap/lib/_grid.scss */
  .col-md-push-7 {
    left: 58.33333%; }

  /* line 234, ../bower_components/sass-bootstrap/lib/_grid.scss */
  .col-md-push-8 {
    left: 66.66667%; }

  /* line 235, ../bower_components/sass-bootstrap/lib/_grid.scss */
  .col-md-push-9 {
    left: 75%; }

  /* line 236, ../bower_components/sass-bootstrap/lib/_grid.scss */
  .col-md-push-10 {
    left: 83.33333%; }

  /* line 237, ../bower_components/sass-bootstrap/lib/_grid.scss */
  .col-md-push-11 {
    left: 91.66667%; }

  /* line 239, ../bower_components/sass-bootstrap/lib/_grid.scss */
  .col-md-pull-0 {
    right: auto; }

  /* line 240, ../bower_components/sass-bootstrap/lib/_grid.scss */
  .col-md-pull-1 {
    right: 8.33333%; }

  /* line 241, ../bower_components/sass-bootstrap/lib/_grid.scss */
  .col-md-pull-2 {
    right: 16.66667%; }

  /* line 242, ../bower_components/sass-bootstrap/lib/_grid.scss */
  .col-md-pull-3 {
    right: 25%; }

  /* line 243, ../bower_components/sass-bootstrap/lib/_grid.scss */
  .col-md-pull-4 {
    right: 33.33333%; }

  /* line 244, ../bower_components/sass-bootstrap/lib/_grid.scss */
  .col-md-pull-5 {
    right: 41.66667%; }

  /* line 245, ../bower_components/sass-bootstrap/lib/_grid.scss */
  .col-md-pull-6 {
    right: 50%; }

  /* line 246, ../bower_components/sass-bootstrap/lib/_grid.scss */
  .col-md-pull-7 {
    right: 58.33333%; }

  /* line 247, ../bower_components/sass-bootstrap/lib/_grid.scss */
  .col-md-pull-8 {
    right: 66.66667%; }

  /* line 248, ../bower_components/sass-bootstrap/lib/_grid.scss */
  .col-md-pull-9 {
    right: 75%; }

  /* line 249, ../bower_components/sass-bootstrap/lib/_grid.scss */
  .col-md-pull-10 {
    right: 83.33333%; }

  /* line 250, ../bower_components/sass-bootstrap/lib/_grid.scss */
  .col-md-pull-11 {
    right: 91.66667%; }

  /* line 253, ../bower_components/sass-bootstrap/lib/_grid.scss */
  .col-md-offset-0 {
    margin-left: 0; }

  /* line 254, ../bower_components/sass-bootstrap/lib/_grid.scss */
  .col-md-offset-1 {
    margin-left: 8.33333%; }

  /* line 255, ../bower_components/sass-bootstrap/lib/_grid.scss */
  .col-md-offset-2 {
    margin-left: 16.66667%; }

  /* line 256, ../bower_components/sass-bootstrap/lib/_grid.scss */
  .col-md-offset-3 {
    margin-left: 25%; }

  /* line 257, ../bower_components/sass-bootstrap/lib/_grid.scss */
  .col-md-offset-4 {
    margin-left: 33.33333%; }

  /* line 258, ../bower_components/sass-bootstrap/lib/_grid.scss */
  .col-md-offset-5 {
    margin-left: 41.66667%; }

  /* line 259, ../bower_components/sass-bootstrap/lib/_grid.scss */
  .col-md-offset-6 {
    margin-left: 50%; }

  /* line 260, ../bower_components/sass-bootstrap/lib/_grid.scss */
  .col-md-offset-7 {
    margin-left: 58.33333%; }

  /* line 261, ../bower_components/sass-bootstrap/lib/_grid.scss */
  .col-md-offset-8 {
    margin-left: 66.66667%; }

  /* line 262, ../bower_components/sass-bootstrap/lib/_grid.scss */
  .col-md-offset-9 {
    margin-left: 75%; }

  /* line 263, ../bower_components/sass-bootstrap/lib/_grid.scss */
  .col-md-offset-10 {
    margin-left: 83.33333%; }

  /* line 264, ../bower_components/sass-bootstrap/lib/_grid.scss */
  .col-md-offset-11 {
    margin-left: 91.66667%; } }
@media (min-width: 1200px) {
  /* line 276, ../bower_components/sass-bootstrap/lib/_grid.scss */
  .container {
    max-width: 1150px; }

  /* line 290, ../bower_components/sass-bootstrap/lib/_grid.scss */
  .col-lg-1, .col-lg-2, .col-lg-3, .col-lg-4, .col-lg-5, .col-lg-6, .col-lg-7, .col-lg-8, .col-lg-9, .col-lg-10, .col-lg-11 {
    float: left; }

  /* line 293, ../bower_components/sass-bootstrap/lib/_grid.scss */
  .col-lg-1 {
    width: 8.33333%; }

  /* line 294, ../bower_components/sass-bootstrap/lib/_grid.scss */
  .col-lg-2 {
    width: 16.66667%; }

  /* line 295, ../bower_components/sass-bootstrap/lib/_grid.scss */
  .col-lg-3 {
    width: 25%; }

  /* line 296, ../bower_components/sass-bootstrap/lib/_grid.scss */
  .col-lg-4 {
    width: 33.33333%; }

  /* line 297, ../bower_components/sass-bootstrap/lib/_grid.scss */
  .col-lg-5 {
    width: 41.66667%; }

  /* line 298, ../bower_components/sass-bootstrap/lib/_grid.scss */
  .col-lg-6 {
    width: 50%; }

  /* line 299, ../bower_components/sass-bootstrap/lib/_grid.scss */
  .col-lg-7 {
    width: 58.33333%; }

  /* line 300, ../bower_components/sass-bootstrap/lib/_grid.scss */
  .col-lg-8 {
    width: 66.66667%; }

  /* line 301, ../bower_components/sass-bootstrap/lib/_grid.scss */
  .col-lg-9 {
    width: 75%; }

  /* line 302, ../bower_components/sass-bootstrap/lib/_grid.scss */
  .col-lg-10 {
    width: 83.33333%; }

  /* line 303, ../bower_components/sass-bootstrap/lib/_grid.scss */
  .col-lg-11 {
    width: 91.66667%; }

  /* line 304, ../bower_components/sass-bootstrap/lib/_grid.scss */
  .col-lg-12 {
    width: 100%; }

  /* line 307, ../bower_components/sass-bootstrap/lib/_grid.scss */
  .col-lg-push-0 {
    left: auto; }

  /* line 308, ../bower_components/sass-bootstrap/lib/_grid.scss */
  .col-lg-push-1 {
    left: 8.33333%; }

  /* line 309, ../bower_components/sass-bootstrap/lib/_grid.scss */
  .col-lg-push-2 {
    left: 16.66667%; }

  /* line 310, ../bower_components/sass-bootstrap/lib/_grid.scss */
  .col-lg-push-3 {
    left: 25%; }

  /* line 311, ../bower_components/sass-bootstrap/lib/_grid.scss */
  .col-lg-push-4 {
    left: 33.33333%; }

  /* line 312, ../bower_components/sass-bootstrap/lib/_grid.scss */
  .col-lg-push-5 {
    left: 41.66667%; }

  /* line 313, ../bower_components/sass-bootstrap/lib/_grid.scss */
  .col-lg-push-6 {
    left: 50%; }

  /* line 314, ../bower_components/sass-bootstrap/lib/_grid.scss */
  .col-lg-push-7 {
    left: 58.33333%; }

  /* line 315, ../bower_components/sass-bootstrap/lib/_grid.scss */
  .col-lg-push-8 {
    left: 66.66667%; }

  /* line 316, ../bower_components/sass-bootstrap/lib/_grid.scss */
  .col-lg-push-9 {
    left: 75%; }

  /* line 317, ../bower_components/sass-bootstrap/lib/_grid.scss */
  .col-lg-push-10 {
    left: 83.33333%; }

  /* line 318, ../bower_components/sass-bootstrap/lib/_grid.scss */
  .col-lg-push-11 {
    left: 91.66667%; }

  /* line 320, ../bower_components/sass-bootstrap/lib/_grid.scss */
  .col-lg-pull-0 {
    right: auto; }

  /* line 321, ../bower_components/sass-bootstrap/lib/_grid.scss */
  .col-lg-pull-1 {
    right: 8.33333%; }

  /* line 322, ../bower_components/sass-bootstrap/lib/_grid.scss */
  .col-lg-pull-2 {
    right: 16.66667%; }

  /* line 323, ../bower_components/sass-bootstrap/lib/_grid.scss */
  .col-lg-pull-3 {
    right: 25%; }

  /* line 324, ../bower_components/sass-bootstrap/lib/_grid.scss */
  .col-lg-pull-4 {
    right: 33.33333%; }

  /* line 325, ../bower_components/sass-bootstrap/lib/_grid.scss */
  .col-lg-pull-5 {
    right: 41.66667%; }

  /* line 326, ../bower_components/sass-bootstrap/lib/_grid.scss */
  .col-lg-pull-6 {
    right: 50%; }

  /* line 327, ../bower_components/sass-bootstrap/lib/_grid.scss */
  .col-lg-pull-7 {
    right: 58.33333%; }

  /* line 328, ../bower_components/sass-bootstrap/lib/_grid.scss */
  .col-lg-pull-8 {
    right: 66.66667%; }

  /* line 329, ../bower_components/sass-bootstrap/lib/_grid.scss */
  .col-lg-pull-9 {
    right: 75%; }

  /* line 330, ../bower_components/sass-bootstrap/lib/_grid.scss */
  .col-lg-pull-10 {
    right: 83.33333%; }

  /* line 331, ../bower_components/sass-bootstrap/lib/_grid.scss */
  .col-lg-pull-11 {
    right: 91.66667%; }

  /* line 334, ../bower_components/sass-bootstrap/lib/_grid.scss */
  .col-lg-offset-0 {
    margin-left: 0; }

  /* line 335, ../bower_components/sass-bootstrap/lib/_grid.scss */
  .col-lg-offset-1 {
    margin-left: 8.33333%; }

  /* line 336, ../bower_components/sass-bootstrap/lib/_grid.scss */
  .col-lg-offset-2 {
    margin-left: 16.66667%; }

  /* line 337, ../bower_components/sass-bootstrap/lib/_grid.scss */
  .col-lg-offset-3 {
    margin-left: 25%; }

  /* line 338, ../bower_components/sass-bootstrap/lib/_grid.scss */
  .col-lg-offset-4 {
    margin-left: 33.33333%; }

  /* line 339, ../bower_components/sass-bootstrap/lib/_grid.scss */
  .col-lg-offset-5 {
    margin-left: 41.66667%; }

  /* line 340, ../bower_components/sass-bootstrap/lib/_grid.scss */
  .col-lg-offset-6 {
    margin-left: 50%; }

  /* line 341, ../bower_components/sass-bootstrap/lib/_grid.scss */
  .col-lg-offset-7 {
    margin-left: 58.33333%; }

  /* line 342, ../bower_components/sass-bootstrap/lib/_grid.scss */
  .col-lg-offset-8 {
    margin-left: 66.66667%; }

  /* line 343, ../bower_components/sass-bootstrap/lib/_grid.scss */
  .col-lg-offset-9 {
    margin-left: 75%; }

  /* line 344, ../bower_components/sass-bootstrap/lib/_grid.scss */
  .col-lg-offset-10 {
    margin-left: 83.33333%; }

  /* line 345, ../bower_components/sass-bootstrap/lib/_grid.scss */
  .col-lg-offset-11 {
    margin-left: 91.66667%; } }
/* line 6, ../bower_components/sass-bootstrap/lib/_tables.scss */
table {
  max-width: 100%;
  background-color: transparent; }

/* line 10, ../bower_components/sass-bootstrap/lib/_tables.scss */
th {
  text-align: left; }

/* line 17, ../bower_components/sass-bootstrap/lib/_tables.scss */
.table {
  width: 100%;
  margin-bottom: 17px; }
/* line 26, ../bower_components/sass-bootstrap/lib/_tables.scss */
.table thead > tr > th, .table thead > tr > td, .table tbody > tr > th, .table tbody > tr > td, .table tfoot > tr > th, .table tfoot > tr > td {
  padding: 8px;
  line-height: 1.42857;
  vertical-align: top;
  border-top: 1px solid #dddddd; }
/* line 35, ../bower_components/sass-bootstrap/lib/_tables.scss */
.table thead > tr > th {
  vertical-align: bottom;
  border-bottom: 2px solid #dddddd; }
/* line 44, ../bower_components/sass-bootstrap/lib/_tables.scss */
.table caption + thead tr:first-child th, .table caption + thead tr:first-child td, .table colgroup + thead tr:first-child th, .table colgroup + thead tr:first-child td, .table thead:first-child tr:first-child th, .table thead:first-child tr:first-child td {
  border-top: 0; }
/* line 50, ../bower_components/sass-bootstrap/lib/_tables.scss */
.table tbody + tbody {
  border-top: 2px solid #dddddd; }
/* line 55, ../bower_components/sass-bootstrap/lib/_tables.scss */
.table .table {
  background-color: #515561; }

/* line 69, ../bower_components/sass-bootstrap/lib/_tables.scss */
.table-condensed thead > tr > th, .table-condensed thead > tr > td, .table-condensed tbody > tr > th, .table-condensed tbody > tr > td, .table-condensed tfoot > tr > th, .table-condensed tfoot > tr > td {
  padding: 5px; }

/* line 81, ../bower_components/sass-bootstrap/lib/_tables.scss */
.table-bordered {
  border: 1px solid #dddddd; }
/* line 88, ../bower_components/sass-bootstrap/lib/_tables.scss */
.table-bordered > thead > tr > th, .table-bordered > thead > tr > td, .table-bordered > tbody > tr > th, .table-bordered > tbody > tr > td, .table-bordered > tfoot > tr > th, .table-bordered > tfoot > tr > td {
  border: 1px solid #dddddd; }
/* line 96, ../bower_components/sass-bootstrap/lib/_tables.scss */
.table-bordered > thead > tr > th, .table-bordered > thead > tr > td {
  border-bottom-width: 2px; }

/* line 112, ../bower_components/sass-bootstrap/lib/_tables.scss */
.table-striped > tbody > tr:nth-child(odd) > td, .table > tbody > tr:nth-child(odd) > td, .table-striped > tbody > tr:nth-child(odd) > th, .table > tbody > tr:nth-child(odd) > th {
  background-color: #f9f9f9; }

/* line 128, ../bower_components/sass-bootstrap/lib/_tables.scss */
.table-hover > tbody > tr:hover > td, .table > tbody > tr:hover > td, .table-hover > tbody > tr:hover > th, .table > tbody > tr:hover > th {
  background-color: #e6e8e3; }

/* line 140, ../bower_components/sass-bootstrap/lib/_tables.scss */
table col[class*="col-"] {
  float: none;
  display: table-column; }

/* line 147, ../bower_components/sass-bootstrap/lib/_tables.scss */
table td[class*="col-"], table th[class*="col-"] {
  float: none;
  display: table-cell; }

/* line 166, ../bower_components/sass-bootstrap/lib/_tables.scss */
.table > thead > tr > td.active, .table > thead > tr > th.active, .table > thead > tr.active > td, .table > thead > tr.active > th, .table > tbody > tr > td.active, .table > tbody > tr > th.active, .table > tbody > tr.active > td, .table > tbody > tr.active > th, .table > tfoot > tr > td.active, .table > tfoot > tr > th.active, .table > tfoot > tr.active > td, .table > tfoot > tr.active > th {
  background-color: #e6e8e3; }

/* line 384, ../bower_components/sass-bootstrap/lib/_mixins.scss */
.table > thead > tr > td.success, .table > thead > tr > th.success, .table > thead > tr.success > td, .table > thead > tr.success > th, .table > tbody > tr > td.success, .table > tbody > tr > th.success, .table > tbody > tr.success > td, .table > tbody > tr.success > th, .table > tfoot > tr > td.success, .table > tfoot > tr > th.success, .table > tfoot > tr.success > td, .table > tfoot > tr.success > th {
  background-color: #dff0d8;
  border-color: #d6e9c6; }

/* line 395, ../bower_components/sass-bootstrap/lib/_mixins.scss */
.table-hover > tbody > tr > td.success:hover, .table > tbody > tr > td.success:hover, .table-hover > tbody > tr > th.success:hover, .table > tbody > tr > th.success:hover, .table-hover > tbody > tr.success:hover > td, .table > tbody > tr.success:hover > td {
  background-color: #d0e9c6;
  border-color: #c9e2b3; }

/* line 384, ../bower_components/sass-bootstrap/lib/_mixins.scss */
.table > thead > tr > td.danger, .table > thead > tr > th.danger, .table > thead > tr.danger > td, .table > thead > tr.danger > th, .table > tbody > tr > td.danger, .table > tbody > tr > th.danger, .table > tbody > tr.danger > td, .table > tbody > tr.danger > th, .table > tfoot > tr > td.danger, .table > tfoot > tr > th.danger, .table > tfoot > tr.danger > td, .table > tfoot > tr.danger > th {
  background-color: #f2dede;
  border-color: #eed3d7; }

/* line 395, ../bower_components/sass-bootstrap/lib/_mixins.scss */
.table-hover > tbody > tr > td.danger:hover, .table > tbody > tr > td.danger:hover, .table-hover > tbody > tr > th.danger:hover, .table > tbody > tr > th.danger:hover, .table-hover > tbody > tr.danger:hover > td, .table > tbody > tr.danger:hover > td {
  background-color: #ebcccc;
  border-color: #e6c1c7; }

/* line 384, ../bower_components/sass-bootstrap/lib/_mixins.scss */
.table > thead > tr > td.warning, .table > thead > tr > th.warning, .table > thead > tr.warning > td, .table > thead > tr.warning > th, .table > tbody > tr > td.warning, .table > tbody > tr > th.warning, .table > tbody > tr.warning > td, .table > tbody > tr.warning > th, .table > tfoot > tr > td.warning, .table > tfoot > tr > th.warning, .table > tfoot > tr.warning > td, .table > tfoot > tr.warning > th {
  background-color: #fcf8e3;
  border-color: #fbeed5; }

/* line 395, ../bower_components/sass-bootstrap/lib/_mixins.scss */
.table-hover > tbody > tr > td.warning:hover, .table > tbody > tr > td.warning:hover, .table-hover > tbody > tr > th.warning:hover, .table > tbody > tr > th.warning:hover, .table-hover > tbody > tr.warning:hover > td, .table > tbody > tr.warning:hover > td {
  background-color: #faf2cc;
  border-color: #f8e5be; }

@media (max-width: 768px) {
  /* line 184, ../bower_components/sass-bootstrap/lib/_tables.scss */
  .table-responsive {
    width: 100%;
    margin-bottom: 15px;
    overflow-y: hidden;
    overflow-x: scroll;
    border: 1px solid #dddddd; }
  /* line 192, ../bower_components/sass-bootstrap/lib/_tables.scss */
  .table-responsive > .table {
    margin-bottom: 0;
    background-color: #fff; }
  /* line 202, ../bower_components/sass-bootstrap/lib/_tables.scss */
  .table-responsive > .table > thead > tr > th, .table-responsive > .table > thead > tr > td, .table-responsive > .table > tbody > tr > th, .table-responsive > .table > tbody > tr > td, .table-responsive > .table > tfoot > tr > th, .table-responsive > .table > tfoot > tr > td {
    white-space: nowrap; }
  /* line 210, ../bower_components/sass-bootstrap/lib/_tables.scss */
  .table-responsive > .table-bordered {
    border: 0; }
  /* line 219, ../bower_components/sass-bootstrap/lib/_tables.scss */
  .table-responsive > .table-bordered > thead > tr > th:first-child, .table-responsive > .table-bordered > thead > tr > td:first-child, .table-responsive > .table-bordered > tbody > tr > th:first-child, .table-responsive > .table-bordered > tbody > tr > td:first-child, .table-responsive > .table-bordered > tfoot > tr > th:first-child, .table-responsive > .table-bordered > tfoot > tr > td:first-child {
    border-left: 0; }
  /* line 223, ../bower_components/sass-bootstrap/lib/_tables.scss */
  .table-responsive > .table-bordered > thead > tr > th:last-child, .table-responsive > .table-bordered > thead > tr > td:last-child, .table-responsive > .table-bordered > tbody > tr > th:last-child, .table-responsive > .table-bordered > tbody > tr > td:last-child, .table-responsive > .table-bordered > tfoot > tr > th:last-child, .table-responsive > .table-bordered > tfoot > tr > td:last-child {
    border-right: 0; }
  /* line 229, ../bower_components/sass-bootstrap/lib/_tables.scss */
  .table-responsive > .table-bordered > thead > tr:last-child > th, .table-responsive > .table-bordered > thead > tr:last-child > td, .table-responsive > .table-bordered > tbody > tr:last-child > th, .table-responsive > .table-bordered > tbody > tr:last-child > td, .table-responsive > .table-bordered > tfoot > tr:last-child > th, .table-responsive > .table-bordered > tfoot > tr:last-child > td {
    border-bottom: 0; } }
/* line 10, ../bower_components/sass-bootstrap/lib/_forms.scss */
fieldset {
  padding: 0;
  margin: 0;
  border: 0; }

/* line 16, ../bower_components/sass-bootstrap/lib/_forms.scss */
legend {
  display: block;
  width: 100%;
  padding: 0;
  margin-bottom: 17px;
  font-size: 18px;
  line-height: inherit;
  color: #333333;
  border: 0;
  border-bottom: 1px solid #e5e5e5; }

/* line 28, ../bower_components/sass-bootstrap/lib/_forms.scss */
label {
  display: inline-block;
  margin-bottom: 5px;
  font-weight: bold; }

/* line 38, ../bower_components/sass-bootstrap/lib/_forms.scss */
input[type="search"] {
  -webkit-box-sizing: border-box;
  -moz-box-sizing: border-box;
  box-sizing: border-box; }

/* line 44, ../bower_components/sass-bootstrap/lib/_forms.scss */
input[type="radio"], input[type="checkbox"] {
  margin: 4px 0 0;
  margin-top: 1px \9;
  /* IE8-9 */
  line-height: normal; }

/* line 51, ../bower_components/sass-bootstrap/lib/_forms.scss */
input[type="file"] {
  display: block; }

/* line 57, ../bower_components/sass-bootstrap/lib/_forms.scss */
select[multiple], select[size] {
  height: auto; }

/* line 62, ../bower_components/sass-bootstrap/lib/_forms.scss */
select optgroup {
  font-size: inherit;
  font-style: inherit;
  font-family: inherit; }

/* line 71, ../bower_components/sass-bootstrap/lib/_forms.scss */
input[type="file"]:focus, input[type="radio"]:focus, input[type="checkbox"]:focus {
  outline: thin dotted #333;
  outline: 5px auto -webkit-focus-ring-color;
  outline-offset: -2px; }

/* line 80, ../bower_components/sass-bootstrap/lib/_forms.scss */
input[type="number"]::-webkit-outer-spin-button, input[type="number"]::-webkit-inner-spin-button {
  height: auto; }

/* line 57, ../bower_components/sass-bootstrap/lib/_mixins.scss */
.form-control:-moz-placeholder, input[type="text"]:-moz-placeholder, input[type="search"]:-moz-placeholder, input[type="password"]:-moz-placeholder, textarea:-moz-placeholder, select:-moz-placeholder {
  color: #999999; }
/* line 58, ../bower_components/sass-bootstrap/lib/_mixins.scss */
.form-control::-moz-placeholder, input[type="text"]::-moz-placeholder, input[type="search"]::-moz-placeholder, input[type="password"]::-moz-placeholder, textarea::-moz-placeholder, select::-moz-placeholder {
  color: #999999; }
/* line 59, ../bower_components/sass-bootstrap/lib/_mixins.scss */
.form-control:-ms-input-placeholder, input[type="text"]:-ms-input-placeholder, input[type="search"]:-ms-input-placeholder, input[type="password"]:-ms-input-placeholder, textarea:-ms-input-placeholder, select:-ms-input-placeholder {
  color: #999999; }
/* line 60, ../bower_components/sass-bootstrap/lib/_mixins.scss */
.form-control::-webkit-input-placeholder, input[type="text"]::-webkit-input-placeholder, input[type="search"]::-webkit-input-placeholder, input[type="password"]::-webkit-input-placeholder, textarea::-webkit-input-placeholder, select::-webkit-input-placeholder {
  color: #999999; }

/* line 117, ../bower_components/sass-bootstrap/lib/_forms.scss */
.form-control, input[type="text"], input[type="search"], input[type="password"], textarea, select {
  display: block;
  width: 100%;
  height: 27px;
  padding: 4px 8px;
  font-size: 12px;
  line-height: 1.42857;
  color: #555555;
  vertical-align: middle;
  background-color: white;
  border: 1px solid #cccccc;
  border-radius: 3px;
  -webkit-box-shadow: inset 0 1px 1px rgba(0, 0, 0, 0.075);
  box-shadow: inset 0 1px 1px rgba(0, 0, 0, 0.075);
  -webkit-transition: border-color ease-in-out 0.15s, box-shadow ease-in-out 0.15s;
  transition: border-color ease-in-out 0.15s, box-shadow ease-in-out 0.15s; }
/* line 701, ../bower_components/sass-bootstrap/lib/_mixins.scss */
.form-control:focus, input[type="text"]:focus, input[type="search"]:focus, input[type="password"]:focus, textarea:focus, select:focus {
  border-color: #66afe9;
  outline: 0;
  -webkit-box-shadow: inset 0 1px 1px rgba(0, 0, 0, 0.075), 0 0 8px rgba(102, 175, 233, 0.6);
  box-shadow: inset 0 1px 1px rgba(0, 0, 0, 0.075), 0 0 8px rgba(102, 175, 233, 0.6); }
/* line 141, ../bower_components/sass-bootstrap/lib/_forms.scss */
.form-control[disabled], input[disabled][type="text"], input[disabled][type="search"], input[disabled][type="password"], textarea[disabled], select[disabled], .form-control[readonly], input[readonly][type="text"], input[readonly][type="search"], input[readonly][type="password"], textarea[readonly], select[readonly], fieldset[disabled] .form-control, fieldset[disabled] input[type="text"], fieldset[disabled] input[type="search"], fieldset[disabled] input[type="password"], fieldset[disabled] textarea, fieldset[disabled] select {
  cursor: not-allowed;
  background-color: #eeeeee; }

/* line 148, ../bower_components/sass-bootstrap/lib/_forms.scss */
textarea.form-control, textarea {
  height: auto; }

/* line 158, ../bower_components/sass-bootstrap/lib/_forms.scss */
.form-group {
  margin-bottom: 15px; }

/* line 168, ../bower_components/sass-bootstrap/lib/_forms.scss */
.radio, .checkbox {
  display: block;
  min-height: 17px;
  margin-top: 10px;
  margin-bottom: 10px;
  padding-left: 20px;
  vertical-align: middle; }
/* line 175, ../bower_components/sass-bootstrap/lib/_forms.scss */
.radio label, .checkbox label {
  display: inline;
  margin-bottom: 0;
  font-weight: normal;
  cursor: pointer; }

/* line 185, ../bower_components/sass-bootstrap/lib/_forms.scss */
.radio input[type="radio"], .radio-inline input[type="radio"], .checkbox input[type="checkbox"], .checkbox-inline input[type="checkbox"] {
  float: left;
  margin-left: -20px; }

/* line 190, ../bower_components/sass-bootstrap/lib/_forms.scss */
.radio + .radio, .checkbox + .checkbox {
  margin-top: -5px; }

/* line 196, ../bower_components/sass-bootstrap/lib/_forms.scss */
.radio-inline, .checkbox-inline {
  display: inline-block;
  padding-left: 20px;
  margin-bottom: 0;
  vertical-align: middle;
  font-weight: normal;
  cursor: pointer; }

/* line 205, ../bower_components/sass-bootstrap/lib/_forms.scss */
.radio-inline + .radio-inline, .checkbox-inline + .checkbox-inline {
  margin-top: 0;
  margin-left: 10px; }

/* line 220, ../bower_components/sass-bootstrap/lib/_forms.scss */
input[type="radio"][disabled], fieldset[disabled] input[type="radio"], input[type="checkbox"][disabled], fieldset[disabled] input[type="checkbox"], .radio[disabled], fieldset[disabled] .radio, .radio-inline[disabled], fieldset[disabled] .radio-inline, .checkbox[disabled], fieldset[disabled] .checkbox, .checkbox-inline[disabled], fieldset[disabled] .checkbox-inline {
  cursor: not-allowed; }

/* line 715, ../bower_components/sass-bootstrap/lib/_mixins.scss */
.input-sm, .input-group-sm > .form-control, .input-group-sm > input[type="text"], .input-group-sm > input[type="search"], .input-group-sm > input[type="password"], .input-group-sm > textarea, .input-group-sm > select, .input-group-sm > .input-group-addon, .input-group-sm > .input-group-btn > .btn {
  height: 28px;
  padding: 5px 10px;
  font-size: 11px;
  line-height: 1.5;
  border-radius: 3px; }

/* line 720, ../bower_components/sass-bootstrap/lib/_mixins.scss */
select.input-sm, .input-group-sm > select, .input-group-sm > select.input-group-addon, .input-group-sm > .input-group-btn > select.btn {
  height: 28px;
  line-height: 28px; }

/* line 725, ../bower_components/sass-bootstrap/lib/_mixins.scss */
textarea.input-sm, .input-group-sm > textarea, .input-group-sm > textarea.input-group-addon, .input-group-sm > .input-group-btn > textarea.btn {
  height: auto; }

/* line 715, ../bower_components/sass-bootstrap/lib/_mixins.scss */
.input-lg, .input-group-lg > .form-control, .input-group-lg > input[type="text"], .input-group-lg > input[type="search"], .input-group-lg > input[type="password"], .input-group-lg > textarea, .input-group-lg > select, .input-group-lg > .input-group-addon, .input-group-lg > .input-group-btn > .btn {
  height: 41px;
  padding: 10px 16px;
  font-size: 15px;
  line-height: 1.33;
  border-radius: 6px; }

/* line 720, ../bower_components/sass-bootstrap/lib/_mixins.scss */
select.input-lg, .input-group-lg > select, .input-group-lg > select.input-group-addon, .input-group-lg > .input-group-btn > select.btn {
  height: 41px;
  line-height: 41px; }

/* line 725, ../bower_components/sass-bootstrap/lib/_mixins.scss */
textarea.input-lg, .input-group-lg > textarea, .input-group-lg > textarea.input-group-addon, .input-group-lg > .input-group-btn > textarea.btn {
  height: auto; }

/* line 665, ../bower_components/sass-bootstrap/lib/_mixins.scss */
.has-warning .help-block, .has-warning .control-label {
  color: #c09853; }
/* line 669, ../bower_components/sass-bootstrap/lib/_mixins.scss */
.has-warning .form-control, .has-warning input[type="text"], .has-warning input[type="search"], .has-warning input[type="password"], .has-warning textarea, .has-warning select {
  border-color: #c09853;
  -webkit-box-shadow: inset 0 1px 1px rgba(0, 0, 0, 0.075);
  box-shadow: inset 0 1px 1px rgba(0, 0, 0, 0.075); }
/* line 672, ../bower_components/sass-bootstrap/lib/_mixins.scss */
.has-warning .form-control:focus, .has-warning input[type="text"]:focus, .has-warning input[type="search"]:focus, .has-warning input[type="password"]:focus, .has-warning textarea:focus, .has-warning select:focus {
  border-color: #a47e3c;
  -webkit-box-shadow: inset 0 1px 1px rgba(0, 0, 0, 0.075), 0 0 6px #dbc59e;
  box-shadow: inset 0 1px 1px rgba(0, 0, 0, 0.075), 0 0 6px #dbc59e; }
/* line 679, ../bower_components/sass-bootstrap/lib/_mixins.scss */
.has-warning .input-group-addon {
  color: #c09853;
  border-color: #c09853;
  background-color: #fcf8e3; }

/* line 665, ../bower_components/sass-bootstrap/lib/_mixins.scss */
.has-error .help-block, .has-error .control-label {
  color: #b94a48; }
/* line 669, ../bower_components/sass-bootstrap/lib/_mixins.scss */
.has-error .form-control, .has-error input[type="text"], .has-error input[type="search"], .has-error input[type="password"], .has-error textarea, .has-error select {
  border-color: #b94a48;
  -webkit-box-shadow: inset 0 1px 1px rgba(0, 0, 0, 0.075);
  box-shadow: inset 0 1px 1px rgba(0, 0, 0, 0.075); }
/* line 672, ../bower_components/sass-bootstrap/lib/_mixins.scss */
.has-error .form-control:focus, .has-error input[type="text"]:focus, .has-error input[type="search"]:focus, .has-error input[type="password"]:focus, .has-error textarea:focus, .has-error select:focus {
  border-color: #953b39;
  -webkit-box-shadow: inset 0 1px 1px rgba(0, 0, 0, 0.075), 0 0 6px #d59392;
  box-shadow: inset 0 1px 1px rgba(0, 0, 0, 0.075), 0 0 6px #d59392; }
/* line 679, ../bower_components/sass-bootstrap/lib/_mixins.scss */
.has-error .input-group-addon {
  color: #b94a48;
  border-color: #b94a48;
  background-color: #f2dede; }

/* line 665, ../bower_components/sass-bootstrap/lib/_mixins.scss */
.has-success .help-block, .has-success .control-label {
  color: #468847; }
/* line 669, ../bower_components/sass-bootstrap/lib/_mixins.scss */
.has-success .form-control, .has-success input[type="text"], .has-success input[type="search"], .has-success input[type="password"], .has-success textarea, .has-success select {
  border-color: #468847;
  -webkit-box-shadow: inset 0 1px 1px rgba(0, 0, 0, 0.075);
  box-shadow: inset 0 1px 1px rgba(0, 0, 0, 0.075); }
/* line 672, ../bower_components/sass-bootstrap/lib/_mixins.scss */
.has-success .form-control:focus, .has-success input[type="text"]:focus, .has-success input[type="search"]:focus, .has-success input[type="password"]:focus, .has-success textarea:focus, .has-success select:focus {
  border-color: #356635;
  -webkit-box-shadow: inset 0 1px 1px rgba(0, 0, 0, 0.075), 0 0 6px #7aba7b;
  box-shadow: inset 0 1px 1px rgba(0, 0, 0, 0.075), 0 0 6px #7aba7b; }
/* line 679, ../bower_components/sass-bootstrap/lib/_mixins.scss */
.has-success .input-group-addon {
  color: #468847;
  border-color: #468847;
  background-color: #dff0d8; }

/* line 255, ../bower_components/sass-bootstrap/lib/_forms.scss */
.form-control-static {
  margin-bottom: 0;
  padding-top: 5px; }

/* line 266, ../bower_components/sass-bootstrap/lib/_forms.scss */
.help-block {
  display: block;
  margin-top: 5px;
  margin-bottom: 10px;
  color: #959595; }

@media (min-width: 768px) {
  /* line 291, ../bower_components/sass-bootstrap/lib/_forms.scss */
  .form-inline .form-group, .navbar-form .form-group, #header_search .form-group {
    display: inline-block;
    margin-bottom: 0;
    vertical-align: middle; }
  /* line 298, ../bower_components/sass-bootstrap/lib/_forms.scss */
  .form-inline .form-control, .navbar-form .form-control, #header_search .form-control, .form-inline input[type="text"], .navbar-form input[type="text"], #header_search input[type="text"], .form-inline input[type="search"], .navbar-form input[type="search"], #header_search input[type="search"], .form-inline input[type="password"], .navbar-form input[type="password"], #header_search input[type="password"], .form-inline textarea, .navbar-form textarea, #header_search textarea, .form-inline select, .navbar-form select, #header_search select {
    display: inline-block; }
  /* line 306, ../bower_components/sass-bootstrap/lib/_forms.scss */
  .form-inline .radio, .navbar-form .radio, #header_search .radio, .form-inline .checkbox, .navbar-form .checkbox, #header_search .checkbox {
    display: inline-block;
    margin-top: 0;
    margin-bottom: 0;
    padding-left: 0; }
  /* line 313, ../bower_components/sass-bootstrap/lib/_forms.scss */
  .form-inline .radio input[type="radio"], .navbar-form .radio input[type="radio"], #header_search .radio input[type="radio"], .form-inline .checkbox input[type="checkbox"], .navbar-form .checkbox input[type="checkbox"], #header_search .checkbox input[type="checkbox"] {
    float: none;
    margin-left: 0; } }

/* line 333, ../bower_components/sass-bootstrap/lib/_forms.scss */
.form-horizontal .control-label, .form-horizontal .radio, .form-horizontal .checkbox, .form-horizontal .radio-inline, .form-horizontal .checkbox-inline {
  margin-top: 0;
  margin-bottom: 0;
  padding-top: 5px; }
/* line 340, ../bower_components/sass-bootstrap/lib/_forms.scss */
.form-horizontal .form-group {
  margin-left: -5px;
  margin-right: -5px; }
/* line 21, ../bower_components/sass-bootstrap/lib/_mixins.scss */
.form-horizontal .form-group:before, .form-horizontal .form-group:after {
  content: " ";
  /* 1 */
  display: table;
  /* 2 */ }
/* line 25, ../bower_components/sass-bootstrap/lib/_mixins.scss */
.form-horizontal .form-group:after {
  clear: both; }
@media (min-width: 768px) {
  /* line 346, ../bower_components/sass-bootstrap/lib/_forms.scss */
  .form-horizontal .control-label {
    text-align: right; } }

/* line 10, ../bower_components/sass-bootstrap/lib/_buttons.scss */
.btn {
  display: inline-block;
  padding: 4px 8px;
  margin-bottom: 0;
  font-size: 12px;
  font-weight: normal;
  line-height: 1.42857;
  text-align: center;
  vertical-align: middle;
  cursor: pointer;
  border: 1px solid transparent;
  border-radius: 3px;
  white-space: nowrap;
  -webkit-user-select: none;
  -moz-user-select: none;
  -ms-user-select: none;
  -o-user-select: none;
  user-select: none; }
/* line 25, ../bower_components/sass-bootstrap/lib/_buttons.scss */
.btn:focus {
  outline: thin dotted #333;
  outline: 5px auto -webkit-focus-ring-color;
  outline-offset: -2px; }
/* line 30, ../bower_components/sass-bootstrap/lib/_buttons.scss */
.btn:hover, .btn:focus {
  color: #555555;
  text-decoration: none; }
/* line 36, ../bower_components/sass-bootstrap/lib/_buttons.scss */
.btn:active, .btn.active {
  outline: 0;
  background-image: none;
  -webkit-box-shadow: inset 0 3px 5px rgba(0, 0, 0, 0.125);
  box-shadow: inset 0 3px 5px rgba(0, 0, 0, 0.125); }
/* line 44, ../bower_components/sass-bootstrap/lib/_buttons.scss */
.btn.disabled, .btn[disabled], fieldset[disabled] .btn {
  cursor: not-allowed;
  pointer-events: none;
  opacity: 0.65;
  filter: alpha(opacity=65);
  -webkit-box-shadow: none;
  box-shadow: none; }

/* line 57, ../bower_components/sass-bootstrap/lib/_buttons.scss */
.btn-default {
  color: #555555;
  background-color: white;
  border-color: #cccccc; }
/* line 414, ../bower_components/sass-bootstrap/lib/_mixins.scss */
.btn-default:hover, .btn-default:focus, .btn-default:active, .btn-default.active {
  color: #555555;
  background-color: #ebebeb;
  border-color: #adadad; }
/* line 419, ../bower_components/sass-bootstrap/lib/_mixins.scss */
.open .btn-default.dropdown-toggle {
  color: #555555;
  background-color: #ebebeb;
  border-color: #adadad; }
/* line 425, ../bower_components/sass-bootstrap/lib/_mixins.scss */
.btn-default:active, .btn-default.active {
  background-image: none; }
/* line 428, ../bower_components/sass-bootstrap/lib/_mixins.scss */
.open .btn-default.dropdown-toggle {
  background-image: none; }
/* line 438, ../bower_components/sass-bootstrap/lib/_mixins.scss */
.btn-default.disabled, .btn-default.disabled:hover, .btn-default.disabled:focus, .btn-default.disabled:active, .btn-default.disabled.active, .btn-default[disabled], .btn-default[disabled]:hover, .btn-default[disabled]:focus, .btn-default[disabled]:active, .btn-default[disabled].active, fieldset[disabled] .btn-default, fieldset[disabled] .btn-default:hover, fieldset[disabled] .btn-default:focus, fieldset[disabled] .btn-default:active, fieldset[disabled] .btn-default.active {
  background-color: white;
  border-color: #cccccc; }

/* line 60, ../bower_components/sass-bootstrap/lib/_buttons.scss */
.btn-primary {
  color: #555555;
  background-color: white;
  border-color: #5cb85c; }
/* line 414, ../bower_components/sass-bootstrap/lib/_mixins.scss */
.btn-primary:hover, .btn-primary:focus, .btn-primary:active, .btn-primary.active {
  color: #555555;
  background-color: #ebebeb;
  border-color: #419641; }
/* line 419, ../bower_components/sass-bootstrap/lib/_mixins.scss */
.open .btn-primary.dropdown-toggle {
  color: #555555;
  background-color: #ebebeb;
  border-color: #419641; }
/* line 425, ../bower_components/sass-bootstrap/lib/_mixins.scss */
.btn-primary:active, .btn-primary.active {
  background-image: none; }
/* line 428, ../bower_components/sass-bootstrap/lib/_mixins.scss */
.open .btn-primary.dropdown-toggle {
  background-image: none; }
/* line 438, ../bower_components/sass-bootstrap/lib/_mixins.scss */
.btn-primary.disabled, .btn-primary.disabled:hover, .btn-primary.disabled:focus, .btn-primary.disabled:active, .btn-primary.disabled.active, .btn-primary[disabled], .btn-primary[disabled]:hover, .btn-primary[disabled]:focus, .btn-primary[disabled]:active, .btn-primary[disabled].active, fieldset[disabled] .btn-primary, fieldset[disabled] .btn-primary:hover, fieldset[disabled] .btn-primary:focus, fieldset[disabled] .btn-primary:active, fieldset[disabled] .btn-primary.active {
  background-color: white;
  border-color: #5cb85c; }

/* line 64, ../bower_components/sass-bootstrap/lib/_buttons.scss */
.btn-warning {
  color: white;
  background-color: #f0ad4e;
  border-color: #eea236; }
/* line 414, ../bower_components/sass-bootstrap/lib/_mixins.scss */
.btn-warning:hover, .btn-warning:focus, .btn-warning:active, .btn-warning.active {
  color: white;
  background-color: #ed9c28;
  border-color: #d58512; }
/* line 419, ../bower_components/sass-bootstrap/lib/_mixins.scss */
.open .btn-warning.dropdown-toggle {
  color: white;
  background-color: #ed9c28;
  border-color: #d58512; }
/* line 425, ../bower_components/sass-bootstrap/lib/_mixins.scss */
.btn-warning:active, .btn-warning.active {
  background-image: none; }
/* line 428, ../bower_components/sass-bootstrap/lib/_mixins.scss */
.open .btn-warning.dropdown-toggle {
  background-image: none; }
/* line 438, ../bower_components/sass-bootstrap/lib/_mixins.scss */
.btn-warning.disabled, .btn-warning.disabled:hover, .btn-warning.disabled:focus, .btn-warning.disabled:active, .btn-warning.disabled.active, .btn-warning[disabled], .btn-warning[disabled]:hover, .btn-warning[disabled]:focus, .btn-warning[disabled]:active, .btn-warning[disabled].active, fieldset[disabled] .btn-warning, fieldset[disabled] .btn-warning:hover, fieldset[disabled] .btn-warning:focus, fieldset[disabled] .btn-warning:active, fieldset[disabled] .btn-warning.active {
  background-color: #f0ad4e;
  border-color: #eea236; }

/* line 68, ../bower_components/sass-bootstrap/lib/_buttons.scss */
.btn-danger {
  color: white;
  background-color: #d9534f;
  border-color: #d43f3a; }
/* line 414, ../bower_components/sass-bootstrap/lib/_mixins.scss */
.btn-danger:hover, .btn-danger:focus, .btn-danger:active, .btn-danger.active {
  color: white;
  background-color: #d2322d;
  border-color: #ac2925; }
/* line 419, ../bower_components/sass-bootstrap/lib/_mixins.scss */
.open .btn-danger.dropdown-toggle {
  color: white;
  background-color: #d2322d;
  border-color: #ac2925; }
/* line 425, ../bower_components/sass-bootstrap/lib/_mixins.scss */
.btn-danger:active, .btn-danger.active {
  background-image: none; }
/* line 428, ../bower_components/sass-bootstrap/lib/_mixins.scss */
.open .btn-danger.dropdown-toggle {
  background-image: none; }
/* line 438, ../bower_components/sass-bootstrap/lib/_mixins.scss */
.btn-danger.disabled, .btn-danger.disabled:hover, .btn-danger.disabled:focus, .btn-danger.disabled:active, .btn-danger.disabled.active, .btn-danger[disabled], .btn-danger[disabled]:hover, .btn-danger[disabled]:focus, .btn-danger[disabled]:active, .btn-danger[disabled].active, fieldset[disabled] .btn-danger, fieldset[disabled] .btn-danger:hover, fieldset[disabled] .btn-danger:focus, fieldset[disabled] .btn-danger:active, fieldset[disabled] .btn-danger.active {
  background-color: #d9534f;
  border-color: #d43f3a; }

/* line 72, ../bower_components/sass-bootstrap/lib/_buttons.scss */
.btn-success {
  color: white;
  background-color: #5cb85c;
  border-color: #4cae4c; }
/* line 414, ../bower_components/sass-bootstrap/lib/_mixins.scss */
.btn-success:hover, .btn-success:focus, .btn-success:active, .btn-success.active {
  color: white;
  background-color: #47a447;
  border-color: #398439; }
/* line 419, ../bower_components/sass-bootstrap/lib/_mixins.scss */
.open .btn-success.dropdown-toggle {
  color: white;
  background-color: #47a447;
  border-color: #398439; }
/* line 425, ../bower_components/sass-bootstrap/lib/_mixins.scss */
.btn-success:active, .btn-success.active {
  background-image: none; }
/* line 428, ../bower_components/sass-bootstrap/lib/_mixins.scss */
.open .btn-success.dropdown-toggle {
  background-image: none; }
/* line 438, ../bower_components/sass-bootstrap/lib/_mixins.scss */
.btn-success.disabled, .btn-success.disabled:hover, .btn-success.disabled:focus, .btn-success.disabled:active, .btn-success.disabled.active, .btn-success[disabled], .btn-success[disabled]:hover, .btn-success[disabled]:focus, .btn-success[disabled]:active, .btn-success[disabled].active, fieldset[disabled] .btn-success, fieldset[disabled] .btn-success:hover, fieldset[disabled] .btn-success:focus, fieldset[disabled] .btn-success:active, fieldset[disabled] .btn-success.active {
  background-color: #5cb85c;
  border-color: #4cae4c; }

/* line 76, ../bower_components/sass-bootstrap/lib/_buttons.scss */
.btn-info {
  color: white;
  background-color: #5bc0de;
  border-color: #46b8da; }
/* line 414, ../bower_components/sass-bootstrap/lib/_mixins.scss */
.btn-info:hover, .btn-info:focus, .btn-info:active, .btn-info.active {
  color: white;
  background-color: #39b3d7;
  border-color: #269abc; }
/* line 419, ../bower_components/sass-bootstrap/lib/_mixins.scss */
.open .btn-info.dropdown-toggle {
  color: white;
  background-color: #39b3d7;
  border-color: #269abc; }
/* line 425, ../bower_components/sass-bootstrap/lib/_mixins.scss */
.btn-info:active, .btn-info.active {
  background-image: none; }
/* line 428, ../bower_components/sass-bootstrap/lib/_mixins.scss */
.open .btn-info.dropdown-toggle {
  background-image: none; }
/* line 438, ../bower_components/sass-bootstrap/lib/_mixins.scss */
.btn-info.disabled, .btn-info.disabled:hover, .btn-info.disabled:focus, .btn-info.disabled:active, .btn-info.disabled.active, .btn-info[disabled], .btn-info[disabled]:hover, .btn-info[disabled]:focus, .btn-info[disabled]:active, .btn-info[disabled].active, fieldset[disabled] .btn-info, fieldset[disabled] .btn-info:hover, fieldset[disabled] .btn-info:focus, fieldset[disabled] .btn-info:active, fieldset[disabled] .btn-info.active {
  background-color: #5bc0de;
  border-color: #46b8da; }

/* line 85, ../bower_components/sass-bootstrap/lib/_buttons.scss */
.btn-link {
  color: #1ba6e5;
  font-weight: normal;
  cursor: pointer;
  border-radius: 0; }
/* line 94, ../bower_components/sass-bootstrap/lib/_buttons.scss */
.btn-link, .btn-link:active, .btn-link[disabled], fieldset[disabled] .btn-link {
  background-color: transparent;
  -webkit-box-shadow: none;
  box-shadow: none; }
/* line 101, ../bower_components/sass-bootstrap/lib/_buttons.scss */
.btn-link, .btn-link:hover, .btn-link:focus, .btn-link:active {
  border-color: transparent; }
/* line 105, ../bower_components/sass-bootstrap/lib/_buttons.scss */
.btn-link:hover, .btn-link:focus {
  color: #1275a1;
  text-decoration: underline;
  background-color: transparent; }
/* line 113, ../bower_components/sass-bootstrap/lib/_buttons.scss */
.btn-link[disabled]:hover, .btn-link[disabled]:focus, fieldset[disabled] .btn-link:hover, fieldset[disabled] .btn-link:focus {
  color: #999999;
  text-decoration: none; }

/* line 124, ../bower_components/sass-bootstrap/lib/_buttons.scss */
.btn-lg, .btn-group-lg > .btn {
  padding: 10px 16px;
  font-size: 15px;
  line-height: 1.33;
  border-radius: 6px; }

/* line 129, ../bower_components/sass-bootstrap/lib/_buttons.scss */
.btn-sm, .btn-group-sm > .btn, .btn-xs, .btn-group-xs > .btn {
  padding: 5px 10px;
  font-size: 11px;
  line-height: 1.5;
  border-radius: 3px; }

/* line 133, ../bower_components/sass-bootstrap/lib/_buttons.scss */
.btn-xs, .btn-group-xs > .btn {
  padding: 1px 5px; }

/* line 141, ../bower_components/sass-bootstrap/lib/_buttons.scss */
.btn-block {
  display: block;
  width: 100%;
  padding-left: 0;
  padding-right: 0; }

/* line 149, ../bower_components/sass-bootstrap/lib/_buttons.scss */
.btn-block + .btn-block {
  margin-top: 5px; }

/* line 157, ../bower_components/sass-bootstrap/lib/_buttons.scss */
input[type="submit"].btn-block, input[type="reset"].btn-block, input[type="button"].btn-block {
  width: 100%; }

/* line 10, ../bower_components/sass-bootstrap/lib/_component-animations.scss */
.fade {
  opacity: 0;
  -webkit-transition: opacity 0.15s linear;
  transition: opacity 0.15s linear; }
/* line 13, ../bower_components/sass-bootstrap/lib/_component-animations.scss */
.fade.in {
  opacity: 1; }

/* line 18, ../bower_components/sass-bootstrap/lib/_component-animations.scss */
.collapse {
  display: none; }
/* line 20, ../bower_components/sass-bootstrap/lib/_component-animations.scss */
.collapse.in {
  display: block; }

/* line 24, ../bower_components/sass-bootstrap/lib/_component-animations.scss */
.collapsing {
  position: relative;
  height: 0;
  overflow: hidden;
  -webkit-transition: height 0.35s ease;
  transition: height 0.35s ease; }

@font-face {
  font-family: 'Glyphicons Halflings';
  src: url("../fonts/glyphicons-halflings-regular.eot");
  src: url("../fonts/glyphicons-halflings-regular.eot?#iefix") format("embedded-opentype"), url("../fonts/glyphicons-halflings-regular.woff") format("woff"), url("../fonts/glyphicons-halflings-regular.ttf") format("truetype"), url("../fonts/glyphicons-halflings-regular.svg#glyphicons-halflingsregular") format("svg"); }

/* line 21, ../bower_components/sass-bootstrap/lib/_glyphicons.scss */
.glyphicon {
  position: relative;
  top: 1px;
  display: inline-block;
  font-family: 'Glyphicons Halflings';
  font-style: normal;
  font-weight: normal;
  line-height: 1;
  -webkit-font-smoothing: antialiased; }

/* line 33, ../bower_components/sass-bootstrap/lib/_glyphicons.scss */
.glyphicon-asterisk:before {
  content: "\2a"; }

/* line 34, ../bower_components/sass-bootstrap/lib/_glyphicons.scss */
.glyphicon-plus:before {
  content: "\2b"; }

/* line 35, ../bower_components/sass-bootstrap/lib/_glyphicons.scss */
.glyphicon-euro:before {
  content: "\20ac"; }

/* line 36, ../bower_components/sass-bootstrap/lib/_glyphicons.scss */
.glyphicon-minus:before {
  content: "\2212"; }

/* line 37, ../bower_components/sass-bootstrap/lib/_glyphicons.scss */
.glyphicon-cloud:before {
  content: "\2601"; }

/* line 38, ../bower_components/sass-bootstrap/lib/_glyphicons.scss */
.glyphicon-envelope:before {
  content: "\2709"; }

/* line 39, ../bower_components/sass-bootstrap/lib/_glyphicons.scss */
.glyphicon-pencil:before {
  content: "\270f"; }

/* line 40, ../bower_components/sass-bootstrap/lib/_glyphicons.scss */
.glyphicon-glass:before {
  content: "\e001"; }

/* line 41, ../bower_components/sass-bootstrap/lib/_glyphicons.scss */
.glyphicon-music:before {
  content: "\e002"; }

/* line 42, ../bower_components/sass-bootstrap/lib/_glyphicons.scss */
.glyphicon-search:before {
  content: "\e003"; }

/* line 43, ../bower_components/sass-bootstrap/lib/_glyphicons.scss */
.glyphicon-heart:before {
  content: "\e005"; }

/* line 44, ../bower_components/sass-bootstrap/lib/_glyphicons.scss */
.glyphicon-star:before {
  content: "\e006"; }

/* line 45, ../bower_components/sass-bootstrap/lib/_glyphicons.scss */
.glyphicon-star-empty:before {
  content: "\e007"; }

/* line 46, ../bower_components/sass-bootstrap/lib/_glyphicons.scss */
.glyphicon-user:before {
  content: "\e008"; }

/* line 47, ../bower_components/sass-bootstrap/lib/_glyphicons.scss */
.glyphicon-film:before {
  content: "\e009"; }

/* line 48, ../bower_components/sass-bootstrap/lib/_glyphicons.scss */
.glyphicon-th-large:before {
  content: "\e010"; }

/* line 49, ../bower_components/sass-bootstrap/lib/_glyphicons.scss */
.glyphicon-th:before {
  content: "\e011"; }

/* line 50, ../bower_components/sass-bootstrap/lib/_glyphicons.scss */
.glyphicon-th-list:before {
  content: "\e012"; }

/* line 51, ../bower_components/sass-bootstrap/lib/_glyphicons.scss */
.glyphicon-ok:before {
  content: "\e013"; }

/* line 52, ../bower_components/sass-bootstrap/lib/_glyphicons.scss */
.glyphicon-remove:before {
  content: "\e014"; }

/* line 53, ../bower_components/sass-bootstrap/lib/_glyphicons.scss */
.glyphicon-zoom-in:before {
  content: "\e015"; }

/* line 54, ../bower_components/sass-bootstrap/lib/_glyphicons.scss */
.glyphicon-zoom-out:before {
  content: "\e016"; }

/* line 55, ../bower_components/sass-bootstrap/lib/_glyphicons.scss */
.glyphicon-off:before {
  content: "\e017"; }

/* line 56, ../bower_components/sass-bootstrap/lib/_glyphicons.scss */
.glyphicon-signal:before {
  content: "\e018"; }

/* line 57, ../bower_components/sass-bootstrap/lib/_glyphicons.scss */
.glyphicon-cog:before {
  content: "\e019"; }

/* line 58, ../bower_components/sass-bootstrap/lib/_glyphicons.scss */
.glyphicon-trash:before {
  content: "\e020"; }

/* line 59, ../bower_components/sass-bootstrap/lib/_glyphicons.scss */
.glyphicon-home:before {
  content: "\e021"; }

/* line 60, ../bower_components/sass-bootstrap/lib/_glyphicons.scss */
.glyphicon-file:before {
  content: "\e022"; }

/* line 61, ../bower_components/sass-bootstrap/lib/_glyphicons.scss */
.glyphicon-time:before {
  content: "\e023"; }

/* line 62, ../bower_components/sass-bootstrap/lib/_glyphicons.scss */
.glyphicon-road:before {
  content: "\e024"; }

/* line 63, ../bower_components/sass-bootstrap/lib/_glyphicons.scss */
.glyphicon-download-alt:before {
  content: "\e025"; }

/* line 64, ../bower_components/sass-bootstrap/lib/_glyphicons.scss */
.glyphicon-download:before {
  content: "\e026"; }

/* line 65, ../bower_components/sass-bootstrap/lib/_glyphicons.scss */
.glyphicon-upload:before {
  content: "\e027"; }

/* line 66, ../bower_components/sass-bootstrap/lib/_glyphicons.scss */
.glyphicon-inbox:before {
  content: "\e028"; }

/* line 67, ../bower_components/sass-bootstrap/lib/_glyphicons.scss */
.glyphicon-play-circle:before {
  content: "\e029"; }

/* line 68, ../bower_components/sass-bootstrap/lib/_glyphicons.scss */
.glyphicon-repeat:before {
  content: "\e030"; }

/* line 69, ../bower_components/sass-bootstrap/lib/_glyphicons.scss */
.glyphicon-refresh:before {
  content: "\e031"; }

/* line 70, ../bower_components/sass-bootstrap/lib/_glyphicons.scss */
.glyphicon-list-alt:before {
  content: "\e032"; }

/* line 71, ../bower_components/sass-bootstrap/lib/_glyphicons.scss */
.glyphicon-flag:before {
  content: "\e034"; }

/* line 72, ../bower_components/sass-bootstrap/lib/_glyphicons.scss */
.glyphicon-headphones:before {
  content: "\e035"; }

/* line 73, ../bower_components/sass-bootstrap/lib/_glyphicons.scss */
.glyphicon-volume-off:before {
  content: "\e036"; }

/* line 74, ../bower_components/sass-bootstrap/lib/_glyphicons.scss */
.glyphicon-volume-down:before {
  content: "\e037"; }

/* line 75, ../bower_components/sass-bootstrap/lib/_glyphicons.scss */
.glyphicon-volume-up:before {
  content: "\e038"; }

/* line 76, ../bower_components/sass-bootstrap/lib/_glyphicons.scss */
.glyphicon-qrcode:before {
  content: "\e039"; }

/* line 77, ../bower_components/sass-bootstrap/lib/_glyphicons.scss */
.glyphicon-barcode:before {
  content: "\e040"; }

/* line 78, ../bower_components/sass-bootstrap/lib/_glyphicons.scss */
.glyphicon-tag:before {
  content: "\e041"; }

/* line 79, ../bower_components/sass-bootstrap/lib/_glyphicons.scss */
.glyphicon-tags:before {
  content: "\e042"; }

/* line 80, ../bower_components/sass-bootstrap/lib/_glyphicons.scss */
.glyphicon-book:before {
  content: "\e043"; }

/* line 81, ../bower_components/sass-bootstrap/lib/_glyphicons.scss */
.glyphicon-print:before {
  content: "\e045"; }

/* line 82, ../bower_components/sass-bootstrap/lib/_glyphicons.scss */
.glyphicon-font:before {
  content: "\e047"; }

/* line 83, ../bower_components/sass-bootstrap/lib/_glyphicons.scss */
.glyphicon-bold:before {
  content: "\e048"; }

/* line 84, ../bower_components/sass-bootstrap/lib/_glyphicons.scss */
.glyphicon-italic:before {
  content: "\e049"; }

/* line 85, ../bower_components/sass-bootstrap/lib/_glyphicons.scss */
.glyphicon-text-height:before {
  content: "\e050"; }

/* line 86, ../bower_components/sass-bootstrap/lib/_glyphicons.scss */
.glyphicon-text-width:before {
  content: "\e051"; }

/* line 87, ../bower_components/sass-bootstrap/lib/_glyphicons.scss */
.glyphicon-align-left:before {
  content: "\e052"; }

/* line 88, ../bower_components/sass-bootstrap/lib/_glyphicons.scss */
.glyphicon-align-center:before {
  content: "\e053"; }

/* line 89, ../bower_components/sass-bootstrap/lib/_glyphicons.scss */
.glyphicon-align-right:before {
  content: "\e054"; }

/* line 90, ../bower_components/sass-bootstrap/lib/_glyphicons.scss */
.glyphicon-align-justify:before {
  content: "\e055"; }

/* line 91, ../bower_components/sass-bootstrap/lib/_glyphicons.scss */
.glyphicon-list:before {
  content: "\e056"; }

/* line 92, ../bower_components/sass-bootstrap/lib/_glyphicons.scss */
.glyphicon-indent-left:before {
  content: "\e057"; }

/* line 93, ../bower_components/sass-bootstrap/lib/_glyphicons.scss */
.glyphicon-indent-right:before {
  content: "\e058"; }

/* line 94, ../bower_components/sass-bootstrap/lib/_glyphicons.scss */
.glyphicon-facetime-video:before {
  content: "\e059"; }

/* line 95, ../bower_components/sass-bootstrap/lib/_glyphicons.scss */
.glyphicon-picture:before {
  content: "\e060"; }

/* line 96, ../bower_components/sass-bootstrap/lib/_glyphicons.scss */
.glyphicon-map-marker:before {
  content: "\e062"; }

/* line 97, ../bower_components/sass-bootstrap/lib/_glyphicons.scss */
.glyphicon-adjust:before {
  content: "\e063"; }

/* line 98, ../bower_components/sass-bootstrap/lib/_glyphicons.scss */
.glyphicon-tint:before {
  content: "\e064"; }

/* line 99, ../bower_components/sass-bootstrap/lib/_glyphicons.scss */
.glyphicon-edit:before {
  content: "\e065"; }

/* line 100, ../bower_components/sass-bootstrap/lib/_glyphicons.scss */
.glyphicon-share:before {
  content: "\e066"; }

/* line 101, ../bower_components/sass-bootstrap/lib/_glyphicons.scss */
.glyphicon-check:before {
  content: "\e067"; }

/* line 102, ../bower_components/sass-bootstrap/lib/_glyphicons.scss */
.glyphicon-move:before {
  content: "\e068"; }

/* line 103, ../bower_components/sass-bootstrap/lib/_glyphicons.scss */
.glyphicon-step-backward:before {
  content: "\e069"; }

/* line 104, ../bower_components/sass-bootstrap/lib/_glyphicons.scss */
.glyphicon-fast-backward:before {
  content: "\e070"; }

/* line 105, ../bower_components/sass-bootstrap/lib/_glyphicons.scss */
.glyphicon-backward:before {
  content: "\e071"; }

/* line 106, ../bower_components/sass-bootstrap/lib/_glyphicons.scss */
.glyphicon-play:before {
  content: "\e072"; }

/* line 107, ../bower_components/sass-bootstrap/lib/_glyphicons.scss */
.glyphicon-pause:before {
  content: "\e073"; }

/* line 108, ../bower_components/sass-bootstrap/lib/_glyphicons.scss */
.glyphicon-stop:before {
  content: "\e074"; }

/* line 109, ../bower_components/sass-bootstrap/lib/_glyphicons.scss */
.glyphicon-forward:before {
  content: "\e075"; }

/* line 110, ../bower_components/sass-bootstrap/lib/_glyphicons.scss */
.glyphicon-fast-forward:before {
  content: "\e076"; }

/* line 111, ../bower_components/sass-bootstrap/lib/_glyphicons.scss */
.glyphicon-step-forward:before {
  content: "\e077"; }

/* line 112, ../bower_components/sass-bootstrap/lib/_glyphicons.scss */
.glyphicon-eject:before {
  content: "\e078"; }

/* line 113, ../bower_components/sass-bootstrap/lib/_glyphicons.scss */
.glyphicon-chevron-left:before {
  content: "\e079"; }

/* line 114, ../bower_components/sass-bootstrap/lib/_glyphicons.scss */
.glyphicon-chevron-right:before {
  content: "\e080"; }

/* line 115, ../bower_components/sass-bootstrap/lib/_glyphicons.scss */
.glyphicon-plus-sign:before {
  content: "\e081"; }

/* line 116, ../bower_components/sass-bootstrap/lib/_glyphicons.scss */
.glyphicon-minus-sign:before {
  content: "\e082"; }

/* line 117, ../bower_components/sass-bootstrap/lib/_glyphicons.scss */
.glyphicon-remove-sign:before {
  content: "\e083"; }

/* line 118, ../bower_components/sass-bootstrap/lib/_glyphicons.scss */
.glyphicon-ok-sign:before {
  content: "\e084"; }

/* line 119, ../bower_components/sass-bootstrap/lib/_glyphicons.scss */
.glyphicon-question-sign:before {
  content: "\e085"; }

/* line 120, ../bower_components/sass-bootstrap/lib/_glyphicons.scss */
.glyphicon-info-sign:before {
  content: "\e086"; }

/* line 121, ../bower_components/sass-bootstrap/lib/_glyphicons.scss */
.glyphicon-screenshot:before {
  content: "\e087"; }

/* line 122, ../bower_components/sass-bootstrap/lib/_glyphicons.scss */
.glyphicon-remove-circle:before {
  content: "\e088"; }

/* line 123, ../bower_components/sass-bootstrap/lib/_glyphicons.scss */
.glyphicon-ok-circle:before {
  content: "\e089"; }

/* line 124, ../bower_components/sass-bootstrap/lib/_glyphicons.scss */
.glyphicon-ban-circle:before {
  content: "\e090"; }

/* line 125, ../bower_components/sass-bootstrap/lib/_glyphicons.scss */
.glyphicon-arrow-left:before {
  content: "\e091"; }

/* line 126, ../bower_components/sass-bootstrap/lib/_glyphicons.scss */
.glyphicon-arrow-right:before {
  content: "\e092"; }

/* line 127, ../bower_components/sass-bootstrap/lib/_glyphicons.scss */
.glyphicon-arrow-up:before {
  content: "\e093"; }

/* line 128, ../bower_components/sass-bootstrap/lib/_glyphicons.scss */
.glyphicon-arrow-down:before {
  content: "\e094"; }

/* line 129, ../bower_components/sass-bootstrap/lib/_glyphicons.scss */
.glyphicon-share-alt:before {
  content: "\e095"; }

/* line 130, ../bower_components/sass-bootstrap/lib/_glyphicons.scss */
.glyphicon-resize-full:before {
  content: "\e096"; }

/* line 131, ../bower_components/sass-bootstrap/lib/_glyphicons.scss */
.glyphicon-resize-small:before {
  content: "\e097"; }

/* line 132, ../bower_components/sass-bootstrap/lib/_glyphicons.scss */
.glyphicon-exclamation-sign:before {
  content: "\e101"; }

/* line 133, ../bower_components/sass-bootstrap/lib/_glyphicons.scss */
.glyphicon-gift:before {
  content: "\e102"; }

/* line 134, ../bower_components/sass-bootstrap/lib/_glyphicons.scss */
.glyphicon-leaf:before {
  content: "\e103"; }

/* line 135, ../bower_components/sass-bootstrap/lib/_glyphicons.scss */
.glyphicon-eye-open:before {
  content: "\e105"; }

/* line 136, ../bower_components/sass-bootstrap/lib/_glyphicons.scss */
.glyphicon-eye-close:before {
  content: "\e106"; }

/* line 137, ../bower_components/sass-bootstrap/lib/_glyphicons.scss */
.glyphicon-warning-sign:before {
  content: "\e107"; }

/* line 138, ../bower_components/sass-bootstrap/lib/_glyphicons.scss */
.glyphicon-plane:before {
  content: "\e108"; }

/* line 139, ../bower_components/sass-bootstrap/lib/_glyphicons.scss */
.glyphicon-random:before {
  content: "\e110"; }

/* line 140, ../bower_components/sass-bootstrap/lib/_glyphicons.scss */
.glyphicon-comment:before {
  content: "\e111"; }

/* line 141, ../bower_components/sass-bootstrap/lib/_glyphicons.scss */
.glyphicon-magnet:before {
  content: "\e112"; }

/* line 142, ../bower_components/sass-bootstrap/lib/_glyphicons.scss */
.glyphicon-chevron-up:before {
  content: "\e113"; }

/* line 143, ../bower_components/sass-bootstrap/lib/_glyphicons.scss */
.glyphicon-chevron-down:before {
  content: "\e114"; }

/* line 144, ../bower_components/sass-bootstrap/lib/_glyphicons.scss */
.glyphicon-retweet:before {
  content: "\e115"; }

/* line 145, ../bower_components/sass-bootstrap/lib/_glyphicons.scss */
.glyphicon-shopping-cart:before {
  content: "\e116"; }

/* line 146, ../bower_components/sass-bootstrap/lib/_glyphicons.scss */
.glyphicon-folder-close:before {
  content: "\e117"; }

/* line 147, ../bower_components/sass-bootstrap/lib/_glyphicons.scss */
.glyphicon-folder-open:before {
  content: "\e118"; }

/* line 148, ../bower_components/sass-bootstrap/lib/_glyphicons.scss */
.glyphicon-resize-vertical:before {
  content: "\e119"; }

/* line 149, ../bower_components/sass-bootstrap/lib/_glyphicons.scss */
.glyphicon-resize-horizontal:before {
  content: "\e120"; }

/* line 150, ../bower_components/sass-bootstrap/lib/_glyphicons.scss */
.glyphicon-hdd:before {
  content: "\e121"; }

/* line 151, ../bower_components/sass-bootstrap/lib/_glyphicons.scss */
.glyphicon-bullhorn:before {
  content: "\e122"; }

/* line 152, ../bower_components/sass-bootstrap/lib/_glyphicons.scss */
.glyphicon-certificate:before {
  content: "\e124"; }

/* line 153, ../bower_components/sass-bootstrap/lib/_glyphicons.scss */
.glyphicon-thumbs-up:before {
  content: "\e125"; }

/* line 154, ../bower_components/sass-bootstrap/lib/_glyphicons.scss */
.glyphicon-thumbs-down:before {
  content: "\e126"; }

/* line 155, ../bower_components/sass-bootstrap/lib/_glyphicons.scss */
.glyphicon-hand-right:before {
  content: "\e127"; }

/* line 156, ../bower_components/sass-bootstrap/lib/_glyphicons.scss */
.glyphicon-hand-left:before {
  content: "\e128"; }

/* line 157, ../bower_components/sass-bootstrap/lib/_glyphicons.scss */
.glyphicon-hand-up:before {
  content: "\e129"; }

/* line 158, ../bower_components/sass-bootstrap/lib/_glyphicons.scss */
.glyphicon-hand-down:before {
  content: "\e130"; }

/* line 159, ../bower_components/sass-bootstrap/lib/_glyphicons.scss */
.glyphicon-circle-arrow-right:before {
  content: "\e131"; }

/* line 160, ../bower_components/sass-bootstrap/lib/_glyphicons.scss */
.glyphicon-circle-arrow-left:before {
  content: "\e132"; }

/* line 161, ../bower_components/sass-bootstrap/lib/_glyphicons.scss */
.glyphicon-circle-arrow-up:before {
  content: "\e133"; }

/* line 162, ../bower_components/sass-bootstrap/lib/_glyphicons.scss */
.glyphicon-circle-arrow-down:before {
  content: "\e134"; }

/* line 163, ../bower_components/sass-bootstrap/lib/_glyphicons.scss */
.glyphicon-globe:before {
  content: "\e135"; }

/* line 164, ../bower_components/sass-bootstrap/lib/_glyphicons.scss */
.glyphicon-tasks:before {
  content: "\e137"; }

/* line 165, ../bower_components/sass-bootstrap/lib/_glyphicons.scss */
.glyphicon-filter:before {
  content: "\e138"; }

/* line 166, ../bower_components/sass-bootstrap/lib/_glyphicons.scss */
.glyphicon-fullscreen:before {
  content: "\e140"; }

/* line 167, ../bower_components/sass-bootstrap/lib/_glyphicons.scss */
.glyphicon-dashboard:before {
  content: "\e141"; }

/* line 168, ../bower_components/sass-bootstrap/lib/_glyphicons.scss */
.glyphicon-heart-empty:before {
  content: "\e143"; }

/* line 169, ../bower_components/sass-bootstrap/lib/_glyphicons.scss */
.glyphicon-link:before {
  content: "\e144"; }

/* line 170, ../bower_components/sass-bootstrap/lib/_glyphicons.scss */
.glyphicon-phone:before {
  content: "\e145"; }

/* line 171, ../bower_components/sass-bootstrap/lib/_glyphicons.scss */
.glyphicon-usd:before {
  content: "\e148"; }

/* line 172, ../bower_components/sass-bootstrap/lib/_glyphicons.scss */
.glyphicon-gbp:before {
  content: "\e149"; }

/* line 173, ../bower_components/sass-bootstrap/lib/_glyphicons.scss */
.glyphicon-sort:before {
  content: "\e150"; }

/* line 174, ../bower_components/sass-bootstrap/lib/_glyphicons.scss */
.glyphicon-sort-by-alphabet:before {
  content: "\e151"; }

/* line 175, ../bower_components/sass-bootstrap/lib/_glyphicons.scss */
.glyphicon-sort-by-alphabet-alt:before {
  content: "\e152"; }

/* line 176, ../bower_components/sass-bootstrap/lib/_glyphicons.scss */
.glyphicon-sort-by-order:before {
  content: "\e153"; }

/* line 177, ../bower_components/sass-bootstrap/lib/_glyphicons.scss */
.glyphicon-sort-by-order-alt:before {
  content: "\e154"; }

/* line 178, ../bower_components/sass-bootstrap/lib/_glyphicons.scss */
.glyphicon-sort-by-attributes:before {
  content: "\e155"; }

/* line 179, ../bower_components/sass-bootstrap/lib/_glyphicons.scss */
.glyphicon-sort-by-attributes-alt:before {
  content: "\e156"; }

/* line 180, ../bower_components/sass-bootstrap/lib/_glyphicons.scss */
.glyphicon-unchecked:before {
  content: "\e157"; }

/* line 181, ../bower_components/sass-bootstrap/lib/_glyphicons.scss */
.glyphicon-expand:before {
  content: "\e158"; }

/* line 182, ../bower_components/sass-bootstrap/lib/_glyphicons.scss */
.glyphicon-collapse-down:before {
  content: "\e159"; }

/* line 183, ../bower_components/sass-bootstrap/lib/_glyphicons.scss */
.glyphicon-collapse-up:before {
  content: "\e160"; }

/* line 184, ../bower_components/sass-bootstrap/lib/_glyphicons.scss */
.glyphicon-log-in:before {
  content: "\e161"; }

/* line 185, ../bower_components/sass-bootstrap/lib/_glyphicons.scss */
.glyphicon-flash:before {
  content: "\e162"; }

/* line 186, ../bower_components/sass-bootstrap/lib/_glyphicons.scss */
.glyphicon-log-out:before {
  content: "\e163"; }

/* line 187, ../bower_components/sass-bootstrap/lib/_glyphicons.scss */
.glyphicon-new-window:before {
  content: "\e164"; }

/* line 188, ../bower_components/sass-bootstrap/lib/_glyphicons.scss */
.glyphicon-record:before {
  content: "\e165"; }

/* line 189, ../bower_components/sass-bootstrap/lib/_glyphicons.scss */
.glyphicon-save:before {
  content: "\e166"; }

/* line 190, ../bower_components/sass-bootstrap/lib/_glyphicons.scss */
.glyphicon-open:before {
  content: "\e167"; }

/* line 191, ../bower_components/sass-bootstrap/lib/_glyphicons.scss */
.glyphicon-saved:before {
  content: "\e168"; }

/* line 192, ../bower_components/sass-bootstrap/lib/_glyphicons.scss */
.glyphicon-import:before {
  content: "\e169"; }

/* line 193, ../bower_components/sass-bootstrap/lib/_glyphicons.scss */
.glyphicon-export:before {
  content: "\e170"; }

/* line 194, ../bower_components/sass-bootstrap/lib/_glyphicons.scss */
.glyphicon-send:before {
  content: "\e171"; }

/* line 195, ../bower_components/sass-bootstrap/lib/_glyphicons.scss */
.glyphicon-floppy-disk:before {
  content: "\e172"; }

/* line 196, ../bower_components/sass-bootstrap/lib/_glyphicons.scss */
.glyphicon-floppy-saved:before {
  content: "\e173"; }

/* line 197, ../bower_components/sass-bootstrap/lib/_glyphicons.scss */
.glyphicon-floppy-remove:before {
  content: "\e174"; }

/* line 198, ../bower_components/sass-bootstrap/lib/_glyphicons.scss */
.glyphicon-floppy-save:before {
  content: "\e175"; }

/* line 199, ../bower_components/sass-bootstrap/lib/_glyphicons.scss */
.glyphicon-floppy-open:before {
  content: "\e176"; }

/* line 200, ../bower_components/sass-bootstrap/lib/_glyphicons.scss */
.glyphicon-credit-card:before {
  content: "\e177"; }

/* line 201, ../bower_components/sass-bootstrap/lib/_glyphicons.scss */
.glyphicon-transfer:before {
  content: "\e178"; }

/* line 202, ../bower_components/sass-bootstrap/lib/_glyphicons.scss */
.glyphicon-cutlery:before {
  content: "\e179"; }

/* line 203, ../bower_components/sass-bootstrap/lib/_glyphicons.scss */
.glyphicon-header:before {
  content: "\e180"; }

/* line 204, ../bower_components/sass-bootstrap/lib/_glyphicons.scss */
.glyphicon-compressed:before {
  content: "\e181"; }

/* line 205, ../bower_components/sass-bootstrap/lib/_glyphicons.scss */
.glyphicon-earphone:before {
  content: "\e182"; }

/* line 206, ../bower_components/sass-bootstrap/lib/_glyphicons.scss */
.glyphicon-phone-alt:before {
  content: "\e183"; }

/* line 207, ../bower_components/sass-bootstrap/lib/_glyphicons.scss */
.glyphicon-tower:before {
  content: "\e184"; }

/* line 208, ../bower_components/sass-bootstrap/lib/_glyphicons.scss */
.glyphicon-stats:before {
  content: "\e185"; }

/* line 209, ../bower_components/sass-bootstrap/lib/_glyphicons.scss */
.glyphicon-sd-video:before {
  content: "\e186"; }

/* line 210, ../bower_components/sass-bootstrap/lib/_glyphicons.scss */
.glyphicon-hd-video:before {
  content: "\e187"; }

/* line 211, ../bower_components/sass-bootstrap/lib/_glyphicons.scss */
.glyphicon-subtitles:before {
  content: "\e188"; }

/* line 212, ../bower_components/sass-bootstrap/lib/_glyphicons.scss */
.glyphicon-sound-stereo:before {
  content: "\e189"; }

/* line 213, ../bower_components/sass-bootstrap/lib/_glyphicons.scss */
.glyphicon-sound-dolby:before {
  content: "\e190"; }

/* line 214, ../bower_components/sass-bootstrap/lib/_glyphicons.scss */
.glyphicon-sound-5-1:before {
  content: "\e191"; }

/* line 215, ../bower_components/sass-bootstrap/lib/_glyphicons.scss */
.glyphicon-sound-6-1:before {
  content: "\e192"; }

/* line 216, ../bower_components/sass-bootstrap/lib/_glyphicons.scss */
.glyphicon-sound-7-1:before {
  content: "\e193"; }

/* line 217, ../bower_components/sass-bootstrap/lib/_glyphicons.scss */
.glyphicon-copyright-mark:before {
  content: "\e194"; }

/* line 218, ../bower_components/sass-bootstrap/lib/_glyphicons.scss */
.glyphicon-registration-mark:before {
  content: "\e195"; }

/* line 219, ../bower_components/sass-bootstrap/lib/_glyphicons.scss */
.glyphicon-cloud-download:before {
  content: "\e197"; }

/* line 220, ../bower_components/sass-bootstrap/lib/_glyphicons.scss */
.glyphicon-cloud-upload:before {
  content: "\e198"; }

/* line 221, ../bower_components/sass-bootstrap/lib/_glyphicons.scss */
.glyphicon-tree-conifer:before {
  content: "\e199"; }

/* line 222, ../bower_components/sass-bootstrap/lib/_glyphicons.scss */
.glyphicon-tree-deciduous:before {
  content: "\e200"; }

/* line 223, ../bower_components/sass-bootstrap/lib/_glyphicons.scss */
.glyphicon-briefcase:before {
  content: "\1f4bc"; }

/* line 224, ../bower_components/sass-bootstrap/lib/_glyphicons.scss */
.glyphicon-calendar:before {
  content: "\1f4c5"; }

/* line 225, ../bower_components/sass-bootstrap/lib/_glyphicons.scss */
.glyphicon-pushpin:before {
  content: "\1f4cc"; }

/* line 226, ../bower_components/sass-bootstrap/lib/_glyphicons.scss */
.glyphicon-paperclip:before {
  content: "\1f4ce"; }

/* line 227, ../bower_components/sass-bootstrap/lib/_glyphicons.scss */
.glyphicon-camera:before {
  content: "\1f4f7"; }

/* line 228, ../bower_components/sass-bootstrap/lib/_glyphicons.scss */
.glyphicon-lock:before {
  content: "\1f512"; }

/* line 229, ../bower_components/sass-bootstrap/lib/_glyphicons.scss */
.glyphicon-bell:before {
  content: "\1f514"; }

/* line 230, ../bower_components/sass-bootstrap/lib/_glyphicons.scss */
.glyphicon-bookmark:before {
  content: "\1f516"; }

/* line 231, ../bower_components/sass-bootstrap/lib/_glyphicons.scss */
.glyphicon-fire:before {
  content: "\1f525"; }

/* line 232, ../bower_components/sass-bootstrap/lib/_glyphicons.scss */
.glyphicon-wrench:before {
  content: "\1f527"; }

/* line 7, ../bower_components/sass-bootstrap/lib/_dropdowns.scss */
.caret {
  display: inline-block;
  width: 0;
  height: 0;
  margin-left: 2px;
  vertical-align: middle;
  border-top: 4px solid black;
  border-right: 4px solid transparent;
  border-left: 4px solid transparent;
  border-bottom: 0 dotted;
  content: ""; }

/* line 23, ../bower_components/sass-bootstrap/lib/_dropdowns.scss */
.dropdown {
  position: relative; }

/* line 28, ../bower_components/sass-bootstrap/lib/_dropdowns.scss */
.dropdown-toggle:focus {
  outline: 0; }

/* line 33, ../bower_components/sass-bootstrap/lib/_dropdowns.scss */
.dropdown-menu {
  position: absolute;
  top: 100%;
  left: 0;
  z-index: 1000;
  display: none;
  float: left;
  min-width: 160px;
  padding: 5px 0;
  margin: 2px 0 0;
  list-style: none;
  font-size: 12px;
  background-color: white;
  border: 1px solid #cccccc;
  border: 1px solid rgba(0, 0, 0, 0.15);
  border-radius: 3px;
  -webkit-box-shadow: 0 6px 12px rgba(0, 0, 0, 0.175);
  box-shadow: 0 6px 12px rgba(0, 0, 0, 0.175);
  background-clip: padding-box; }
/* line 53, ../bower_components/sass-bootstrap/lib/_dropdowns.scss */
.dropdown-menu.pull-right, #content h3:not(.modal-title) .dropdown-menu.panel-heading-action, #content .panel-heading .dropdown-menu.panel-heading-action, #content #header_notifs_icon_wrapper .notifs_panel .notifs_panel_header .dropdown-menu.panel-heading-action, #header_notifs_icon_wrapper .notifs_panel #content .notifs_panel_header .dropdown-menu.panel-heading-action {
  right: 0;
  left: auto; }
/* line 59, ../bower_components/sass-bootstrap/lib/_dropdowns.scss */
.dropdown-menu .divider {
  height: 1px;
  margin: 7.5px 0;
  overflow: hidden;
  background-color: #e5e5e5; }
/* line 64, ../bower_components/sass-bootstrap/lib/_dropdowns.scss */
.dropdown-menu > li > a {
  display: block;
  padding: 3px 20px;
  clear: both;
  font-weight: normal;
  line-height: 1.42857;
  color: #333333;
  white-space: nowrap; }

/* line 78, ../bower_components/sass-bootstrap/lib/_dropdowns.scss */
.dropdown-menu > li > a:hover, .dropdown-menu > li > a:focus {
  text-decoration: none;
  color: white;
  background-color: #1ba6e5; }

/* line 89, ../bower_components/sass-bootstrap/lib/_dropdowns.scss */
.dropdown-menu > .active > a, .dropdown-menu > .active > a:hover, .dropdown-menu > .active > a:focus {
  color: white;
  text-decoration: none;
  outline: 0;
  background-color: #1ba6e5; }

/* line 104, ../bower_components/sass-bootstrap/lib/_dropdowns.scss */
.dropdown-menu > .disabled > a, .dropdown-menu > .disabled > a:hover, .dropdown-menu > .disabled > a:focus {
  color: #999999; }

/* line 111, ../bower_components/sass-bootstrap/lib/_dropdowns.scss */
.dropdown-menu > .disabled > a:hover, .dropdown-menu > .disabled > a:focus {
  text-decoration: none;
  background-color: transparent;
  background-image: none;
  filter: progid:DXImageTransform.Microsoft.gradient(enabled = false);
  cursor: not-allowed; }

/* line 123, ../bower_components/sass-bootstrap/lib/_dropdowns.scss */
.open > .dropdown-menu {
  display: block; }
/* line 128, ../bower_components/sass-bootstrap/lib/_dropdowns.scss */
.open > a {
  outline: 0; }

/* line 134, ../bower_components/sass-bootstrap/lib/_dropdowns.scss */
.dropdown-header {
  display: block;
  padding: 3px 20px;
  font-size: 11px;
  line-height: 1.42857;
  color: #999999; }

/* line 143, ../bower_components/sass-bootstrap/lib/_dropdowns.scss */
.dropdown-backdrop {
  position: fixed;
  left: 0;
  right: 0;
  bottom: 0;
  top: 0;
  z-index: 990; }

/* line 153, ../bower_components/sass-bootstrap/lib/_dropdowns.scss */
.pull-right > .dropdown-menu, #content h3:not(.modal-title) .panel-heading-action > .dropdown-menu, #content .panel-heading .panel-heading-action > .dropdown-menu, #content #header_notifs_icon_wrapper .notifs_panel .notifs_panel_header .panel-heading-action > .dropdown-menu, #header_notifs_icon_wrapper .notifs_panel #content .notifs_panel_header .panel-heading-action > .dropdown-menu {
  right: 0;
  left: auto; }

/* line 166, ../bower_components/sass-bootstrap/lib/_dropdowns.scss */
.dropup .caret, .navbar-fixed-bottom .dropdown .caret {
  border-top: 0 dotted;
  border-bottom: 4px solid black;
  content: ""; }
/* line 174, ../bower_components/sass-bootstrap/lib/_dropdowns.scss */
.dropup .dropdown-menu, .navbar-fixed-bottom .dropdown .dropdown-menu {
  top: auto;
  bottom: 100%;
  margin-bottom: 1px; }

@media (min-width: 768px) {
  /* line 188, ../bower_components/sass-bootstrap/lib/_dropdowns.scss */
  .navbar-right .dropdown-menu, #header_employee_box .dropdown-menu {
    right: 0;
    left: auto; } }
/* line 10, ../bower_components/sass-bootstrap/lib/_button-groups.scss */
.btn-default .caret {
  border-top-color: #555555; }
/* line 17, ../bower_components/sass-bootstrap/lib/_button-groups.scss */
.btn-primary .caret, .btn-success .caret, .btn-warning .caret, .btn-danger .caret, .btn-info .caret {
  border-top-color: #fff; }

/* line 22, ../bower_components/sass-bootstrap/lib/_button-groups.scss */
.dropup .btn-default .caret {
  border-bottom-color: #555555; }
/* line 30, ../bower_components/sass-bootstrap/lib/_button-groups.scss */
.dropup .btn-primary .caret, .dropup .btn-success .caret, .dropup .btn-warning .caret, .dropup .btn-danger .caret, .dropup .btn-info .caret {
  border-bottom-color: #fff; }

/* line 38, ../bower_components/sass-bootstrap/lib/_button-groups.scss */
.btn-group, .btn-group-vertical {
  position: relative;
  display: inline-block;
  vertical-align: middle; }
/* line 42, ../bower_components/sass-bootstrap/lib/_button-groups.scss */
.btn-group > .btn, .btn-group-vertical > .btn {
  position: relative;
  float: left; }
/* line 49, ../bower_components/sass-bootstrap/lib/_button-groups.scss */
.btn-group > .btn:hover, .btn-group > .btn:focus, .btn-group > .btn:active, .btn-group > .btn.active, .btn-group-vertical > .btn:hover, .btn-group-vertical > .btn:focus, .btn-group-vertical > .btn:active, .btn-group-vertical > .btn.active {
  z-index: 2; }
/* line 52, ../bower_components/sass-bootstrap/lib/_button-groups.scss */
.btn-group > .btn:focus, .btn-group-vertical > .btn:focus {
  outline: none; }

/* line 64, ../bower_components/sass-bootstrap/lib/_button-groups.scss */
.btn-group .btn + .btn, .btn-group .btn + .btn-group, .btn-group .btn-group + .btn, .btn-group .btn-group + .btn-group {
  margin-left: -1px; }

/* line 21, ../bower_components/sass-bootstrap/lib/_mixins.scss */
.btn-toolbar:before, .btn-toolbar:after {
  content: " ";
  /* 1 */
  display: table;
  /* 2 */ }
/* line 25, ../bower_components/sass-bootstrap/lib/_mixins.scss */
.btn-toolbar:after {
  clear: both; }
/* line 73, ../bower_components/sass-bootstrap/lib/_button-groups.scss */
.btn-toolbar .btn-group {
  float: left; }
/* line 80, ../bower_components/sass-bootstrap/lib/_button-groups.scss */
.btn-toolbar > .btn + .btn, .btn-toolbar > .btn + .btn-group, .btn-toolbar > .btn-group + .btn, .btn-toolbar > .btn-group + .btn-group {
  margin-left: 5px; }

/* line 86, ../bower_components/sass-bootstrap/lib/_button-groups.scss */
.btn-group > .btn:not(:first-child):not(:last-child):not(.dropdown-toggle) {
  border-radius: 0; }

/* line 91, ../bower_components/sass-bootstrap/lib/_button-groups.scss */
.btn-group > .btn:first-child {
  margin-left: 0; }
/* line 93, ../bower_components/sass-bootstrap/lib/_button-groups.scss */
.btn-group > .btn:first-child:not(:last-child):not(.dropdown-toggle) {
  border-bottom-right-radius: 0;
  border-top-right-radius: 0; }

/* line 99, ../bower_components/sass-bootstrap/lib/_button-groups.scss */
.btn-group > .btn:last-child:not(:first-child), .btn-group > .dropdown-toggle:not(:first-child) {
  border-bottom-left-radius: 0;
  border-top-left-radius: 0; }

/* line 104, ../bower_components/sass-bootstrap/lib/_button-groups.scss */
.btn-group > .btn-group {
  float: left; }

/* line 107, ../bower_components/sass-bootstrap/lib/_button-groups.scss */
.btn-group > .btn-group:not(:first-child):not(:last-child) > .btn {
  border-radius: 0; }

/* line 112, ../bower_components/sass-bootstrap/lib/_button-groups.scss */
.btn-group > .btn-group:first-child > .btn:last-child, .btn-group > .btn-group:first-child > .dropdown-toggle {
  border-bottom-right-radius: 0;
  border-top-right-radius: 0; }

/* line 116, ../bower_components/sass-bootstrap/lib/_button-groups.scss */
.btn-group > .btn-group:last-child > .btn:first-child {
  border-bottom-left-radius: 0;
  border-top-left-radius: 0; }

/* line 122, ../bower_components/sass-bootstrap/lib/_button-groups.scss */
.btn-group .dropdown-toggle:active, .btn-group.open .dropdown-toggle {
  outline: 0; }

/* line 140, ../bower_components/sass-bootstrap/lib/_button-groups.scss */
.btn-group > .btn + .dropdown-toggle {
  padding-left: 8px;
  padding-right: 8px; }

/* line 144, ../bower_components/sass-bootstrap/lib/_button-groups.scss */
.btn-group > .btn-lg + .dropdown-toggle, .btn-group-lg.btn-group > .btn + .dropdown-toggle {
  padding-left: 12px;
  padding-right: 12px; }

/* line 151, ../bower_components/sass-bootstrap/lib/_button-groups.scss */
.btn-group.open .dropdown-toggle {
  -webkit-box-shadow: inset 0 3px 5px rgba(0, 0, 0, 0.125);
  box-shadow: inset 0 3px 5px rgba(0, 0, 0, 0.125); }

/* line 157, ../bower_components/sass-bootstrap/lib/_button-groups.scss */
.btn .caret {
  margin-left: 0; }

/* line 161, ../bower_components/sass-bootstrap/lib/_button-groups.scss */
.btn-lg .caret, .btn-group-lg > .btn .caret {
  border-width: 5px 5px 0;
  border-bottom-width: 0; }

/* line 166, ../bower_components/sass-bootstrap/lib/_button-groups.scss */
.dropup .btn-lg .caret, .dropup .btn-group-lg > .btn .caret {
  border-width: 0 5px 5px; }

/* line 176, ../bower_components/sass-bootstrap/lib/_button-groups.scss */
.btn-group-vertical > .btn, .btn-group-vertical > .btn-group {
  display: block;
  float: none;
  width: 100%;
  max-width: 100%; }
/* line 21, ../bower_components/sass-bootstrap/lib/_mixins.scss */
.btn-group-vertical > .btn-group:before, .btn-group-vertical > .btn-group:after {
  content: " ";
  /* 1 */
  display: table;
  /* 2 */ }
/* line 25, ../bower_components/sass-bootstrap/lib/_mixins.scss */
.btn-group-vertical > .btn-group:after {
  clear: both; }
/* line 186, ../bower_components/sass-bootstrap/lib/_button-groups.scss */
.btn-group-vertical > .btn-group > .btn {
  float: none; }
/* line 194, ../bower_components/sass-bootstrap/lib/_button-groups.scss */
.btn-group-vertical > .btn + .btn, .btn-group-vertical > .btn + .btn-group, .btn-group-vertical > .btn-group + .btn, .btn-group-vertical > .btn-group + .btn-group {
  margin-top: -1px;
  margin-left: 0; }

/* line 201, ../bower_components/sass-bootstrap/lib/_button-groups.scss */
.btn-group-vertical > .btn:not(:first-child):not(:last-child) {
  border-radius: 0; }
/* line 204, ../bower_components/sass-bootstrap/lib/_button-groups.scss */
.btn-group-vertical > .btn:first-child:not(:last-child) {
  border-top-right-radius: 3px;
  border-bottom-right-radius: 0;
  border-bottom-left-radius: 0; }
/* line 208, ../bower_components/sass-bootstrap/lib/_button-groups.scss */
.btn-group-vertical > .btn:last-child:not(:first-child) {
  border-bottom-left-radius: 3px;
  border-top-right-radius: 0;
  border-top-left-radius: 0; }

/* line 213, ../bower_components/sass-bootstrap/lib/_button-groups.scss */
.btn-group-vertical > .btn-group:not(:first-child):not(:last-child) > .btn {
  border-radius: 0; }

/* line 218, ../bower_components/sass-bootstrap/lib/_button-groups.scss */
.btn-group-vertical > .btn-group:first-child > .btn:last-child, .btn-group-vertical > .btn-group:first-child > .dropdown-toggle {
  border-bottom-right-radius: 0;
  border-bottom-left-radius: 0; }

/* line 222, ../bower_components/sass-bootstrap/lib/_button-groups.scss */
.btn-group-vertical > .btn-group:last-child > .btn:first-child {
  border-top-right-radius: 0;
  border-top-left-radius: 0; }

/* line 231, ../bower_components/sass-bootstrap/lib/_button-groups.scss */
.btn-group-justified {
  display: table;
  width: 100%;
  table-layout: fixed;
  border-collapse: separate; }
/* line 236, ../bower_components/sass-bootstrap/lib/_button-groups.scss */
.btn-group-justified .btn {
  float: none;
  display: table-cell;
  width: 1%; }

/* line 246, ../bower_components/sass-bootstrap/lib/_button-groups.scss */
[data-toggle="buttons"] > .btn > input[type="radio"], [data-toggle="buttons"] > .btn > input[type="checkbox"] {
  display: none; }

/* line 7, ../bower_components/sass-bootstrap/lib/_input-groups.scss */
.input-group {
  position: relative;
  display: table;
  border-collapse: separate; }
/* line 13, ../bower_components/sass-bootstrap/lib/_input-groups.scss */
.input-group.col {
  float: none;
  padding-left: 0;
  padding-right: 0; }
/* line 19, ../bower_components/sass-bootstrap/lib/_input-groups.scss */
.input-group .form-control, .input-group input[type="text"], .input-group input[type="search"], .input-group input[type="password"], .input-group textarea, .input-group select {
  width: 100%;
  margin-bottom: 0; }

/* line 42, ../bower_components/sass-bootstrap/lib/_input-groups.scss */
.input-group-addon, .input-group-btn, .input-group .form-control, .input-group input[type="text"], .input-group input[type="search"], .input-group input[type="password"], .input-group textarea, .input-group select {
  display: table-cell; }
/* line 45, ../bower_components/sass-bootstrap/lib/_input-groups.scss */
.input-group-addon:not(:first-child):not(:last-child), .input-group-btn:not(:first-child):not(:last-child), .input-group .form-control:not(:first-child):not(:last-child), .input-group input[type="text"]:not(:first-child):not(:last-child), .input-group input[type="search"]:not(:first-child):not(:last-child), .input-group input[type="password"]:not(:first-child):not(:last-child), .input-group textarea:not(:first-child):not(:last-child), .input-group select:not(:first-child):not(:last-child) {
  border-radius: 0; }

/* line 51, ../bower_components/sass-bootstrap/lib/_input-groups.scss */
.input-group-addon, .input-group-btn {
  width: 1%;
  white-space: nowrap;
  vertical-align: middle; }

/* line 59, ../bower_components/sass-bootstrap/lib/_input-groups.scss */
.input-group-addon {
  padding: 4px 8px;
  font-size: 12px;
  font-weight: normal;
  line-height: 1;
  text-align: center;
  background-color: #eeeeee;
  border: 1px solid #cccccc;
  border-radius: 3px; }
/* line 70, ../bower_components/sass-bootstrap/lib/_input-groups.scss */
.input-group-addon.input-sm, .input-group-sm > .input-group-addon, .input-group-sm > .input-group-btn > .input-group-addon.btn {
  padding: 5px 10px;
  font-size: 11px;
  border-radius: 3px; }
/* line 75, ../bower_components/sass-bootstrap/lib/_input-groups.scss */
.input-group-addon.input-lg, .input-group-lg > .input-group-addon, .input-group-lg > .input-group-btn > .input-group-addon.btn {
  padding: 10px 16px;
  font-size: 15px;
  border-radius: 6px; }
/* line 83, ../bower_components/sass-bootstrap/lib/_input-groups.scss */
.input-group-addon input[type="radio"], .input-group-addon input[type="checkbox"] {
  margin-top: 0; }

/* line 93, ../bower_components/sass-bootstrap/lib/_input-groups.scss */
.input-group .form-control:first-child, .input-group input[type="text"]:first-child, .input-group input[type="search"]:first-child, .input-group input[type="password"]:first-child, .input-group textarea:first-child, .input-group select:first-child, .input-group-addon:first-child, .input-group-btn:first-child > .btn, .input-group-btn:first-child > .dropdown-toggle, .input-group-btn:last-child > .btn:not(:last-child):not(.dropdown-toggle) {
  border-bottom-right-radius: 0;
  border-top-right-radius: 0; }

/* line 96, ../bower_components/sass-bootstrap/lib/_input-groups.scss */
.input-group-addon:first-child {
  border-right: 0; }

/* line 103, ../bower_components/sass-bootstrap/lib/_input-groups.scss */
.input-group .form-control:last-child, .input-group input[type="text"]:last-child, .input-group input[type="search"]:last-child, .input-group input[type="password"]:last-child, .input-group textarea:last-child, .input-group select:last-child, .input-group-addon:last-child, .input-group-btn:last-child > .btn, .input-group-btn:last-child > .dropdown-toggle, .input-group-btn:first-child > .btn:not(:first-child) {
  border-bottom-left-radius: 0;
  border-top-left-radius: 0; }

/* line 106, ../bower_components/sass-bootstrap/lib/_input-groups.scss */
.input-group-addon:last-child {
  border-left: 0; }

/* line 112, ../bower_components/sass-bootstrap/lib/_input-groups.scss */
.input-group-btn {
  position: relative;
  white-space: nowrap; }

/* line 116, ../bower_components/sass-bootstrap/lib/_input-groups.scss */
.input-group-btn > .btn {
  position: relative; }
/* line 119, ../bower_components/sass-bootstrap/lib/_input-groups.scss */
.input-group-btn > .btn + .btn {
  margin-left: -4px; }
/* line 124, ../bower_components/sass-bootstrap/lib/_input-groups.scss */
.input-group-btn > .btn:hover, .input-group-btn > .btn:active {
  z-index: 2; }

/* line 9, ../bower_components/sass-bootstrap/lib/_navs.scss */
.nav, #header_notifs_icon_wrapper, #header_employee_box, #header_quick {
  margin-bottom: 0;
  padding-left: 0;
  list-style: none; }
/* line 21, ../bower_components/sass-bootstrap/lib/_mixins.scss */
.nav:before, #header_notifs_icon_wrapper:before, #header_employee_box:before, #header_quick:before, .nav:after, #header_notifs_icon_wrapper:after, #header_employee_box:after, #header_quick:after {
  content: " ";
  /* 1 */
  display: table;
  /* 2 */ }
/* line 25, ../bower_components/sass-bootstrap/lib/_mixins.scss */
.nav:after, #header_notifs_icon_wrapper:after, #header_employee_box:after, #header_quick:after {
  clear: both; }
/* line 15, ../bower_components/sass-bootstrap/lib/_navs.scss */
.nav > li, #header_notifs_icon_wrapper > li, #header_employee_box > li, #header_quick > li {
  position: relative;
  display: block; }
/* line 19, ../bower_components/sass-bootstrap/lib/_navs.scss */
.nav > li > a, #header_notifs_icon_wrapper > li > a, #header_employee_box > li > a, #header_quick > li > a {
  position: relative;
  display: block;
  padding: 10px 15px; }
/* line 24, ../bower_components/sass-bootstrap/lib/_navs.scss */
.nav > li > a:hover, #header_notifs_icon_wrapper > li > a:hover, #header_employee_box > li > a:hover, #header_quick > li > a:hover, .nav > li > a:focus, #header_notifs_icon_wrapper > li > a:focus, #header_employee_box > li > a:focus, #header_quick > li > a:focus {
  text-decoration: none;
  background-color: #eeeeee; }
/* line 31, ../bower_components/sass-bootstrap/lib/_navs.scss */
.nav > li.disabled > a, #header_notifs_icon_wrapper > li.disabled > a, #header_employee_box > li.disabled > a, #header_quick > li.disabled > a {
  color: #999999; }
/* line 35, ../bower_components/sass-bootstrap/lib/_navs.scss */
.nav > li.disabled > a:hover, #header_notifs_icon_wrapper > li.disabled > a:hover, #header_employee_box > li.disabled > a:hover, #header_quick > li.disabled > a:hover, .nav > li.disabled > a:focus, #header_notifs_icon_wrapper > li.disabled > a:focus, #header_employee_box > li.disabled > a:focus, #header_quick > li.disabled > a:focus {
  color: #999999;
  text-decoration: none;
  background-color: transparent;
  cursor: not-allowed; }
/* line 48, ../bower_components/sass-bootstrap/lib/_navs.scss */
.nav .open > a, #header_notifs_icon_wrapper .open > a, #header_employee_box .open > a, #header_quick .open > a, .nav .open > a:hover, #header_notifs_icon_wrapper .open > a:hover, #header_employee_box .open > a:hover, #header_quick .open > a:hover, .nav .open > a:focus, #header_notifs_icon_wrapper .open > a:focus, #header_employee_box .open > a:focus, #header_quick .open > a:focus {
  background-color: #eeeeee;
  border-color: #1ba6e5; }
/* line 55, ../bower_components/sass-bootstrap/lib/_navs.scss */
.nav .nav-divider, #header_notifs_icon_wrapper .nav-divider, #header_employee_box .nav-divider, #header_quick .nav-divider {
  height: 1px;
  margin: 7.5px 0;
  overflow: hidden;
  background-color: #e5e5e5; }
/* line 61, ../bower_components/sass-bootstrap/lib/_navs.scss */
.nav > li > a > img, #header_notifs_icon_wrapper > li > a > img, #header_employee_box > li > a > img, #header_quick > li > a > img {
  max-width: none; }

/* line 71, ../bower_components/sass-bootstrap/lib/_navs.scss */
.nav-tabs {
  border-bottom: 1px solid #dddddd; }
/* line 73, ../bower_components/sass-bootstrap/lib/_navs.scss */
.nav-tabs > li {
  float: left;
  margin-bottom: -1px; }
/* line 79, ../bower_components/sass-bootstrap/lib/_navs.scss */
.nav-tabs > li > a {
  margin-right: 2px;
  line-height: 1.42857;
  border: 1px solid transparent;
  border-radius: 3px 3px 0 0; }
/* line 84, ../bower_components/sass-bootstrap/lib/_navs.scss */
.nav-tabs > li > a:hover {
  border-color: #eeeeee #eeeeee #dddddd; }
/* line 93, ../bower_components/sass-bootstrap/lib/_navs.scss */
.nav-tabs > li.active > a, .nav-tabs > li.active > a:hover, .nav-tabs > li.active > a:focus {
  color: #555555;
  background-color: #515561;
  border: 1px solid #dddddd;
  border-bottom-color: transparent;
  cursor: default; }

/* line 113, ../bower_components/sass-bootstrap/lib/_navs.scss */
.nav-pills > li {
  float: left; }
/* line 117, ../bower_components/sass-bootstrap/lib/_navs.scss */
.nav-pills > li > a {
  border-radius: 5px; }
/* line 120, ../bower_components/sass-bootstrap/lib/_navs.scss */
.nav-pills > li + li {
  margin-left: 2px; }
/* line 128, ../bower_components/sass-bootstrap/lib/_navs.scss */
.nav-pills > li.active > a, .nav-pills > li.active > a:hover, .nav-pills > li.active > a:focus {
  color: white;
  background-color: #1ba6e5; }

/* line 139, ../bower_components/sass-bootstrap/lib/_navs.scss */
.nav-stacked > li {
  float: none; }
/* line 141, ../bower_components/sass-bootstrap/lib/_navs.scss */
.nav-stacked > li + li {
  margin-top: 2px;
  margin-left: 0; }

/* line 155, ../bower_components/sass-bootstrap/lib/_navs.scss */
.nav-justified, .nav-tabs.nav-justified {
  width: 100%; }
/* line 158, ../bower_components/sass-bootstrap/lib/_navs.scss */
.nav-justified > li, .nav-tabs.nav-justified > li {
  float: none; }
/* line 160, ../bower_components/sass-bootstrap/lib/_navs.scss */
.nav-justified > li > a, .nav-tabs.nav-justified > li > a {
  text-align: center; }
@media (min-width: 768px) {
  /* line 166, ../bower_components/sass-bootstrap/lib/_navs.scss */
  .nav-justified > li, .nav-tabs.nav-justified > li {
    display: table-cell;
    width: 1%; } }

/* line 174, ../bower_components/sass-bootstrap/lib/_navs.scss */
.nav-tabs-justified, .nav-tabs.nav-justified {
  border-bottom: 0; }
/* line 176, ../bower_components/sass-bootstrap/lib/_navs.scss */
.nav-tabs-justified > li > a, .nav-tabs.nav-justified > li > a {
  border-bottom: 1px solid #dddddd;
  margin-right: 0; }
/* line 182, ../bower_components/sass-bootstrap/lib/_navs.scss */
.nav-tabs-justified > .active > a, .nav-tabs.nav-justified > .active > a {
  border-bottom-color: #515561; }

/* line 21, ../bower_components/sass-bootstrap/lib/_mixins.scss */
.tabbable:before, .tabbable:after {
  content: " ";
  /* 1 */
  display: table;
  /* 2 */ }
/* line 25, ../bower_components/sass-bootstrap/lib/_mixins.scss */
.tabbable:after {
  clear: both; }

/* line 198, ../bower_components/sass-bootstrap/lib/_navs.scss */
.tab-content > .tab-pane, .pill-content > .pill-pane {
  display: none; }

/* line 203, ../bower_components/sass-bootstrap/lib/_navs.scss */
.tab-content > .active, .pill-content > .active {
  display: block; }

/* line 214, ../bower_components/sass-bootstrap/lib/_navs.scss */
.nav .caret, #header_notifs_icon_wrapper .caret, #header_employee_box .caret, #header_quick .caret {
  border-top-color: #1ba6e5;
  border-bottom-color: #1ba6e5; }

/* line 218, ../bower_components/sass-bootstrap/lib/_navs.scss */
.nav a:hover .caret, #header_notifs_icon_wrapper a:hover .caret, #header_employee_box a:hover .caret, #header_quick a:hover .caret {
  border-top-color: #1275a1;
  border-bottom-color: #1275a1; }

/* line 224, ../bower_components/sass-bootstrap/lib/_navs.scss */
.nav-tabs .dropdown-menu {
  margin-top: -1px;
  border-top-right-radius: 0;
  border-top-left-radius: 0; }

/* line 11, ../bower_components/sass-bootstrap/lib/_navbar.scss */
.navbar, #header_infos {
  position: relative;
  z-index: 1000;
  min-height: 35px;
  margin-bottom: 17px;
  border: 1px solid transparent; }
/* line 21, ../bower_components/sass-bootstrap/lib/_mixins.scss */
.navbar:before, #header_infos:before, .navbar:after, #header_infos:after {
  content: " ";
  /* 1 */
  display: table;
  /* 2 */ }
/* line 25, ../bower_components/sass-bootstrap/lib/_mixins.scss */
.navbar:after, #header_infos:after {
  clear: both; }
@media (min-width: 768px) {
  /* line 11, ../bower_components/sass-bootstrap/lib/_navbar.scss */
  .navbar, #header_infos {
    border-radius: 3px; } }

/* line 21, ../bower_components/sass-bootstrap/lib/_mixins.scss */
.navbar-header:before, .navbar-header:after {
  content: " ";
  /* 1 */
  display: table;
  /* 2 */ }
/* line 25, ../bower_components/sass-bootstrap/lib/_mixins.scss */
.navbar-header:after {
  clear: both; }
@media (min-width: 768px) {
  /* line 32, ../bower_components/sass-bootstrap/lib/_navbar.scss */
  .navbar-header {
    float: left; } }

/* line 51, ../bower_components/sass-bootstrap/lib/_navbar.scss */
.navbar-collapse {
  max-height: 340px;
  overflow-x: visible;
  padding-right: 5px;
  padding-left: 5px;
  border-top: 1px solid transparent;
  box-shadow: inset 0 1px 0 rgba(255, 255, 255, 0.1);
  -webkit-overflow-scrolling: touch; }
/* line 21, ../bower_components/sass-bootstrap/lib/_mixins.scss */
.navbar-collapse:before, .navbar-collapse:after {
  content: " ";
  /* 1 */
  display: table;
  /* 2 */ }
/* line 25, ../bower_components/sass-bootstrap/lib/_mixins.scss */
.navbar-collapse:after {
  clear: both; }
/* line 61, ../bower_components/sass-bootstrap/lib/_navbar.scss */
.navbar-collapse.in {
  overflow-y: auto; }
@media (min-width: 768px) {
  /* line 51, ../bower_components/sass-bootstrap/lib/_navbar.scss */
  .navbar-collapse {
    width: auto;
    border-top: 0;
    box-shadow: none; }
  /* line 70, ../bower_components/sass-bootstrap/lib/_navbar.scss */
  .navbar-collapse.collapse {
    display: block !important;
    height: auto !important;
    padding-bottom: 0;
    overflow: visible !important; }
  /* line 77, ../bower_components/sass-bootstrap/lib/_navbar.scss */
  .navbar-collapse.in {
    overflow-y: visible; }
  /* line 82, ../bower_components/sass-bootstrap/lib/_navbar.scss */
  .navbar-collapse .navbar-nav.navbar-left:first-child, .navbar-collapse .navbar-left#header_notifs_icon_wrapper:first-child, .navbar-collapse .navbar-left#header_employee_box:first-child, .navbar-collapse .navbar-nav#header_search:first-child, .navbar-collapse #header_quick:first-child {
    margin-left: -5px; }
  /* line 85, ../bower_components/sass-bootstrap/lib/_navbar.scss */
  .navbar-collapse .navbar-nav.navbar-right:last-child, .navbar-collapse .navbar-right#header_notifs_icon_wrapper:last-child, .navbar-collapse #header_employee_box:last-child, .navbar-collapse .navbar-right#header_quick:last-child {
    margin-right: -5px; }
  /* line 88, ../bower_components/sass-bootstrap/lib/_navbar.scss */
  .navbar-collapse .navbar-text:last-child {
    margin-right: 0; } }

/* line 100, ../bower_components/sass-bootstrap/lib/_navbar.scss */
.container > .navbar-header, .container > .navbar-collapse {
  margin-right: -5px;
  margin-left: -5px; }
@media (min-width: 768px) {
  /* line 100, ../bower_components/sass-bootstrap/lib/_navbar.scss */
  .container > .navbar-header, .container > .navbar-collapse {
    margin-right: 0;
    margin-left: 0; } }

/* line 118, ../bower_components/sass-bootstrap/lib/_navbar.scss */
.navbar-static-top {
  border-width: 0 0 1px; }
@media (min-width: 768px) {
  /* line 118, ../bower_components/sass-bootstrap/lib/_navbar.scss */
  .navbar-static-top {
    border-radius: 0; } }

/* line 127, ../bower_components/sass-bootstrap/lib/_navbar.scss */
.navbar-fixed-top, #header_infos, .navbar-fixed-bottom {
  position: fixed;
  right: 0;
  left: 0;
  border-width: 0 0 1px; }
@media (min-width: 768px) {
  /* line 127, ../bower_components/sass-bootstrap/lib/_navbar.scss */
  .navbar-fixed-top, #header_infos, .navbar-fixed-bottom {
    border-radius: 0; } }

/* line 138, ../bower_components/sass-bootstrap/lib/_navbar.scss */
.navbar-fixed-top, #header_infos {
  z-index: 1030;
  top: 0; }

/* line 142, ../bower_components/sass-bootstrap/lib/_navbar.scss */
.navbar-fixed-bottom {
  bottom: 0;
  margin-bottom: 0; }

/* line 150, ../bower_components/sass-bootstrap/lib/_navbar.scss */
.navbar-brand, #header_shopname {
  float: left;
  padding: 9px 5px;
  font-size: 15px;
  line-height: 17px; }
/* line 156, ../bower_components/sass-bootstrap/lib/_navbar.scss */
.navbar-brand:hover, #header_shopname:hover, .navbar-brand:focus, #header_shopname:focus {
  text-decoration: none; }
@media (min-width: 768px) {
  /* line 161, ../bower_components/sass-bootstrap/lib/_navbar.scss */
  .navbar > .container .navbar-brand, #header_infos > .container .navbar-brand, .navbar > .container #header_shopname, #header_infos > .container #header_shopname {
    margin-left: -5px; } }

/* line 173, ../bower_components/sass-bootstrap/lib/_navbar.scss */
.navbar-toggle {
  position: relative;
  float: right;
  margin-right: 5px;
  padding: 9px 10px;
  margin-top: 0.5px;
  margin-bottom: 0.5px;
  background-color: transparent;
  border: 1px solid transparent;
  border-radius: 3px; }
/* line 184, ../bower_components/sass-bootstrap/lib/_navbar.scss */
.navbar-toggle .icon-bar {
  display: block;
  width: 22px;
  height: 2px;
  border-radius: 1px; }
/* line 190, ../bower_components/sass-bootstrap/lib/_navbar.scss */
.navbar-toggle .icon-bar + .icon-bar {
  margin-top: 4px; }
@media (min-width: 768px) {
  /* line 173, ../bower_components/sass-bootstrap/lib/_navbar.scss */
  .navbar-toggle {
    display: none; } }

/* line 205, ../bower_components/sass-bootstrap/lib/_navbar.scss */
.navbar-nav, #header_notifs_icon_wrapper, #header_employee_box, #header_quick {
  margin: 4.5px -5px; }
/* line 208, ../bower_components/sass-bootstrap/lib/_navbar.scss */
.navbar-nav > li > a, #header_notifs_icon_wrapper > li > a, #header_employee_box > li > a, #header_quick > li > a {
  padding-top: 10px;
  padding-bottom: 10px;
  line-height: 17px; }
@media (max-width: 767px) {
  /* line 216, ../bower_components/sass-bootstrap/lib/_navbar.scss */
  .navbar-nav .open .dropdown-menu, #header_notifs_icon_wrapper .open .dropdown-menu, #header_employee_box .open .dropdown-menu, #header_quick .open .dropdown-menu {
    position: static;
    float: none;
    width: auto;
    margin-top: 0;
    background-color: transparent;
    border: 0;
    box-shadow: none; }
  /* line 225, ../bower_components/sass-bootstrap/lib/_navbar.scss */
  .navbar-nav .open .dropdown-menu > li > a, #header_notifs_icon_wrapper .open .dropdown-menu > li > a, #header_employee_box .open .dropdown-menu > li > a, #header_quick .open .dropdown-menu > li > a, .navbar-nav .open .dropdown-menu .dropdown-header, #header_notifs_icon_wrapper .open .dropdown-menu .dropdown-header, #header_employee_box .open .dropdown-menu .dropdown-header, #header_quick .open .dropdown-menu .dropdown-header {
    padding: 5px 15px 5px 25px; }
  /* line 228, ../bower_components/sass-bootstrap/lib/_navbar.scss */
  .navbar-nav .open .dropdown-menu > li > a, #header_notifs_icon_wrapper .open .dropdown-menu > li > a, #header_employee_box .open .dropdown-menu > li > a, #header_quick .open .dropdown-menu > li > a {
    line-height: 17px; }
  /* line 231, ../bower_components/sass-bootstrap/lib/_navbar.scss */
  .navbar-nav .open .dropdown-menu > li > a:hover, #header_notifs_icon_wrapper .open .dropdown-menu > li > a:hover, #header_employee_box .open .dropdown-menu > li > a:hover, #header_quick .open .dropdown-menu > li > a:hover, .navbar-nav .open .dropdown-menu > li > a:focus, #header_notifs_icon_wrapper .open .dropdown-menu > li > a:focus, #header_employee_box .open .dropdown-menu > li > a:focus, #header_quick .open .dropdown-menu > li > a:focus {
    background-image: none; } }
@media (min-width: 768px) {
  /* line 205, ../bower_components/sass-bootstrap/lib/_navbar.scss */
  .navbar-nav, #header_notifs_icon_wrapper, #header_employee_box, #header_quick {
    float: left;
    margin: 0; }
  /* line 243, ../bower_components/sass-bootstrap/lib/_navbar.scss */
  .navbar-nav > li, #header_notifs_icon_wrapper > li, #header_employee_box > li, #header_quick > li {
    float: left; }
  /* line 245, ../bower_components/sass-bootstrap/lib/_navbar.scss */
  .navbar-nav > li > a, #header_notifs_icon_wrapper > li > a, #header_employee_box > li > a, #header_quick > li > a {
    padding-top: 9px;
    padding-bottom: 9px; } }

@media (min-width: 768px) {
  /* line 262, ../bower_components/sass-bootstrap/lib/_navbar.scss */
  .navbar-left, #header_search, #header_quick {
    float: left !important; }

  /* line 265, ../bower_components/sass-bootstrap/lib/_navbar.scss */
  .navbar-right, #header_employee_box {
    float: right !important; } }
/* line 276, ../bower_components/sass-bootstrap/lib/_navbar.scss */
.navbar-form, #header_search {
  margin-left: -5px;
  margin-right: -5px;
  padding: 10px 5px;
  border-top: 1px solid transparent;
  border-bottom: 1px solid transparent;
  -webkit-box-shadow: inset 0 1px 0 rgba(255, 255, 255, 0.1), 0 1px 0 rgba(255, 255, 255, 0.1);
  box-shadow: inset 0 1px 0 rgba(255, 255, 255, 0.1), 0 1px 0 rgba(255, 255, 255, 0.1);
  margin-top: 4px;
  margin-bottom: 4px; }
@media (max-width: 767px) {
  /* line 288, ../bower_components/sass-bootstrap/lib/_navbar.scss */
  .navbar-form .form-group, #header_search .form-group {
    margin-bottom: 5px; } }
@media (min-width: 768px) {
  /* line 276, ../bower_components/sass-bootstrap/lib/_navbar.scss */
  .navbar-form, #header_search {
    width: auto;
    border: 0;
    margin-left: 0;
    margin-right: 0;
    padding-top: 0;
    padding-bottom: 0;
    -webkit-box-shadow: none;
    box-shadow: none; } }

/* line 313, ../bower_components/sass-bootstrap/lib/_navbar.scss */
.navbar-nav > li > .dropdown-menu, #header_notifs_icon_wrapper > li > .dropdown-menu, #header_employee_box > li > .dropdown-menu, #header_quick > li > .dropdown-menu {
  margin-top: 0;
  border-top-right-radius: 0;
  border-top-left-radius: 0; }

/* line 318, ../bower_components/sass-bootstrap/lib/_navbar.scss */
.navbar-fixed-bottom .navbar-nav > li > .dropdown-menu, .navbar-fixed-bottom #header_notifs_icon_wrapper > li > .dropdown-menu, .navbar-fixed-bottom #header_employee_box > li > .dropdown-menu, .navbar-fixed-bottom #header_quick > li > .dropdown-menu {
  border-bottom-right-radius: 0;
  border-bottom-left-radius: 0; }

/* line 324, ../bower_components/sass-bootstrap/lib/_navbar.scss */
.navbar-nav.pull-right > li > .dropdown-menu, #content h3:not(.modal-title) .navbar-nav.panel-heading-action > li > .dropdown-menu, #content h3:not(.modal-title) .panel-heading-action#header_notifs_icon_wrapper > li > .dropdown-menu, #content h3:not(.modal-title) .panel-heading-action#header_employee_box > li > .dropdown-menu, #content h3:not(.modal-title) .panel-heading-action#header_quick > li > .dropdown-menu, #content .panel-heading .navbar-nav.panel-heading-action > li > .dropdown-menu, #content #header_notifs_icon_wrapper .notifs_panel .notifs_panel_header .navbar-nav.panel-heading-action > li > .dropdown-menu, #header_notifs_icon_wrapper .notifs_panel #content .notifs_panel_header .navbar-nav.panel-heading-action > li > .dropdown-menu, #content .panel-heading .panel-heading-action#header_notifs_icon_wrapper > li > .dropdown-menu, #content #header_notifs_icon_wrapper .notifs_panel .notifs_panel_header .panel-heading-action#header_notifs_icon_wrapper > li > .dropdown-menu, #header_notifs_icon_wrapper .notifs_panel #content .notifs_panel_header .panel-heading-action#header_notifs_icon_wrapper > li > .dropdown-menu, #content .panel-heading .panel-heading-action#header_employee_box > li > .dropdown-menu, #content #header_notifs_icon_wrapper .notifs_panel .notifs_panel_header .panel-heading-action#header_employee_box > li > .dropdown-menu, #header_notifs_icon_wrapper .notifs_panel #content .notifs_panel_header .panel-heading-action#header_employee_box > li > .dropdown-menu, #content .panel-heading .panel-heading-action#header_quick > li > .dropdown-menu, #content #header_notifs_icon_wrapper .notifs_panel .notifs_panel_header .panel-heading-action#header_quick > li > .dropdown-menu, #header_notifs_icon_wrapper .notifs_panel #content .notifs_panel_header .panel-heading-action#header_quick > li > .dropdown-menu, .pull-right#header_notifs_icon_wrapper > li > .dropdown-menu, .pull-right#header_employee_box > li > .dropdown-menu, .pull-right#header_quick > li > .dropdown-menu, .navbar-nav > li > .dropdown-menu.pull-right, #header_notifs_icon_wrapper > li > .dropdown-menu.pull-right, #header_employee_box > li > .dropdown-menu.pull-right, #header_quick > li > .dropdown-menu.pull-right, #content h3:not(.modal-title) .navbar-nav > li > .dropdown-menu.panel-heading-action, #content h3:not(.modal-title) #header_notifs_icon_wrapper > li > .dropdown-menu.panel-heading-action, #content h3:not(.modal-title) #header_employee_box > li > .dropdown-menu.panel-heading-action, #content h3:not(.modal-title) #header_quick > li > .dropdown-menu.panel-heading-action, #content .panel-heading .navbar-nav > li > .dropdown-menu.panel-heading-action, #content .panel-heading #header_notifs_icon_wrapper > li > .dropdown-menu.panel-heading-action, #content .panel-heading #header_employee_box > li > .dropdown-menu.panel-heading-action, #content .panel-heading #header_quick > li > .dropdown-menu.panel-heading-action, #content #header_notifs_icon_wrapper .notifs_panel .notifs_panel_header .navbar-nav > li > .dropdown-menu.panel-heading-action, #content #header_notifs_icon_wrapper .notifs_panel .notifs_panel_header #header_notifs_icon_wrapper > li > .dropdown-menu.panel-heading-action, #content #header_notifs_icon_wrapper .notifs_panel .notifs_panel_header #header_employee_box > li > .dropdown-menu.panel-heading-action, #content #header_notifs_icon_wrapper .notifs_panel .notifs_panel_header #header_quick > li > .dropdown-menu.panel-heading-action, #header_notifs_icon_wrapper .notifs_panel #content .notifs_panel_header .navbar-nav > li > .dropdown-menu.panel-heading-action, #header_notifs_icon_wrapper .notifs_panel #content .notifs_panel_header #header_notifs_icon_wrapper > li > .dropdown-menu.panel-heading-action, #header_notifs_icon_wrapper .notifs_panel #content .notifs_panel_header #header_employee_box > li > .dropdown-menu.panel-heading-action, #header_notifs_icon_wrapper .notifs_panel #content .notifs_panel_header #header_quick > li > .dropdown-menu.panel-heading-action {
  left: auto;
  right: 0; }

/* line 334, ../bower_components/sass-bootstrap/lib/_navbar.scss */
.navbar-btn {
  margin-top: 4px;
  margin-bottom: 4px; }

/* line 343, ../bower_components/sass-bootstrap/lib/_navbar.scss */
.navbar-text {
  float: left;
  margin-top: 9px;
  margin-bottom: 9px; }
@media (min-width: 768px) {
  /* line 343, ../bower_components/sass-bootstrap/lib/_navbar.scss */
  .navbar-text {
    margin-left: 5px;
    margin-right: 5px; } }

/* line 357, ../bower_components/sass-bootstrap/lib/_navbar.scss */
.navbar-default {
  background-color: #f8f8f8;
  border-color: #e7e7e7; }
/* line 361, ../bower_components/sass-bootstrap/lib/_navbar.scss */
.navbar-default .navbar-brand, .navbar-default #header_shopname {
  color: #777777; }
/* line 364, ../bower_components/sass-bootstrap/lib/_navbar.scss */
.navbar-default .navbar-brand:hover, .navbar-default #header_shopname:hover, .navbar-default .navbar-brand:focus, .navbar-default #header_shopname:focus {
  color: #5e5e5e;
  background-color: transparent; }
/* line 370, ../bower_components/sass-bootstrap/lib/_navbar.scss */
.navbar-default .navbar-text {
  color: #777777; }
/* line 375, ../bower_components/sass-bootstrap/lib/_navbar.scss */
.navbar-default .navbar-nav > li > a, .navbar-default #header_notifs_icon_wrapper > li > a, .navbar-default #header_employee_box > li > a, .navbar-default #header_quick > li > a {
  color: #777777; }
/* line 379, ../bower_components/sass-bootstrap/lib/_navbar.scss */
.navbar-default .navbar-nav > li > a:hover, .navbar-default #header_notifs_icon_wrapper > li > a:hover, .navbar-default #header_employee_box > li > a:hover, .navbar-default #header_quick > li > a:hover, .navbar-default .navbar-nav > li > a:focus, .navbar-default #header_notifs_icon_wrapper > li > a:focus, .navbar-default #header_employee_box > li > a:focus, .navbar-default #header_quick > li > a:focus {
  color: #333333;
  background-color: transparent; }
/* line 387, ../bower_components/sass-bootstrap/lib/_navbar.scss */
.navbar-default .navbar-nav > .active > a, .navbar-default #header_notifs_icon_wrapper > .active > a, .navbar-default #header_employee_box > .active > a, .navbar-default #header_quick > .active > a, .navbar-default .navbar-nav > .active > a:hover, .navbar-default #header_notifs_icon_wrapper > .active > a:hover, .navbar-default #header_employee_box > .active > a:hover, .navbar-default #header_quick > .active > a:hover, .navbar-default .navbar-nav > .active > a:focus, .navbar-default #header_notifs_icon_wrapper > .active > a:focus, .navbar-default #header_employee_box > .active > a:focus, .navbar-default #header_quick > .active > a:focus {
  color: #555555;
  background-color: #e7e7e7; }
/* line 395, ../bower_components/sass-bootstrap/lib/_navbar.scss */
.navbar-default .navbar-nav > .disabled > a, .navbar-default #header_notifs_icon_wrapper > .disabled > a, .navbar-default #header_employee_box > .disabled > a, .navbar-default #header_quick > .disabled > a, .navbar-default .navbar-nav > .disabled > a:hover, .navbar-default #header_notifs_icon_wrapper > .disabled > a:hover, .navbar-default #header_employee_box > .disabled > a:hover, .navbar-default #header_quick > .disabled > a:hover, .navbar-default .navbar-nav > .disabled > a:focus, .navbar-default #header_notifs_icon_wrapper > .disabled > a:focus, .navbar-default #header_employee_box > .disabled > a:focus, .navbar-default #header_quick > .disabled > a:focus {
  color: #cccccc;
  background-color: transparent; }
/* line 402, ../bower_components/sass-bootstrap/lib/_navbar.scss */
.navbar-default .navbar-toggle {
  border-color: #dddddd; }
/* line 405, ../bower_components/sass-bootstrap/lib/_navbar.scss */
.navbar-default .navbar-toggle:hover, .navbar-default .navbar-toggle:focus {
  background-color: #dddddd; }
/* line 408, ../bower_components/sass-bootstrap/lib/_navbar.scss */
.navbar-default .navbar-toggle .icon-bar {
  background-color: #cccccc; }
/* line 414, ../bower_components/sass-bootstrap/lib/_navbar.scss */
.navbar-default .navbar-collapse, .navbar-default .navbar-form, .navbar-default #header_search {
  border-color: #e6e6e6; }
/* line 422, ../bower_components/sass-bootstrap/lib/_navbar.scss */
.navbar-default .navbar-nav > .dropdown > a:hover .caret, .navbar-default #header_notifs_icon_wrapper > .dropdown > a:hover .caret, .navbar-default #header_employee_box > .dropdown > a:hover .caret, .navbar-default #header_quick > .dropdown > a:hover .caret, .navbar-default .navbar-nav > .dropdown > a:focus .caret, .navbar-default #header_notifs_icon_wrapper > .dropdown > a:focus .caret, .navbar-default #header_employee_box > .dropdown > a:focus .caret, .navbar-default #header_quick > .dropdown > a:focus .caret {
  border-top-color: #333333;
  border-bottom-color: #333333; }
/* line 431, ../bower_components/sass-bootstrap/lib/_navbar.scss */
.navbar-default .navbar-nav > .open > a, .navbar-default #header_notifs_icon_wrapper > .open > a, .navbar-default #header_employee_box > .open > a, .navbar-default #header_quick > .open > a, .navbar-default .navbar-nav > .open > a:hover, .navbar-default #header_notifs_icon_wrapper > .open > a:hover, .navbar-default #header_employee_box > .open > a:hover, .navbar-default #header_quick > .open > a:hover, .navbar-default .navbar-nav > .open > a:focus, .navbar-default #header_notifs_icon_wrapper > .open > a:focus, .navbar-default #header_employee_box > .open > a:focus, .navbar-default #header_quick > .open > a:focus {
  background-color: #e7e7e7;
  color: #555555; }
/* line 434, ../bower_components/sass-bootstrap/lib/_navbar.scss */
.navbar-default .navbar-nav > .open > a .caret, .navbar-default #header_notifs_icon_wrapper > .open > a .caret, .navbar-default #header_employee_box > .open > a .caret, .navbar-default #header_quick > .open > a .caret, .navbar-default .navbar-nav > .open > a:hover .caret, .navbar-default #header_notifs_icon_wrapper > .open > a:hover .caret, .navbar-default #header_employee_box > .open > a:hover .caret, .navbar-default #header_quick > .open > a:hover .caret, .navbar-default .navbar-nav > .open > a:focus .caret, .navbar-default #header_notifs_icon_wrapper > .open > a:focus .caret, .navbar-default #header_employee_box > .open > a:focus .caret, .navbar-default #header_quick > .open > a:focus .caret {
  border-top-color: #555555;
  border-bottom-color: #555555; }
/* line 440, ../bower_components/sass-bootstrap/lib/_navbar.scss */
.navbar-default .navbar-nav > .dropdown > a .caret, .navbar-default #header_notifs_icon_wrapper > .dropdown > a .caret, .navbar-default #header_employee_box > .dropdown > a .caret, .navbar-default #header_quick > .dropdown > a .caret {
  border-top-color: #777777;
  border-bottom-color: #777777; }
@media (max-width: 767px) {
  /* line 449, ../bower_components/sass-bootstrap/lib/_navbar.scss */
  .navbar-default .navbar-nav .open .dropdown-menu > li > a, .navbar-default #header_notifs_icon_wrapper .open .dropdown-menu > li > a, .navbar-default #header_employee_box .open .dropdown-menu > li > a, .navbar-default #header_quick .open .dropdown-menu > li > a {
    color: #777777; }
  /* line 452, ../bower_components/sass-bootstrap/lib/_navbar.scss */
  .navbar-default .navbar-nav .open .dropdown-menu > li > a:hover, .navbar-default #header_notifs_icon_wrapper .open .dropdown-menu > li > a:hover, .navbar-default #header_employee_box .open .dropdown-menu > li > a:hover, .navbar-default #header_quick .open .dropdown-menu > li > a:hover, .navbar-default .navbar-nav .open .dropdown-menu > li > a:focus, .navbar-default #header_notifs_icon_wrapper .open .dropdown-menu > li > a:focus, .navbar-default #header_employee_box .open .dropdown-menu > li > a:focus, .navbar-default #header_quick .open .dropdown-menu > li > a:focus {
    color: #333333;
    background-color: transparent; }
  /* line 460, ../bower_components/sass-bootstrap/lib/_navbar.scss */
  .navbar-default .navbar-nav .open .dropdown-menu > .active > a, .navbar-default #header_notifs_icon_wrapper .open .dropdown-menu > .active > a, .navbar-default #header_employee_box .open .dropdown-menu > .active > a, .navbar-default #header_quick .open .dropdown-menu > .active > a, .navbar-default .navbar-nav .open .dropdown-menu > .active > a:hover, .navbar-default #header_notifs_icon_wrapper .open .dropdown-menu > .active > a:hover, .navbar-default #header_employee_box .open .dropdown-menu > .active > a:hover, .navbar-default #header_quick .open .dropdown-menu > .active > a:hover, .navbar-default .navbar-nav .open .dropdown-menu > .active > a:focus, .navbar-default #header_notifs_icon_wrapper .open .dropdown-menu > .active > a:focus, .navbar-default #header_employee_box .open .dropdown-menu > .active > a:focus, .navbar-default #header_quick .open .dropdown-menu > .active > a:focus {
    color: #555555;
    background-color: #e7e7e7; }
  /* line 468, ../bower_components/sass-bootstrap/lib/_navbar.scss */
  .navbar-default .navbar-nav .open .dropdown-menu > .disabled > a, .navbar-default #header_notifs_icon_wrapper .open .dropdown-menu > .disabled > a, .navbar-default #header_employee_box .open .dropdown-menu > .disabled > a, .navbar-default #header_quick .open .dropdown-menu > .disabled > a, .navbar-default .navbar-nav .open .dropdown-menu > .disabled > a:hover, .navbar-default #header_notifs_icon_wrapper .open .dropdown-menu > .disabled > a:hover, .navbar-default #header_employee_box .open .dropdown-menu > .disabled > a:hover, .navbar-default #header_quick .open .dropdown-menu > .disabled > a:hover, .navbar-default .navbar-nav .open .dropdown-menu > .disabled > a:focus, .navbar-default #header_notifs_icon_wrapper .open .dropdown-menu > .disabled > a:focus, .navbar-default #header_employee_box .open .dropdown-menu > .disabled > a:focus, .navbar-default #header_quick .open .dropdown-menu > .disabled > a:focus {
    color: #cccccc;
    background-color: transparent; } }
/* line 482, ../bower_components/sass-bootstrap/lib/_navbar.scss */
.navbar-default .navbar-link {
  color: #777777; }
/* line 484, ../bower_components/sass-bootstrap/lib/_navbar.scss */
.navbar-default .navbar-link:hover {
  color: #333333; }

/* line 493, ../bower_components/sass-bootstrap/lib/_navbar.scss */
.navbar-inverse, #header_infos {
  background-color: #222222;
  border-color: #090909; }
/* line 497, ../bower_components/sass-bootstrap/lib/_navbar.scss */
.navbar-inverse .navbar-brand, #header_infos .navbar-brand, .navbar-inverse #header_shopname, #header_infos #header_shopname {
  color: #999999; }
/* line 500, ../bower_components/sass-bootstrap/lib/_navbar.scss */
.navbar-inverse .navbar-brand:hover, #header_infos .navbar-brand:hover, .navbar-inverse #header_shopname:hover, #header_infos #header_shopname:hover, .navbar-inverse .navbar-brand:focus, #header_infos .navbar-brand:focus, .navbar-inverse #header_shopname:focus, #header_infos #header_shopname:focus {
  color: white;
  background-color: transparent; }
/* line 506, ../bower_components/sass-bootstrap/lib/_navbar.scss */
.navbar-inverse .navbar-text, #header_infos .navbar-text {
  color: #999999; }
/* line 511, ../bower_components/sass-bootstrap/lib/_navbar.scss */
.navbar-inverse .navbar-nav > li > a, #header_infos .navbar-nav > li > a, .navbar-inverse #header_notifs_icon_wrapper > li > a, #header_infos #header_notifs_icon_wrapper > li > a, .navbar-inverse #header_employee_box > li > a, #header_infos #header_employee_box > li > a, .navbar-inverse #header_quick > li > a, #header_infos #header_quick > li > a {
  color: #999999; }
/* line 515, ../bower_components/sass-bootstrap/lib/_navbar.scss */
.navbar-inverse .navbar-nav > li > a:hover, #header_infos .navbar-nav > li > a:hover, .navbar-inverse #header_notifs_icon_wrapper > li > a:hover, #header_infos #header_notifs_icon_wrapper > li > a:hover, .navbar-inverse #header_employee_box > li > a:hover, #header_infos #header_employee_box > li > a:hover, .navbar-inverse #header_quick > li > a:hover, #header_infos #header_quick > li > a:hover, .navbar-inverse .navbar-nav > li > a:focus, #header_infos .navbar-nav > li > a:focus, .navbar-inverse #header_notifs_icon_wrapper > li > a:focus, #header_infos #header_notifs_icon_wrapper > li > a:focus, .navbar-inverse #header_employee_box > li > a:focus, #header_infos #header_employee_box > li > a:focus, .navbar-inverse #header_quick > li > a:focus, #header_infos #header_quick > li > a:focus {
  color: white;
  background-color: transparent; }
/* line 523, ../bower_components/sass-bootstrap/lib/_navbar.scss */
.navbar-inverse .navbar-nav > .active > a, #header_infos .navbar-nav > .active > a, .navbar-inverse #header_notifs_icon_wrapper > .active > a, #header_infos #header_notifs_icon_wrapper > .active > a, .navbar-inverse #header_employee_box > .active > a, #header_infos #header_employee_box > .active > a, .navbar-inverse #header_quick > .active > a, #header_infos #header_quick > .active > a, .navbar-inverse .navbar-nav > .active > a:hover, #header_infos .navbar-nav > .active > a:hover, .navbar-inverse #header_notifs_icon_wrapper > .active > a:hover, #header_infos #header_notifs_icon_wrapper > .active > a:hover, .navbar-inverse #header_employee_box > .active > a:hover, #header_infos #header_employee_box > .active > a:hover, .navbar-inverse #header_quick > .active > a:hover, #header_infos #header_quick > .active > a:hover, .navbar-inverse .navbar-nav > .active > a:focus, #header_infos .navbar-nav > .active > a:focus, .navbar-inverse #header_notifs_icon_wrapper > .active > a:focus, #header_infos #header_notifs_icon_wrapper > .active > a:focus, .navbar-inverse #header_employee_box > .active > a:focus, #header_infos #header_employee_box > .active > a:focus, .navbar-inverse #header_quick > .active > a:focus, #header_infos #header_quick > .active > a:focus {
  color: white;
  background-color: #090909; }
/* line 531, ../bower_components/sass-bootstrap/lib/_navbar.scss */
.navbar-inverse .navbar-nav > .disabled > a, #header_infos .navbar-nav > .disabled > a, .navbar-inverse #header_notifs_icon_wrapper > .disabled > a, #header_infos #header_notifs_icon_wrapper > .disabled > a, .navbar-inverse #header_employee_box > .disabled > a, #header_infos #header_employee_box > .disabled > a, .navbar-inverse #header_quick > .disabled > a, #header_infos #header_quick > .disabled > a, .navbar-inverse .navbar-nav > .disabled > a:hover, #header_infos .navbar-nav > .disabled > a:hover, .navbar-inverse #header_notifs_icon_wrapper > .disabled > a:hover, #header_infos #header_notifs_icon_wrapper > .disabled > a:hover, .navbar-inverse #header_employee_box > .disabled > a:hover, #header_infos #header_employee_box > .disabled > a:hover, .navbar-inverse #header_quick > .disabled > a:hover, #header_infos #header_quick > .disabled > a:hover, .navbar-inverse .navbar-nav > .disabled > a:focus, #header_infos .navbar-nav > .disabled > a:focus, .navbar-inverse #header_notifs_icon_wrapper > .disabled > a:focus, #header_infos #header_notifs_icon_wrapper > .disabled > a:focus, .navbar-inverse #header_employee_box > .disabled > a:focus, #header_infos #header_employee_box > .disabled > a:focus, .navbar-inverse #header_quick > .disabled > a:focus, #header_infos #header_quick > .disabled > a:focus {
  color: #444444;
  background-color: transparent; }
/* line 539, ../bower_components/sass-bootstrap/lib/_navbar.scss */
.navbar-inverse .navbar-toggle, #header_infos .navbar-toggle {
  border-color: #333333; }
/* line 542, ../bower_components/sass-bootstrap/lib/_navbar.scss */
.navbar-inverse .navbar-toggle:hover, #header_infos .navbar-toggle:hover, .navbar-inverse .navbar-toggle:focus, #header_infos .navbar-toggle:focus {
  background-color: #333333; }
/* line 545, ../bower_components/sass-bootstrap/lib/_navbar.scss */
.navbar-inverse .navbar-toggle .icon-bar, #header_infos .navbar-toggle .icon-bar {
  background-color: white; }
/* line 551, ../bower_components/sass-bootstrap/lib/_navbar.scss */
.navbar-inverse .navbar-collapse, #header_infos .navbar-collapse, .navbar-inverse .navbar-form, #header_infos .navbar-form, .navbar-inverse #header_search, #header_infos #header_search {
  border-color: #101010; }
/* line 560, ../bower_components/sass-bootstrap/lib/_navbar.scss */
.navbar-inverse .navbar-nav > .open > a, #header_infos .navbar-nav > .open > a, .navbar-inverse #header_notifs_icon_wrapper > .open > a, #header_infos #header_notifs_icon_wrapper > .open > a, .navbar-inverse #header_employee_box > .open > a, #header_infos #header_employee_box > .open > a, .navbar-inverse #header_quick > .open > a, #header_infos #header_quick > .open > a, .navbar-inverse .navbar-nav > .open > a:hover, #header_infos .navbar-nav > .open > a:hover, .navbar-inverse #header_notifs_icon_wrapper > .open > a:hover, #header_infos #header_notifs_icon_wrapper > .open > a:hover, .navbar-inverse #header_employee_box > .open > a:hover, #header_infos #header_employee_box > .open > a:hover, .navbar-inverse #header_quick > .open > a:hover, #header_infos #header_quick > .open > a:hover, .navbar-inverse .navbar-nav > .open > a:focus, #header_infos .navbar-nav > .open > a:focus, .navbar-inverse #header_notifs_icon_wrapper > .open > a:focus, #header_infos #header_notifs_icon_wrapper > .open > a:focus, .navbar-inverse #header_employee_box > .open > a:focus, #header_infos #header_employee_box > .open > a:focus, .navbar-inverse #header_quick > .open > a:focus, #header_infos #header_quick > .open > a:focus {
  background-color: #090909;
  color: white; }
/* line 565, ../bower_components/sass-bootstrap/lib/_navbar.scss */
.navbar-inverse .navbar-nav > .dropdown > a:hover .caret, #header_infos .navbar-nav > .dropdown > a:hover .caret, .navbar-inverse #header_notifs_icon_wrapper > .dropdown > a:hover .caret, #header_infos #header_notifs_icon_wrapper > .dropdown > a:hover .caret, .navbar-inverse #header_employee_box > .dropdown > a:hover .caret, #header_infos #header_employee_box > .dropdown > a:hover .caret, .navbar-inverse #header_quick > .dropdown > a:hover .caret, #header_infos #header_quick > .dropdown > a:hover .caret {
  border-top-color: white;
  border-bottom-color: white; }
/* line 569, ../bower_components/sass-bootstrap/lib/_navbar.scss */
.navbar-inverse .navbar-nav > .dropdown > a .caret, #header_infos .navbar-nav > .dropdown > a .caret, .navbar-inverse #header_notifs_icon_wrapper > .dropdown > a .caret, #header_infos #header_notifs_icon_wrapper > .dropdown > a .caret, .navbar-inverse #header_employee_box > .dropdown > a .caret, #header_infos #header_employee_box > .dropdown > a .caret, .navbar-inverse #header_quick > .dropdown > a .caret, #header_infos #header_quick > .dropdown > a .caret {
  border-top-color: #999999;
  border-bottom-color: #999999; }
/* line 577, ../bower_components/sass-bootstrap/lib/_navbar.scss */
.navbar-inverse .navbar-nav > .open > a .caret, #header_infos .navbar-nav > .open > a .caret, .navbar-inverse #header_notifs_icon_wrapper > .open > a .caret, #header_infos #header_notifs_icon_wrapper > .open > a .caret, .navbar-inverse #header_employee_box > .open > a .caret, #header_infos #header_employee_box > .open > a .caret, .navbar-inverse #header_quick > .open > a .caret, #header_infos #header_quick > .open > a .caret, .navbar-inverse .navbar-nav > .open > a:hover .caret, #header_infos .navbar-nav > .open > a:hover .caret, .navbar-inverse #header_notifs_icon_wrapper > .open > a:hover .caret, #header_infos #header_notifs_icon_wrapper > .open > a:hover .caret, .navbar-inverse #header_employee_box > .open > a:hover .caret, #header_infos #header_employee_box > .open > a:hover .caret, .navbar-inverse #header_quick > .open > a:hover .caret, #header_infos #header_quick > .open > a:hover .caret, .navbar-inverse .navbar-nav > .open > a:focus .caret, #header_infos .navbar-nav > .open > a:focus .caret, .navbar-inverse #header_notifs_icon_wrapper > .open > a:focus .caret, #header_infos #header_notifs_icon_wrapper > .open > a:focus .caret, .navbar-inverse #header_employee_box > .open > a:focus .caret, #header_infos #header_employee_box > .open > a:focus .caret, .navbar-inverse #header_quick > .open > a:focus .caret, #header_infos #header_quick > .open > a:focus .caret {
  border-top-color: white;
  border-bottom-color: white; }
@media (max-width: 767px) {
  /* line 587, ../bower_components/sass-bootstrap/lib/_navbar.scss */
  .navbar-inverse .navbar-nav .open .dropdown-menu > .dropdown-header, #header_infos .navbar-nav .open .dropdown-menu > .dropdown-header, .navbar-inverse #header_notifs_icon_wrapper .open .dropdown-menu > .dropdown-header, #header_infos #header_notifs_icon_wrapper .open .dropdown-menu > .dropdown-header, .navbar-inverse #header_employee_box .open .dropdown-menu > .dropdown-header, #header_infos #header_employee_box .open .dropdown-menu > .dropdown-header, .navbar-inverse #header_quick .open .dropdown-menu > .dropdown-header, #header_infos #header_quick .open .dropdown-menu > .dropdown-header {
    border-color: #090909; }
  /* line 590, ../bower_components/sass-bootstrap/lib/_navbar.scss */
  .navbar-inverse .navbar-nav .open .dropdown-menu > li > a, #header_infos .navbar-nav .open .dropdown-menu > li > a, .navbar-inverse #header_notifs_icon_wrapper .open .dropdown-menu > li > a, #header_infos #header_notifs_icon_wrapper .open .dropdown-menu > li > a, .navbar-inverse #header_employee_box .open .dropdown-menu > li > a, #header_infos #header_employee_box .open .dropdown-menu > li > a, .navbar-inverse #header_quick .open .dropdown-menu > li > a, #header_infos #header_quick .open .dropdown-menu > li > a {
    color: #999999; }
  /* line 593, ../bower_components/sass-bootstrap/lib/_navbar.scss */
  .navbar-inverse .navbar-nav .open .dropdown-menu > li > a:hover, #header_infos .navbar-nav .open .dropdown-menu > li > a:hover, .navbar-inverse #header_notifs_icon_wrapper .open .dropdown-menu > li > a:hover, #header_infos #header_notifs_icon_wrapper .open .dropdown-menu > li > a:hover, .navbar-inverse #header_employee_box .open .dropdown-menu > li > a:hover, #header_infos #header_employee_box .open .dropdown-menu > li > a:hover, .navbar-inverse #header_quick .open .dropdown-menu > li > a:hover, #header_infos #header_quick .open .dropdown-menu > li > a:hover, .navbar-inverse .navbar-nav .open .dropdown-menu > li > a:focus, #header_infos .navbar-nav .open .dropdown-menu > li > a:focus, .navbar-inverse #header_notifs_icon_wrapper .open .dropdown-menu > li > a:focus, #header_infos #header_notifs_icon_wrapper .open .dropdown-menu > li > a:focus, .navbar-inverse #header_employee_box .open .dropdown-menu > li > a:focus, #header_infos #header_employee_box .open .dropdown-menu > li > a:focus, .navbar-inverse #header_quick .open .dropdown-menu > li > a:focus, #header_infos #header_quick .open .dropdown-menu > li > a:focus {
    color: white;
    background-color: transparent; }
  /* line 601, ../bower_components/sass-bootstrap/lib/_navbar.scss */
  .navbar-inverse .navbar-nav .open .dropdown-menu > .active > a, #header_infos .navbar-nav .open .dropdown-menu > .active > a, .navbar-inverse #header_notifs_icon_wrapper .open .dropdown-menu > .active > a, #header_infos #header_notifs_icon_wrapper .open .dropdown-menu > .active > a, .navbar-inverse #header_employee_box .open .dropdown-menu > .active > a, #header_infos #header_employee_box .open .dropdown-menu > .active > a, .navbar-inverse #header_quick .open .dropdown-menu > .active > a, #header_infos #header_quick .open .dropdown-menu > .active > a, .navbar-inverse .navbar-nav .open .dropdown-menu > .active > a:hover, #header_infos .navbar-nav .open .dropdown-menu > .active > a:hover, .navbar-inverse #header_notifs_icon_wrapper .open .dropdown-menu > .active > a:hover, #header_infos #header_notifs_icon_wrapper .open .dropdown-menu > .active > a:hover, .navbar-inverse #header_employee_box .open .dropdown-menu > .active > a:hover, #header_infos #header_employee_box .open .dropdown-menu > .active > a:hover, .navbar-inverse #header_quick .open .dropdown-menu > .active > a:hover, #header_infos #header_quick .open .dropdown-menu > .active > a:hover, .navbar-inverse .navbar-nav .open .dropdown-menu > .active > a:focus, #header_infos .navbar-nav .open .dropdown-menu > .active > a:focus, .navbar-inverse #header_notifs_icon_wrapper .open .dropdown-menu > .active > a:focus, #header_infos #header_notifs_icon_wrapper .open .dropdown-menu > .active > a:focus, .navbar-inverse #header_employee_box .open .dropdown-menu > .active > a:focus, #header_infos #header_employee_box .open .dropdown-menu > .active > a:focus, .navbar-inverse #header_quick .open .dropdown-menu > .active > a:focus, #header_infos #header_quick .open .dropdown-menu > .active > a:focus {
    color: white;
    background-color: #090909; }
  /* line 609, ../bower_components/sass-bootstrap/lib/_navbar.scss */
  .navbar-inverse .navbar-nav .open .dropdown-menu > .disabled > a, #header_infos .navbar-nav .open .dropdown-menu > .disabled > a, .navbar-inverse #header_notifs_icon_wrapper .open .dropdown-menu > .disabled > a, #header_infos #header_notifs_icon_wrapper .open .dropdown-menu > .disabled > a, .navbar-inverse #header_employee_box .open .dropdown-menu > .disabled > a, #header_infos #header_employee_box .open .dropdown-menu > .disabled > a, .navbar-inverse #header_quick .open .dropdown-menu > .disabled > a, #header_infos #header_quick .open .dropdown-menu > .disabled > a, .navbar-inverse .navbar-nav .open .dropdown-menu > .disabled > a:hover, #header_infos .navbar-nav .open .dropdown-menu > .disabled > a:hover, .navbar-inverse #header_notifs_icon_wrapper .open .dropdown-menu > .disabled > a:hover, #header_infos #header_notifs_icon_wrapper .open .dropdown-menu > .disabled > a:hover, .navbar-inverse #header_employee_box .open .dropdown-menu > .disabled > a:hover, #header_infos #header_employee_box .open .dropdown-menu > .disabled > a:hover, .navbar-inverse #header_quick .open .dropdown-menu > .disabled > a:hover, #header_infos #header_quick .open .dropdown-menu > .disabled > a:hover, .navbar-inverse .navbar-nav .open .dropdown-menu > .disabled > a:focus, #header_infos .navbar-nav .open .dropdown-menu > .disabled > a:focus, .navbar-inverse #header_notifs_icon_wrapper .open .dropdown-menu > .disabled > a:focus, #header_infos #header_notifs_icon_wrapper .open .dropdown-menu > .disabled > a:focus, .navbar-inverse #header_employee_box .open .dropdown-menu > .disabled > a:focus, #header_infos #header_employee_box .open .dropdown-menu > .disabled > a:focus, .navbar-inverse #header_quick .open .dropdown-menu > .disabled > a:focus, #header_infos #header_quick .open .dropdown-menu > .disabled > a:focus {
    color: #444444;
    background-color: transparent; } }
/* line 618, ../bower_components/sass-bootstrap/lib/_navbar.scss */
.navbar-inverse .navbar-link, #header_infos .navbar-link {
  color: #999999; }
/* line 620, ../bower_components/sass-bootstrap/lib/_navbar.scss */
.navbar-inverse .navbar-link:hover, #header_infos .navbar-link:hover {
  color: white; }

/* line 6, ../bower_components/sass-bootstrap/lib/_breadcrumbs.scss */
.breadcrumb {
  padding: 8px 15px;
  margin-bottom: 17px;
  list-style: none;
  background-color: whitesmoke;
  border-radius: 3px; }
/* line 12, ../bower_components/sass-bootstrap/lib/_breadcrumbs.scss */
.breadcrumb > li {
  display: inline-block; }
/* line 14, ../bower_components/sass-bootstrap/lib/_breadcrumbs.scss */
.breadcrumb > li + li:before {
  content: "/\00a0";
  padding: 0 5px;
  color: #cccccc; }
/* line 20, ../bower_components/sass-bootstrap/lib/_breadcrumbs.scss */
.breadcrumb > .active {
  color: #999999; }

/* line 4, ../bower_components/sass-bootstrap/lib/_pagination.scss */
.pagination {
  display: inline-block;
  padding-left: 0;
  margin: 17px 0;
  border-radius: 3px; }
/* line 10, ../bower_components/sass-bootstrap/lib/_pagination.scss */
.pagination > li {
  display: inline; }
/* line 13, ../bower_components/sass-bootstrap/lib/_pagination.scss */
.pagination > li > a, .pagination > li > span {
  position: relative;
  float: left;
  padding: 4px 8px;
  line-height: 1.42857;
  text-decoration: none;
  background-color: white;
  border: 1px solid #dddddd;
  margin-left: -1px; }
/* line 25, ../bower_components/sass-bootstrap/lib/_pagination.scss */
.pagination > li:first-child > a, .pagination > li:first-child > span {
  margin-left: 0;
  border-bottom-left-radius: 3px;
  border-top-left-radius: 3px; }
/* line 32, ../bower_components/sass-bootstrap/lib/_pagination.scss */
.pagination > li:last-child > a, .pagination > li:last-child > span {
  border-bottom-right-radius: 3px;
  border-top-right-radius: 3px; }
/* line 41, ../bower_components/sass-bootstrap/lib/_pagination.scss */
.pagination > li > a:hover, .pagination > li > a:focus, .pagination > li > span:hover, .pagination > li > span:focus {
  background-color: #eeeeee; }
/* line 50, ../bower_components/sass-bootstrap/lib/_pagination.scss */
.pagination > .active > a, .pagination > .active > a:hover, .pagination > .active > a:focus, .pagination > .active > span, .pagination > .active > span:hover, .pagination > .active > span:focus {
  z-index: 2;
  color: white;
  background-color: #1ba6e5;
  border-color: #1ba6e5;
  cursor: default; }
/* line 63, ../bower_components/sass-bootstrap/lib/_pagination.scss */
.pagination > .disabled > span, .pagination > .disabled > a, .pagination > .disabled > a:hover, .pagination > .disabled > a:focus {
  color: #999999;
  background-color: white;
  border-color: #dddddd;
  cursor: not-allowed; }

/* line 459, ../bower_components/sass-bootstrap/lib/_mixins.scss */
.pagination-lg > li > a, .pagination-lg > li > span {
  padding: 10px 16px;
  font-size: 15px; }
/* line 465, ../bower_components/sass-bootstrap/lib/_mixins.scss */
.pagination-lg > li:first-child > a, .pagination-lg > li:first-child > span {
  border-bottom-left-radius: 6px;
  border-top-left-radius: 6px; }
/* line 471, ../bower_components/sass-bootstrap/lib/_mixins.scss */
.pagination-lg > li:last-child > a, .pagination-lg > li:last-child > span {
  border-bottom-right-radius: 6px;
  border-top-right-radius: 6px; }

/* line 459, ../bower_components/sass-bootstrap/lib/_mixins.scss */
.pagination-sm > li > a, .pagination-sm > li > span {
  padding: 5px 10px;
  font-size: 11px; }
/* line 465, ../bower_components/sass-bootstrap/lib/_mixins.scss */
.pagination-sm > li:first-child > a, .pagination-sm > li:first-child > span {
  border-bottom-left-radius: 3px;
  border-top-left-radius: 3px; }
/* line 471, ../bower_components/sass-bootstrap/lib/_mixins.scss */
.pagination-sm > li:last-child > a, .pagination-sm > li:last-child > span {
  border-bottom-right-radius: 3px;
  border-top-right-radius: 3px; }

/* line 6, ../bower_components/sass-bootstrap/lib/_pager.scss */
.pager {
  padding-left: 0;
  margin: 17px 0;
  list-style: none;
  text-align: center; }
/* line 21, ../bower_components/sass-bootstrap/lib/_mixins.scss */
.pager:before, .pager:after {
  content: " ";
  /* 1 */
  display: table;
  /* 2 */ }
/* line 25, ../bower_components/sass-bootstrap/lib/_mixins.scss */
.pager:after {
  clear: both; }
/* line 12, ../bower_components/sass-bootstrap/lib/_pager.scss */
.pager li {
  display: inline; }
/* line 15, ../bower_components/sass-bootstrap/lib/_pager.scss */
.pager li > a, .pager li > span {
  display: inline-block;
  padding: 5px 14px;
  background-color: white;
  border: 1px solid #dddddd;
  border-radius: 15px; }
/* line 24, ../bower_components/sass-bootstrap/lib/_pager.scss */
.pager li > a:hover, .pager li > a:focus {
  text-decoration: none;
  background-color: #eeeeee; }
/* line 32, ../bower_components/sass-bootstrap/lib/_pager.scss */
.pager .next > a, .pager .next > span {
  float: right; }
/* line 39, ../bower_components/sass-bootstrap/lib/_pager.scss */
.pager .previous > a, .pager .previous > span {
  float: left; }
/* line 48, ../bower_components/sass-bootstrap/lib/_pager.scss */
.pager .disabled > a, .pager .disabled > a:hover, .pager .disabled > a:focus, .pager .disabled > span {
  color: #999999;
  background-color: white;
  cursor: not-allowed; }

/* line 5, ../bower_components/sass-bootstrap/lib/_labels.scss */
.label {
  display: inline;
  padding: .2em .6em .3em;
  font-size: 75%;
  font-weight: bold;
  line-height: 1;
  color: white;
  text-align: center;
  white-space: nowrap;
  vertical-align: baseline;
  border-radius: .25em; }
/* line 20, ../bower_components/sass-bootstrap/lib/_labels.scss */
.label[href]:hover, .label[href]:focus {
  color: white;
  text-decoration: none;
  cursor: pointer; }
/* line 28, ../bower_components/sass-bootstrap/lib/_labels.scss */
.label:empty {
  display: none; }

/* line 36, ../bower_components/sass-bootstrap/lib/_labels.scss */
.label-default {
  background-color: #999999; }
/* line 484, ../bower_components/sass-bootstrap/lib/_mixins.scss */
.label-default[href]:hover, .label-default[href]:focus {
  background-color: gray; }

/* line 40, ../bower_components/sass-bootstrap/lib/_labels.scss */
.label-primary {
  background-color: #1ba6e5; }
/* line 484, ../bower_components/sass-bootstrap/lib/_mixins.scss */
.label-primary[href]:hover, .label-primary[href]:focus {
  background-color: #1585b8; }

/* line 44, ../bower_components/sass-bootstrap/lib/_labels.scss */
.label-success {
  background-color: #5cb85c; }
/* line 484, ../bower_components/sass-bootstrap/lib/_mixins.scss */
.label-success[href]:hover, .label-success[href]:focus {
  background-color: #449d44; }

/* line 48, ../bower_components/sass-bootstrap/lib/_labels.scss */
.label-info {
  background-color: #5bc0de; }
/* line 484, ../bower_components/sass-bootstrap/lib/_mixins.scss */
.label-info[href]:hover, .label-info[href]:focus {
  background-color: #31b0d5; }

/* line 52, ../bower_components/sass-bootstrap/lib/_labels.scss */
.label-warning {
  background-color: #f0ad4e; }
/* line 484, ../bower_components/sass-bootstrap/lib/_mixins.scss */
.label-warning[href]:hover, .label-warning[href]:focus {
  background-color: #ec971f; }

/* line 56, ../bower_components/sass-bootstrap/lib/_labels.scss */
.label-danger {
  background-color: #d9534f; }
/* line 484, ../bower_components/sass-bootstrap/lib/_mixins.scss */
.label-danger[href]:hover, .label-danger[href]:focus {
  background-color: #c9302c; }

/* line 7, ../bower_components/sass-bootstrap/lib/_badges.scss */
.badge, #header_notifs_icon_wrapper .notifs_badge, .badge.badge-success, .badge.badge-error {
  display: inline-block;
  min-width: 10px;
  padding: 3px 7px;
  font-size: 11px;
  font-weight: bold;
  color: white;
  line-height: 1;
  vertical-align: baseline;
  white-space: nowrap;
  text-align: center;
  background-color: #999999;
  border-radius: 10px; }
/* line 22, ../bower_components/sass-bootstrap/lib/_badges.scss */
.badge:empty, #header_notifs_icon_wrapper .notifs_badge:empty {
  display: none; }

/* line 30, ../bower_components/sass-bootstrap/lib/_badges.scss */
a.badge:hover, #header_notifs_icon_wrapper a.notifs_badge:hover, a.badge:focus, #header_notifs_icon_wrapper a.notifs_badge:focus {
  color: white;
  text-decoration: none;
  cursor: pointer; }

/* line 38, ../bower_components/sass-bootstrap/lib/_badges.scss */
.btn .badge, .btn #header_notifs_icon_wrapper .notifs_badge, #header_notifs_icon_wrapper .btn .notifs_badge {
  position: relative;
  top: -1px; }

/* line 45, ../bower_components/sass-bootstrap/lib/_badges.scss */
a.list-group-item.active > .badge, #header_notifs_icon_wrapper a.list-group-item.active > .notifs_badge, .nav-pills > .active > a > .badge, #header_notifs_icon_wrapper .nav-pills > .active > a > .notifs_badge {
  color: #1ba6e5;
  background-color: white; }

/* line 49, ../bower_components/sass-bootstrap/lib/_badges.scss */
.nav-pills > li > a > .badge, #header_notifs_icon_wrapper .nav-pills > li > a > .notifs_badge {
  margin-left: 3px; }

/* line 6, ../bower_components/sass-bootstrap/lib/_jumbotron.scss */
.jumbotron {
  padding: 30px;
  margin-bottom: 30px;
  font-size: 18px;
  font-weight: 200;
  line-height: 2.14286;
  color: inherit;
  background-color: #eeeeee; }
/* line 15, ../bower_components/sass-bootstrap/lib/_jumbotron.scss */
.jumbotron h1 {
  line-height: 1;
  color: inherit; }
/* line 19, ../bower_components/sass-bootstrap/lib/_jumbotron.scss */
.jumbotron p {
  line-height: 1.4; }
/* line 23, ../bower_components/sass-bootstrap/lib/_jumbotron.scss */
.container .jumbotron {
  border-radius: 6px; }
@media screen and (min-width: 768px) {
  /* line 6, ../bower_components/sass-bootstrap/lib/_jumbotron.scss */
  .jumbotron {
    padding-top: 48px;
    padding-bottom: 48px; }
  /* line 31, ../bower_components/sass-bootstrap/lib/_jumbotron.scss */
  .container .jumbotron {
    padding-left: 60px;
    padding-right: 60px; }
  /* line 36, ../bower_components/sass-bootstrap/lib/_jumbotron.scss */
  .jumbotron h1 {
    font-size: 54px; } }

/* line 7, ../bower_components/sass-bootstrap/lib/_thumbnails.scss */
.thumbnail {
  display: block; }
/* line 11, ../bower_components/sass-bootstrap/lib/_thumbnails.scss */
.thumbnail > img {
  display: block;
  max-width: 100%;
  height: auto; }

/* line 19, ../bower_components/sass-bootstrap/lib/_thumbnails.scss */
a.thumbnail:hover, a.thumbnail:focus {
  border-color: #1ba6e5; }

/* line 24, ../bower_components/sass-bootstrap/lib/_thumbnails.scss */
.thumbnail > img {
  margin-left: auto;
  margin-right: auto; }

/* line 28, ../bower_components/sass-bootstrap/lib/_thumbnails.scss */
.thumbnail .caption {
  padding: 9px;
  color: #555555; }

/* line 9, ../bower_components/sass-bootstrap/lib/_alerts.scss */
.alert, #carrier_wizard .wizard_error {
  padding: 15px;
  margin-bottom: 17px;
  border: 1px solid transparent;
  border-radius: 3px; }
/* line 16, ../bower_components/sass-bootstrap/lib/_alerts.scss */
.alert h4, #carrier_wizard .wizard_error h4 {
  margin-top: 0;
  color: inherit; }
/* line 22, ../bower_components/sass-bootstrap/lib/_alerts.scss */
.alert .alert-link, #carrier_wizard .wizard_error .alert-link {
  font-weight: bold; }
/* line 28, ../bower_components/sass-bootstrap/lib/_alerts.scss */
.alert > p, #carrier_wizard .wizard_error > p, .alert > ul, #carrier_wizard .wizard_error > ul {
  margin-bottom: 0; }
/* line 31, ../bower_components/sass-bootstrap/lib/_alerts.scss */
.alert > p + p, #carrier_wizard .wizard_error > p + p {
  margin-top: 5px; }

/* line 40, ../bower_components/sass-bootstrap/lib/_alerts.scss */
.alert-dismissable {
  padding-right: 35px; }
/* line 44, ../bower_components/sass-bootstrap/lib/_alerts.scss */
.alert-dismissable .close {
  position: relative;
  top: -2px;
  right: -21px;
  color: inherit; }

/* line 56, ../bower_components/sass-bootstrap/lib/_alerts.scss */
.alert-success {
  background-color: #dff0d8;
  border-color: #d6e9c6;
  color: #468847; }
/* line 365, ../bower_components/sass-bootstrap/lib/_mixins.scss */
.alert-success hr {
  border-top-color: #c9e2b3; }
/* line 368, ../bower_components/sass-bootstrap/lib/_mixins.scss */
.alert-success .alert-link {
  color: #356635; }

/* line 59, ../bower_components/sass-bootstrap/lib/_alerts.scss */
.alert-info {
  background-color: #d9edf7;
  border-color: #bce8f1;
  color: #3a87ad; }
/* line 365, ../bower_components/sass-bootstrap/lib/_mixins.scss */
.alert-info hr {
  border-top-color: #a6e1ec; }
/* line 368, ../bower_components/sass-bootstrap/lib/_mixins.scss */
.alert-info .alert-link {
  color: #2d6987; }

/* line 62, ../bower_components/sass-bootstrap/lib/_alerts.scss */
.alert-warning {
  background-color: #fcf8e3;
  border-color: #fbeed5;
  color: #c09853; }
/* line 365, ../bower_components/sass-bootstrap/lib/_mixins.scss */
.alert-warning hr {
  border-top-color: #f8e5be; }
/* line 368, ../bower_components/sass-bootstrap/lib/_mixins.scss */
.alert-warning .alert-link {
  color: #a47e3c; }

/* line 65, ../bower_components/sass-bootstrap/lib/_alerts.scss */
.alert-danger, #carrier_wizard .wizard_error {
  background-color: #f2dede;
  border-color: #eed3d7;
  color: #b94a48; }
/* line 365, ../bower_components/sass-bootstrap/lib/_mixins.scss */
.alert-danger hr, #carrier_wizard .wizard_error hr {
  border-top-color: #e6c1c7; }
/* line 368, ../bower_components/sass-bootstrap/lib/_mixins.scss */
.alert-danger .alert-link, #carrier_wizard .wizard_error .alert-link {
  color: #953b39; }

@-webkit-keyframes progress-bar-stripes {
  /* line 11, ../bower_components/sass-bootstrap/lib/_progress-bars.scss */
  from {
    background-position: 40px 0; }

  /* line 12, ../bower_components/sass-bootstrap/lib/_progress-bars.scss */
  to {
    background-position: 0 0; } }

@-moz-keyframes progress-bar-stripes {
  /* line 17, ../bower_components/sass-bootstrap/lib/_progress-bars.scss */
  from {
    background-position: 40px 0; }

  /* line 18, ../bower_components/sass-bootstrap/lib/_progress-bars.scss */
  to {
    background-position: 0 0; } }

@-o-keyframes progress-bar-stripes {
  /* line 23, ../bower_components/sass-bootstrap/lib/_progress-bars.scss */
  from {
    background-position: 0 0; }

  /* line 24, ../bower_components/sass-bootstrap/lib/_progress-bars.scss */
  to {
    background-position: 40px 0; } }

@keyframes progress-bar-stripes {
  /* line 29, ../bower_components/sass-bootstrap/lib/_progress-bars.scss */
  from {
    background-position: 40px 0; }

  /* line 30, ../bower_components/sass-bootstrap/lib/_progress-bars.scss */
  to {
    background-position: 0 0; } }

/* line 39, ../bower_components/sass-bootstrap/lib/_progress-bars.scss */
.progress {
  overflow: hidden;
  height: 17px;
  margin-bottom: 17px;
  background-color: whitesmoke;
  border-radius: 3px;
  -webkit-box-shadow: inset 0 1px 2px rgba(0, 0, 0, 0.1);
  box-shadow: inset 0 1px 2px rgba(0, 0, 0, 0.1); }

/* line 49, ../bower_components/sass-bootstrap/lib/_progress-bars.scss */
.progress-bar {
  float: left;
  width: 0%;
  height: 100%;
  font-size: 11px;
  color: white;
  text-align: center;
  background-color: #1ba6e5;
  -webkit-box-shadow: inset 0 -1px 0 rgba(0, 0, 0, 0.15);
  box-shadow: inset 0 -1px 0 rgba(0, 0, 0, 0.15);
  -webkit-transition: width 0.6s ease;
  transition: width 0.6s ease; }

/* line 62, ../bower_components/sass-bootstrap/lib/_progress-bars.scss */
.progress-striped .progress-bar {
  background-image: -webkit-gradient(linear, 0 100%, 100% 0, color-stop(0.25, rgba(255, 255, 255, 0.15)), color-stop(0.25, transparent), color-stop(0.5, transparent), color-stop(0.5, rgba(255, 255, 255, 0.15)), color-stop(0.75, rgba(255, 255, 255, 0.15)), color-stop(0.75, transparent), to(transparent));
  background-image: -webkit-linear-gradient(45deg, rgba(255, 255, 255, 0.15) 25%, transparent 25%, transparent 50%, rgba(255, 255, 255, 0.15) 50%, rgba(255, 255, 255, 0.15) 75%, transparent 75%, transparent);
  background-image: -moz-linear-gradient(45deg, rgba(255, 255, 255, 0.15) 25%, transparent 25%, transparent 50%, rgba(255, 255, 255, 0.15) 50%, rgba(255, 255, 255, 0.15) 75%, transparent 75%, transparent);
  background-image: linear-gradient(45deg, rgba(255, 255, 255, 0.15) 25%, transparent 25%, transparent 50%, rgba(255, 255, 255, 0.15) 50%, rgba(255, 255, 255, 0.15) 75%, transparent 75%, transparent);
  background-size: 40px 40px; }

/* line 68, ../bower_components/sass-bootstrap/lib/_progress-bars.scss */
.progress.active .progress-bar {
  -webkit-animation: progress-bar-stripes 2s linear infinite;
  -moz-animation: progress-bar-stripes 2s linear infinite;
  -ms-animation: progress-bar-stripes 2s linear infinite;
  -o-animation: progress-bar-stripes 2s linear infinite;
  animation: progress-bar-stripes 2s linear infinite; }

/* line 81, ../bower_components/sass-bootstrap/lib/_progress-bars.scss */
.progress-bar-success {
  background-color: #5cb85c; }
/* line 503, ../bower_components/sass-bootstrap/lib/_mixins.scss */
.progress-striped .progress-bar-success {
  background-image: -webkit-gradient(linear, 0 100%, 100% 0, color-stop(0.25, rgba(255, 255, 255, 0.15)), color-stop(0.25, transparent), color-stop(0.5, transparent), color-stop(0.5, rgba(255, 255, 255, 0.15)), color-stop(0.75, rgba(255, 255, 255, 0.15)), color-stop(0.75, transparent), to(transparent));
  background-image: -webkit-linear-gradient(45deg, rgba(255, 255, 255, 0.15) 25%, transparent 25%, transparent 50%, rgba(255, 255, 255, 0.15) 50%, rgba(255, 255, 255, 0.15) 75%, transparent 75%, transparent);
  background-image: -moz-linear-gradient(45deg, rgba(255, 255, 255, 0.15) 25%, transparent 25%, transparent 50%, rgba(255, 255, 255, 0.15) 50%, rgba(255, 255, 255, 0.15) 75%, transparent 75%, transparent);
  background-image: linear-gradient(45deg, rgba(255, 255, 255, 0.15) 25%, transparent 25%, transparent 50%, rgba(255, 255, 255, 0.15) 50%, rgba(255, 255, 255, 0.15) 75%, transparent 75%, transparent); }

/* line 85, ../bower_components/sass-bootstrap/lib/_progress-bars.scss */
.progress-bar-info {
  background-color: #5bc0de; }
/* line 503, ../bower_components/sass-bootstrap/lib/_mixins.scss */
.progress-striped .progress-bar-info {
  background-image: -webkit-gradient(linear, 0 100%, 100% 0, color-stop(0.25, rgba(255, 255, 255, 0.15)), color-stop(0.25, transparent), color-stop(0.5, transparent), color-stop(0.5, rgba(255, 255, 255, 0.15)), color-stop(0.75, rgba(255, 255, 255, 0.15)), color-stop(0.75, transparent), to(transparent));
  background-image: -webkit-linear-gradient(45deg, rgba(255, 255, 255, 0.15) 25%, transparent 25%, transparent 50%, rgba(255, 255, 255, 0.15) 50%, rgba(255, 255, 255, 0.15) 75%, transparent 75%, transparent);
  background-image: -moz-linear-gradient(45deg, rgba(255, 255, 255, 0.15) 25%, transparent 25%, transparent 50%, rgba(255, 255, 255, 0.15) 50%, rgba(255, 255, 255, 0.15) 75%, transparent 75%, transparent);
  background-image: linear-gradient(45deg, rgba(255, 255, 255, 0.15) 25%, transparent 25%, transparent 50%, rgba(255, 255, 255, 0.15) 50%, rgba(255, 255, 255, 0.15) 75%, transparent 75%, transparent); }

/* line 89, ../bower_components/sass-bootstrap/lib/_progress-bars.scss */
.progress-bar-warning {
  background-color: #f0ad4e; }
/* line 503, ../bower_components/sass-bootstrap/lib/_mixins.scss */
.progress-striped .progress-bar-warning {
  background-image: -webkit-gradient(linear, 0 100%, 100% 0, color-stop(0.25, rgba(255, 255, 255, 0.15)), color-stop(0.25, transparent), color-stop(0.5, transparent), color-stop(0.5, rgba(255, 255, 255, 0.15)), color-stop(0.75, rgba(255, 255, 255, 0.15)), color-stop(0.75, transparent), to(transparent));
  background-image: -webkit-linear-gradient(45deg, rgba(255, 255, 255, 0.15) 25%, transparent 25%, transparent 50%, rgba(255, 255, 255, 0.15) 50%, rgba(255, 255, 255, 0.15) 75%, transparent 75%, transparent);
  background-image: -moz-linear-gradient(45deg, rgba(255, 255, 255, 0.15) 25%, transparent 25%, transparent 50%, rgba(255, 255, 255, 0.15) 50%, rgba(255, 255, 255, 0.15) 75%, transparent 75%, transparent);
  background-image: linear-gradient(45deg, rgba(255, 255, 255, 0.15) 25%, transparent 25%, transparent 50%, rgba(255, 255, 255, 0.15) 50%, rgba(255, 255, 255, 0.15) 75%, transparent 75%, transparent); }

/* line 93, ../bower_components/sass-bootstrap/lib/_progress-bars.scss */
.progress-bar-danger {
  background-color: #d9534f; }
/* line 503, ../bower_components/sass-bootstrap/lib/_mixins.scss */
.progress-striped .progress-bar-danger {
  background-image: -webkit-gradient(linear, 0 100%, 100% 0, color-stop(0.25, rgba(255, 255, 255, 0.15)), color-stop(0.25, transparent), color-stop(0.5, transparent), color-stop(0.5, rgba(255, 255, 255, 0.15)), color-stop(0.75, rgba(255, 255, 255, 0.15)), color-stop(0.75, transparent), to(transparent));
  background-image: -webkit-linear-gradient(45deg, rgba(255, 255, 255, 0.15) 25%, transparent 25%, transparent 50%, rgba(255, 255, 255, 0.15) 50%, rgba(255, 255, 255, 0.15) 75%, transparent 75%, transparent);
  background-image: -moz-linear-gradient(45deg, rgba(255, 255, 255, 0.15) 25%, transparent 25%, transparent 50%, rgba(255, 255, 255, 0.15) 50%, rgba(255, 255, 255, 0.15) 75%, transparent 75%, transparent);
  background-image: linear-gradient(45deg, rgba(255, 255, 255, 0.15) 25%, transparent 25%, transparent 50%, rgba(255, 255, 255, 0.15) 50%, rgba(255, 255, 255, 0.15) 75%, transparent 75%, transparent); }

/* line 11, ../bower_components/sass-bootstrap/lib/_media.scss */
.media, .media-body {
  overflow: hidden;
  zoom: 1; }

/* line 18, ../bower_components/sass-bootstrap/lib/_media.scss */
.media, .media .media {
  margin-top: 15px; }

/* line 21, ../bower_components/sass-bootstrap/lib/_media.scss */
.media:first-child {
  margin-top: 0; }

/* line 26, ../bower_components/sass-bootstrap/lib/_media.scss */
.media-object {
  display: block; }

/* line 31, ../bower_components/sass-bootstrap/lib/_media.scss */
.media-heading {
  margin: 0 0 5px; }

/* line 40, ../bower_components/sass-bootstrap/lib/_media.scss */
.media > .pull-left, .page-head .media > h2.page-title {
  margin-right: 10px; }
/* line 43, ../bower_components/sass-bootstrap/lib/_media.scss */
.media > .pull-right, #content h3:not(.modal-title) .media > .panel-heading-action, #content .panel-heading .media > .panel-heading-action, #content #header_notifs_icon_wrapper .notifs_panel .notifs_panel_header .media > .panel-heading-action, #header_notifs_icon_wrapper .notifs_panel #content .notifs_panel_header .media > .panel-heading-action {
  margin-left: 10px; }

/* line 53, ../bower_components/sass-bootstrap/lib/_media.scss */
.media-list {
  padding-left: 0;
  list-style: none; }

/* line 8, ../bower_components/sass-bootstrap/lib/_list-group.scss */
.list-group, #dashboard .data_list {
  margin-bottom: 20px;
  padding-left: 0; }

/* line 17, ../bower_components/sass-bootstrap/lib/_list-group.scss */
.list-group-item, #dashboard .data_list li {
  position: relative;
  display: block;
  padding: 10px 15px;
  margin-bottom: -1px;
  background-color: white;
  border: 1px solid #dddddd; }
/* line 27, ../bower_components/sass-bootstrap/lib/_list-group.scss */
.list-group-item:first-child, #dashboard .data_list li:first-child {
  border-top-right-radius: 3px;
  border-top-left-radius: 3px; }
/* line 30, ../bower_components/sass-bootstrap/lib/_list-group.scss */
.list-group-item:last-child, #dashboard .data_list li:last-child {
  margin-bottom: 0;
  border-bottom-right-radius: 3px;
  border-bottom-left-radius: 3px; }
/* line 36, ../bower_components/sass-bootstrap/lib/_list-group.scss */
.list-group-item > .badge, #dashboard .data_list li > .badge, #header_notifs_icon_wrapper .list-group-item > .notifs_badge, #dashboard .data_list #header_notifs_icon_wrapper li > .notifs_badge, #header_notifs_icon_wrapper #dashboard .data_list li > .notifs_badge {
  float: right; }
/* line 39, ../bower_components/sass-bootstrap/lib/_list-group.scss */
.list-group-item > .badge + .badge, #dashboard .data_list li > .badge + .badge, #header_notifs_icon_wrapper .list-group-item > .notifs_badge + .badge, #dashboard .data_list #header_notifs_icon_wrapper li > .notifs_badge + .badge, #header_notifs_icon_wrapper #dashboard .data_list li > .notifs_badge + .badge, #header_notifs_icon_wrapper .list-group-item > .badge + .notifs_badge, #dashboard .data_list #header_notifs_icon_wrapper li > .badge + .notifs_badge, #header_notifs_icon_wrapper #dashboard .data_list li > .badge + .notifs_badge, #header_notifs_icon_wrapper .list-group-item > .notifs_badge + .notifs_badge, #dashboard .data_list #header_notifs_icon_wrapper li > .notifs_badge + .notifs_badge, #header_notifs_icon_wrapper #dashboard .data_list li > .notifs_badge + .notifs_badge {
  margin-right: 5px; }
/* line 46, ../bower_components/sass-bootstrap/lib/_list-group.scss */
.list-group-item.active, #dashboard .data_list li.active, .list-group-item.active:hover, #dashboard .data_list li.active:hover, .list-group-item.active:focus, #dashboard .data_list li.active:focus {
  z-index: 2;
  color: white;
  background-color: #1ba6e5;
  border-color: #1ba6e5; }
/* line 53, ../bower_components/sass-bootstrap/lib/_list-group.scss */
.list-group-item.active .list-group-item-heading, #dashboard .data_list li.active .list-group-item-heading, .list-group-item.active:hover .list-group-item-heading, #dashboard .data_list li.active:hover .list-group-item-heading, .list-group-item.active:focus .list-group-item-heading, #dashboard .data_list li.active:focus .list-group-item-heading {
  color: inherit; }
/* line 56, ../bower_components/sass-bootstrap/lib/_list-group.scss */
.list-group-item.active .list-group-item-text, #dashboard .data_list li.active .list-group-item-text, .list-group-item.active:hover .list-group-item-text, #dashboard .data_list li.active:hover .list-group-item-text, .list-group-item.active:focus .list-group-item-text, #dashboard .data_list li.active:focus .list-group-item-text {
  color: #d2edfa; }

/* line 63, ../bower_components/sass-bootstrap/lib/_list-group.scss */
a.list-group-item {
  color: #555555; }
/* line 66, ../bower_components/sass-bootstrap/lib/_list-group.scss */
a.list-group-item .list-group-item-heading {
  color: #333333; }
/* line 72, ../bower_components/sass-bootstrap/lib/_list-group.scss */
a.list-group-item:hover, a.list-group-item:focus {
  text-decoration: none;
  background-color: whitesmoke; }

/* line 81, ../bower_components/sass-bootstrap/lib/_list-group.scss */
.list-group-item-heading {
  margin-top: 0;
  margin-bottom: 5px; }

/* line 85, ../bower_components/sass-bootstrap/lib/_list-group.scss */
.list-group-item-text {
  margin-bottom: 0;
  line-height: 1.3; }

/* line 7, ../bower_components/sass-bootstrap/lib/_panels.scss */
.panel, #header_notifs_icon_wrapper .notifs_panel, #dash_version {
  margin-bottom: 17px;
  background-color: white;
  border: 1px solid transparent;
  border-radius: 3px;
  -webkit-box-shadow: 0 1px 1px rgba(0, 0, 0, 0.05);
  box-shadow: 0 1px 1px rgba(0, 0, 0, 0.05); }

/* line 16, ../bower_components/sass-bootstrap/lib/_panels.scss */
.panel-body {
  padding: 15px; }
/* line 21, ../bower_components/sass-bootstrap/lib/_mixins.scss */
.panel-body:before, .panel-body:after {
  content: " ";
  /* 1 */
  display: table;
  /* 2 */ }
/* line 25, ../bower_components/sass-bootstrap/lib/_mixins.scss */
.panel-body:after {
  clear: both; }

/* line 28, ../bower_components/sass-bootstrap/lib/_panels.scss */
.panel > .list-group, #header_notifs_icon_wrapper .notifs_panel > .list-group, #dash_version > .list-group, #dashboard .panel > .data_list, #header_notifs_icon_wrapper #dashboard .notifs_panel > .data_list, #dashboard #header_notifs_icon_wrapper .notifs_panel > .data_list, #dashboard #dash_version > .data_list {
  margin-bottom: 0; }
/* line 31, ../bower_components/sass-bootstrap/lib/_panels.scss */
.panel > .list-group .list-group-item, #header_notifs_icon_wrapper .notifs_panel > .list-group .list-group-item, #dash_version > .list-group .list-group-item, #dashboard .panel > .data_list .list-group-item, #header_notifs_icon_wrapper #dashboard .notifs_panel > .data_list .list-group-item, #dashboard #header_notifs_icon_wrapper .notifs_panel > .data_list .list-group-item, #dashboard #dash_version > .data_list .list-group-item, .panel > .list-group #dashboard .data_list li, #dashboard .data_list .panel > .list-group li, #header_notifs_icon_wrapper .notifs_panel > .list-group #dashboard .data_list li, #dashboard .data_list #header_notifs_icon_wrapper .notifs_panel > .list-group li, #dash_version > .list-group #dashboard .data_list li, #dashboard .data_list #dash_version > .list-group li, #dashboard .panel > .data_list li, #header_notifs_icon_wrapper #dashboard .notifs_panel > .data_list li, #dashboard #header_notifs_icon_wrapper .notifs_panel > .data_list li, #dashboard #dash_version > .data_list li {
  border-width: 1px 0; }
/* line 35, ../bower_components/sass-bootstrap/lib/_panels.scss */
.panel > .list-group .list-group-item:first-child, #header_notifs_icon_wrapper .notifs_panel > .list-group .list-group-item:first-child, #dash_version > .list-group .list-group-item:first-child, #dashboard .panel > .data_list .list-group-item:first-child, #header_notifs_icon_wrapper #dashboard .notifs_panel > .data_list .list-group-item:first-child, #dashboard #header_notifs_icon_wrapper .notifs_panel > .data_list .list-group-item:first-child, #dashboard #dash_version > .data_list .list-group-item:first-child, .panel > .list-group #dashboard .data_list li:first-child, #dashboard .data_list .panel > .list-group li:first-child, #header_notifs_icon_wrapper .notifs_panel > .list-group #dashboard .data_list li:first-child, #dashboard .data_list #header_notifs_icon_wrapper .notifs_panel > .list-group li:first-child, #dash_version > .list-group #dashboard .data_list li:first-child, #dashboard .data_list #dash_version > .list-group li:first-child, #dashboard .panel > .data_list li:first-child, #header_notifs_icon_wrapper #dashboard .notifs_panel > .data_list li:first-child, #dashboard #header_notifs_icon_wrapper .notifs_panel > .data_list li:first-child, #dashboard #dash_version > .data_list li:first-child {
  border-top-right-radius: 0;
  border-top-left-radius: 0; }
/* line 39, ../bower_components/sass-bootstrap/lib/_panels.scss */
.panel > .list-group .list-group-item:last-child, #header_notifs_icon_wrapper .notifs_panel > .list-group .list-group-item:last-child, #dash_version > .list-group .list-group-item:last-child, #dashboard .panel > .data_list .list-group-item:last-child, #header_notifs_icon_wrapper #dashboard .notifs_panel > .data_list .list-group-item:last-child, #dashboard #header_notifs_icon_wrapper .notifs_panel > .data_list .list-group-item:last-child, #dashboard #dash_version > .data_list .list-group-item:last-child, .panel > .list-group #dashboard .data_list li:last-child, #dashboard .data_list .panel > .list-group li:last-child, #header_notifs_icon_wrapper .notifs_panel > .list-group #dashboard .data_list li:last-child, #dashboard .data_list #header_notifs_icon_wrapper .notifs_panel > .list-group li:last-child, #dash_version > .list-group #dashboard .data_list li:last-child, #dashboard .data_list #dash_version > .list-group li:last-child, #dashboard .panel > .data_list li:last-child, #header_notifs_icon_wrapper #dashboard .notifs_panel > .data_list li:last-child, #dashboard #header_notifs_icon_wrapper .notifs_panel > .data_list li:last-child, #dashboard #dash_version > .data_list li:last-child {
  border-bottom: 0; }

/* line 47, ../bower_components/sass-bootstrap/lib/_panels.scss */
.panel-heading + .list-group .list-group-item:first-child, #header_notifs_icon_wrapper .notifs_panel .notifs_panel_header + .list-group .list-group-item:first-child, #dashboard .panel-heading + .data_list .list-group-item:first-child, #header_notifs_icon_wrapper .notifs_panel #dashboard .notifs_panel_header + .data_list .list-group-item:first-child, #dashboard #header_notifs_icon_wrapper .notifs_panel .notifs_panel_header + .data_list .list-group-item:first-child, .panel-heading + .list-group #dashboard .data_list li:first-child, #dashboard .data_list .panel-heading + .list-group li:first-child, #header_notifs_icon_wrapper .notifs_panel .notifs_panel_header + .list-group #dashboard .data_list li:first-child, #dashboard .data_list #header_notifs_icon_wrapper .notifs_panel .notifs_panel_header + .list-group li:first-child, #dashboard .panel-heading + .data_list li:first-child, #header_notifs_icon_wrapper .notifs_panel #dashboard .notifs_panel_header + .data_list li:first-child, #dashboard #header_notifs_icon_wrapper .notifs_panel .notifs_panel_header + .data_list li:first-child {
  border-top-width: 0; }

/* line 59, ../bower_components/sass-bootstrap/lib/_panels.scss */
.panel > .table, #header_notifs_icon_wrapper .notifs_panel > .table, #dash_version > .table {
  margin-bottom: 0; }
/* line 62, ../bower_components/sass-bootstrap/lib/_panels.scss */
.panel > .panel-body + .table, #header_notifs_icon_wrapper .notifs_panel > .panel-body + .table, #dash_version > .panel-body + .table {
  border-top: 1px solid #dddddd; }

/* line 69, ../bower_components/sass-bootstrap/lib/_panels.scss */
.panel-heading, #header_notifs_icon_wrapper .notifs_panel .notifs_panel_header {
  padding: 10px 15px;
  border-bottom: 1px solid transparent;
  border-top-right-radius: 2px;
  border-top-left-radius: 2px; }

/* line 76, ../bower_components/sass-bootstrap/lib/_panels.scss */
.panel-title {
  margin-top: 0;
  margin-bottom: 0;
  font-size: 14px; }
/* line 80, ../bower_components/sass-bootstrap/lib/_panels.scss */
.panel-title > a {
  color: inherit; }

/* line 86, ../bower_components/sass-bootstrap/lib/_panels.scss */
.panel-footer, #header_notifs_icon_wrapper .notifs_panel .notifs_panel_footer {
  padding: 10px 15px;
  background-color: whitesmoke;
  border-top: 1px solid #dddddd;
  border-bottom-right-radius: 2px;
  border-bottom-left-radius: 2px; }

/* line 101, ../bower_components/sass-bootstrap/lib/_panels.scss */
.panel-group .panel, .panel-group #header_notifs_icon_wrapper .notifs_panel, #header_notifs_icon_wrapper .panel-group .notifs_panel, .panel-group #dash_version {
  margin-bottom: 0;
  border-radius: 3px;
  overflow: hidden; }
/* line 105, ../bower_components/sass-bootstrap/lib/_panels.scss */
.panel-group .panel + .panel, .panel-group #header_notifs_icon_wrapper .notifs_panel + .panel, #header_notifs_icon_wrapper .panel-group .notifs_panel + .panel, .panel-group #dash_version + .panel, .panel-group #header_notifs_icon_wrapper .panel + .notifs_panel, #header_notifs_icon_wrapper .panel-group .panel + .notifs_panel, .panel-group #header_notifs_icon_wrapper .notifs_panel + .notifs_panel, #header_notifs_icon_wrapper .panel-group .notifs_panel + .notifs_panel, .panel-group #header_notifs_icon_wrapper #dash_version + .notifs_panel, #header_notifs_icon_wrapper .panel-group #dash_version + .notifs_panel, .panel-group .panel + #dash_version, .panel-group #header_notifs_icon_wrapper .notifs_panel + #dash_version, #header_notifs_icon_wrapper .panel-group .notifs_panel + #dash_version, .panel-group #dash_version + #dash_version {
  margin-top: 5px; }
/* line 110, ../bower_components/sass-bootstrap/lib/_panels.scss */
.panel-group .panel-heading, .panel-group #header_notifs_icon_wrapper .notifs_panel .notifs_panel_header, #header_notifs_icon_wrapper .notifs_panel .panel-group .notifs_panel_header {
  border-bottom: 0; }
/* line 112, ../bower_components/sass-bootstrap/lib/_panels.scss */
.panel-group .panel-heading + .panel-collapse .panel-body, .panel-group #header_notifs_icon_wrapper .notifs_panel .notifs_panel_header + .panel-collapse .panel-body, #header_notifs_icon_wrapper .notifs_panel .panel-group .notifs_panel_header + .panel-collapse .panel-body {
  border-top: 1px solid #dddddd; }
/* line 116, ../bower_components/sass-bootstrap/lib/_panels.scss */
.panel-group .panel-footer, .panel-group #header_notifs_icon_wrapper .notifs_panel .notifs_panel_footer, #header_notifs_icon_wrapper .notifs_panel .panel-group .notifs_panel_footer {
  border-top: 0; }
/* line 118, ../bower_components/sass-bootstrap/lib/_panels.scss */
.panel-group .panel-footer + .panel-collapse .panel-body, .panel-group #header_notifs_icon_wrapper .notifs_panel .notifs_panel_footer + .panel-collapse .panel-body, #header_notifs_icon_wrapper .notifs_panel .panel-group .notifs_panel_footer + .panel-collapse .panel-body {
  border-bottom: 1px solid #dddddd; }

/* line 131, ../bower_components/sass-bootstrap/lib/_panels.scss */
.panel-default, #header_notifs_icon_wrapper .notifs_panel {
  border-color: #dddddd; }
/* line 344, ../bower_components/sass-bootstrap/lib/_mixins.scss */
.panel-default > .panel-heading, #header_notifs_icon_wrapper .notifs_panel > .panel-heading, #header_notifs_icon_wrapper .notifs_panel .panel-default > .notifs_panel_header, #header_notifs_icon_wrapper .notifs_panel > .notifs_panel_header {
  color: #333333;
  background-color: whitesmoke;
  border-color: #dddddd; }
/* line 348, ../bower_components/sass-bootstrap/lib/_mixins.scss */
.panel-default > .panel-heading + .panel-collapse .panel-body, #header_notifs_icon_wrapper .notifs_panel > .panel-heading + .panel-collapse .panel-body, #header_notifs_icon_wrapper .notifs_panel .panel-default > .notifs_panel_header + .panel-collapse .panel-body, #header_notifs_icon_wrapper .notifs_panel > .notifs_panel_header + .panel-collapse .panel-body {
  border-top-color: #dddddd; }
/* line 353, ../bower_components/sass-bootstrap/lib/_mixins.scss */
.panel-default > .panel-footer + .panel-collapse .panel-body, #header_notifs_icon_wrapper .notifs_panel > .panel-footer + .panel-collapse .panel-body, #header_notifs_icon_wrapper .notifs_panel .panel-default > .notifs_panel_footer + .panel-collapse .panel-body, #header_notifs_icon_wrapper .notifs_panel > .notifs_panel_footer + .panel-collapse .panel-body {
  border-bottom-color: #dddddd; }

/* line 134, ../bower_components/sass-bootstrap/lib/_panels.scss */
.panel-primary {
  border-color: #1ba6e5; }
/* line 344, ../bower_components/sass-bootstrap/lib/_mixins.scss */
.panel-primary > .panel-heading, #header_notifs_icon_wrapper .notifs_panel .panel-primary > .notifs_panel_header {
  color: white;
  background-color: #1ba6e5;
  border-color: #1ba6e5; }
/* line 348, ../bower_components/sass-bootstrap/lib/_mixins.scss */
.panel-primary > .panel-heading + .panel-collapse .panel-body, #header_notifs_icon_wrapper .notifs_panel .panel-primary > .notifs_panel_header + .panel-collapse .panel-body {
  border-top-color: #1ba6e5; }
/* line 353, ../bower_components/sass-bootstrap/lib/_mixins.scss */
.panel-primary > .panel-footer + .panel-collapse .panel-body, #header_notifs_icon_wrapper .notifs_panel .panel-primary > .notifs_panel_footer + .panel-collapse .panel-body {
  border-bottom-color: #1ba6e5; }

/* line 137, ../bower_components/sass-bootstrap/lib/_panels.scss */
.panel-success {
  border-color: #d6e9c6; }
/* line 344, ../bower_components/sass-bootstrap/lib/_mixins.scss */
.panel-success > .panel-heading, #header_notifs_icon_wrapper .notifs_panel .panel-success > .notifs_panel_header {
  color: #468847;
  background-color: #dff0d8;
  border-color: #d6e9c6; }
/* line 348, ../bower_components/sass-bootstrap/lib/_mixins.scss */
.panel-success > .panel-heading + .panel-collapse .panel-body, #header_notifs_icon_wrapper .notifs_panel .panel-success > .notifs_panel_header + .panel-collapse .panel-body {
  border-top-color: #d6e9c6; }
/* line 353, ../bower_components/sass-bootstrap/lib/_mixins.scss */
.panel-success > .panel-footer + .panel-collapse .panel-body, #header_notifs_icon_wrapper .notifs_panel .panel-success > .notifs_panel_footer + .panel-collapse .panel-body {
  border-bottom-color: #d6e9c6; }

/* line 140, ../bower_components/sass-bootstrap/lib/_panels.scss */
.panel-warning {
  border-color: #fbeed5; }
/* line 344, ../bower_components/sass-bootstrap/lib/_mixins.scss */
.panel-warning > .panel-heading, #header_notifs_icon_wrapper .notifs_panel .panel-warning > .notifs_panel_header {
  color: #c09853;
  background-color: #fcf8e3;
  border-color: #fbeed5; }
/* line 348, ../bower_components/sass-bootstrap/lib/_mixins.scss */
.panel-warning > .panel-heading + .panel-collapse .panel-body, #header_notifs_icon_wrapper .notifs_panel .panel-warning > .notifs_panel_header + .panel-collapse .panel-body {
  border-top-color: #fbeed5; }
/* line 353, ../bower_components/sass-bootstrap/lib/_mixins.scss */
.panel-warning > .panel-footer + .panel-collapse .panel-body, #header_notifs_icon_wrapper .notifs_panel .panel-warning > .notifs_panel_footer + .panel-collapse .panel-body {
  border-bottom-color: #fbeed5; }

/* line 143, ../bower_components/sass-bootstrap/lib/_panels.scss */
.panel-danger {
  border-color: #eed3d7; }
/* line 344, ../bower_components/sass-bootstrap/lib/_mixins.scss */
.panel-danger > .panel-heading, #header_notifs_icon_wrapper .notifs_panel .panel-danger > .notifs_panel_header {
  color: #b94a48;
  background-color: #f2dede;
  border-color: #eed3d7; }
/* line 348, ../bower_components/sass-bootstrap/lib/_mixins.scss */
.panel-danger > .panel-heading + .panel-collapse .panel-body, #header_notifs_icon_wrapper .notifs_panel .panel-danger > .notifs_panel_header + .panel-collapse .panel-body {
  border-top-color: #eed3d7; }
/* line 353, ../bower_components/sass-bootstrap/lib/_mixins.scss */
.panel-danger > .panel-footer + .panel-collapse .panel-body, #header_notifs_icon_wrapper .notifs_panel .panel-danger > .notifs_panel_footer + .panel-collapse .panel-body {
  border-bottom-color: #eed3d7; }

/* line 146, ../bower_components/sass-bootstrap/lib/_panels.scss */
.panel-info {
  border-color: #bce8f1; }
/* line 344, ../bower_components/sass-bootstrap/lib/_mixins.scss */
.panel-info > .panel-heading, #header_notifs_icon_wrapper .notifs_panel .panel-info > .notifs_panel_header {
  color: #3a87ad;
  background-color: #d9edf7;
  border-color: #bce8f1; }
/* line 348, ../bower_components/sass-bootstrap/lib/_mixins.scss */
.panel-info > .panel-heading + .panel-collapse .panel-body, #header_notifs_icon_wrapper .notifs_panel .panel-info > .notifs_panel_header + .panel-collapse .panel-body {
  border-top-color: #bce8f1; }
/* line 353, ../bower_components/sass-bootstrap/lib/_mixins.scss */
.panel-info > .panel-footer + .panel-collapse .panel-body, #header_notifs_icon_wrapper .notifs_panel .panel-info > .notifs_panel_footer + .panel-collapse .panel-body {
  border-bottom-color: #bce8f1; }

/* line 7, ../bower_components/sass-bootstrap/lib/_wells.scss */
.well, .hook_panel {
  min-height: 20px;
  padding: 19px;
  margin-bottom: 20px;
  background-color: #ebebeb;
  border: 1px solid #d9d9d9;
  border-radius: 3px;
  -webkit-box-shadow: inset 0 1px 1px rgba(0, 0, 0, 0.05);
  box-shadow: inset 0 1px 1px rgba(0, 0, 0, 0.05); }
/* line 15, ../bower_components/sass-bootstrap/lib/_wells.scss */
.well blockquote, .hook_panel blockquote {
  border-color: #ddd;
  border-color: rgba(0, 0, 0, 0.15); }

/* line 22, ../bower_components/sass-bootstrap/lib/_wells.scss */
.well-lg {
  padding: 24px;
  border-radius: 6px; }

/* line 26, ../bower_components/sass-bootstrap/lib/_wells.scss */
.well-sm {
  padding: 9px;
  border-radius: 3px; }

/* line 6, ../bower_components/sass-bootstrap/lib/_close.scss */
.close {
  float: right;
  font-size: 18px;
  font-weight: bold;
  line-height: 1;
  color: black;
  text-shadow: 0 1px 0 white;
  opacity: 0.2;
  filter: alpha(opacity=20); }
/* line 16, ../bower_components/sass-bootstrap/lib/_close.scss */
.close:hover, .close:focus {
  color: black;
  text-decoration: none;
  cursor: pointer;
  opacity: 0.5;
  filter: alpha(opacity=50); }

/* line 27, ../bower_components/sass-bootstrap/lib/_close.scss */
button.close {
  padding: 0;
  cursor: pointer;
  background: transparent;
  border: 0;
  -webkit-appearance: none; }

/* line 11, ../bower_components/sass-bootstrap/lib/_modals.scss */
.modal-open {
  overflow: hidden; }
/* line 18, ../bower_components/sass-bootstrap/lib/_modals.scss */
.modal-open .navbar-fixed-top, .modal-open #header_infos, .modal-open .navbar-fixed-bottom {
  margin-right: 15px; }

/* line 23, ../bower_components/sass-bootstrap/lib/_modals.scss */
body.modal-open {
  margin-right: 15px; }

/* line 28, ../bower_components/sass-bootstrap/lib/_modals.scss */
.modal {
  display: none;
  overflow: auto;
  overflow-y: scroll;
  position: fixed;
  top: 0;
  right: 0;
  bottom: 0;
  left: 0;
  z-index: 1040; }
/* line 40, ../bower_components/sass-bootstrap/lib/_modals.scss */
.modal.fade .modal-dialog {
  -webkit-transform: translate(0, -25%);
  -ms-transform: translate(0, -25%);
  transform: translate(0, -25%);
  -webkit-transition: -webkit-transform 0.3s ease-out;
  -moz-transition: -moz-transform 0.3s ease-out;
  -o-transition: -o-transform 0.3s ease-out;
  transition: transform 0.3s ease-out; }
/* line 44, ../bower_components/sass-bootstrap/lib/_modals.scss */
.modal.in .modal-dialog {
  -webkit-transform: translate(0, 0);
  -ms-transform: translate(0, 0);
  transform: translate(0, 0); }

/* line 48, ../bower_components/sass-bootstrap/lib/_modals.scss */
.modal-dialog {
  margin-left: auto;
  margin-right: auto;
  width: auto;
  padding: 10px;
  z-index: 1050; }

/* line 57, ../bower_components/sass-bootstrap/lib/_modals.scss */
.modal-content {
  position: relative;
  background-color: white;
  border: 1px solid #999999;
  border: 1px solid rgba(0, 0, 0, 0.2);
  border-radius: 6px;
  -webkit-box-shadow: 0 3px 9px rgba(0, 0, 0, 0.5);
  box-shadow: 0 3px 9px rgba(0, 0, 0, 0.5);
  background-clip: padding-box;
  outline: none; }

/* line 70, ../bower_components/sass-bootstrap/lib/_modals.scss */
.modal-backdrop {
  position: fixed;
  top: 0;
  right: 0;
  bottom: 0;
  left: 0;
  z-index: 1030;
  background-color: black; }
/* line 79, ../bower_components/sass-bootstrap/lib/_modals.scss */
.modal-backdrop.fade {
  opacity: 0;
  filter: alpha(opacity=0); }
/* line 80, ../bower_components/sass-bootstrap/lib/_modals.scss */
.modal-backdrop.in {
  opacity: 0.5;
  filter: alpha(opacity=50); }

/* line 85, ../bower_components/sass-bootstrap/lib/_modals.scss */
.modal-header {
  padding: 15px;
  border-bottom: 1px solid #e5e5e5;
  min-height: 16.42857px; }

/* line 91, ../bower_components/sass-bootstrap/lib/_modals.scss */
.modal-header .close {
  margin-top: -2px; }

/* line 96, ../bower_components/sass-bootstrap/lib/_modals.scss */
.modal-title {
  margin: 0;
  line-height: 1.42857; }

/* line 103, ../bower_components/sass-bootstrap/lib/_modals.scss */
.modal-body {
  position: relative;
  padding: 20px; }

/* line 109, ../bower_components/sass-bootstrap/lib/_modals.scss */
.modal-footer {
  margin-top: 15px;
  padding: 19px 20px 20px;
  text-align: right;
  border-top: 1px solid #e5e5e5; }
/* line 21, ../bower_components/sass-bootstrap/lib/_mixins.scss */
.modal-footer:before, .modal-footer:after {
  content: " ";
  /* 1 */
  display: table;
  /* 2 */ }
/* line 25, ../bower_components/sass-bootstrap/lib/_mixins.scss */
.modal-footer:after {
  clear: both; }
/* line 117, ../bower_components/sass-bootstrap/lib/_modals.scss */
.modal-footer .btn + .btn {
  margin-left: 5px;
  margin-bottom: 0; }
/* line 122, ../bower_components/sass-bootstrap/lib/_modals.scss */
.modal-footer .btn-group .btn + .btn {
  margin-left: -1px; }
/* line 126, ../bower_components/sass-bootstrap/lib/_modals.scss */
.modal-footer .btn-block + .btn-block {
  margin-left: 0; }

@media screen and (min-width: 768px) {
  /* line 134, ../bower_components/sass-bootstrap/lib/_modals.scss */
  .modal-dialog {
    left: 50%;
    right: auto;
    width: 600px;
    padding-top: 30px;
    padding-bottom: 30px; }

  /* line 141, ../bower_components/sass-bootstrap/lib/_modals.scss */
  .modal-content {
    -webkit-box-shadow: 0 5px 15px rgba(0, 0, 0, 0.5);
    box-shadow: 0 5px 15px rgba(0, 0, 0, 0.5); } }
/* line 7, ../bower_components/sass-bootstrap/lib/_tooltip.scss */
.tooltip {
  position: absolute;
  z-index: 1030;
  display: block;
  visibility: visible;
  font-size: 11px;
  line-height: 1.4;
  opacity: 0;
  filter: alpha(opacity=0); }
/* line 16, ../bower_components/sass-bootstrap/lib/_tooltip.scss */
.tooltip.in {
  opacity: 0.9;
  filter: alpha(opacity=90); }
/* line 17, ../bower_components/sass-bootstrap/lib/_tooltip.scss */
.tooltip.top {
  margin-top: -3px;
  padding: 5px 0; }
/* line 18, ../bower_components/sass-bootstrap/lib/_tooltip.scss */
.tooltip.right {
  margin-left: 3px;
  padding: 0 5px; }
/* line 19, ../bower_components/sass-bootstrap/lib/_tooltip.scss */
.tooltip.bottom {
  margin-top: 3px;
  padding: 5px 0; }
/* line 20, ../bower_components/sass-bootstrap/lib/_tooltip.scss */
.tooltip.left {
  margin-left: -3px;
  padding: 0 5px; }

/* line 24, ../bower_components/sass-bootstrap/lib/_tooltip.scss */
.tooltip-inner {
  max-width: 200px;
  padding: 3px 8px;
  color: white;
  text-align: center;
  text-decoration: none;
  background-color: black;
  border-radius: 3px; }

/* line 35, ../bower_components/sass-bootstrap/lib/_tooltip.scss */
.tooltip-arrow {
  position: absolute;
  width: 0;
  height: 0;
  border-color: transparent;
  border-style: solid; }

/* line 43, ../bower_components/sass-bootstrap/lib/_tooltip.scss */
.tooltip.top .tooltip-arrow {
  bottom: 0;
  left: 50%;
  margin-left: -5px;
  border-width: 5px 5px 0;
  border-top-color: black; }
/* line 50, ../bower_components/sass-bootstrap/lib/_tooltip.scss */
.tooltip.top-left .tooltip-arrow {
  bottom: 0;
  left: 5px;
  border-width: 5px 5px 0;
  border-top-color: black; }
/* line 56, ../bower_components/sass-bootstrap/lib/_tooltip.scss */
.tooltip.top-right .tooltip-arrow {
  bottom: 0;
  right: 5px;
  border-width: 5px 5px 0;
  border-top-color: black; }
/* line 62, ../bower_components/sass-bootstrap/lib/_tooltip.scss */
.tooltip.right .tooltip-arrow {
  top: 50%;
  left: 0;
  margin-top: -5px;
  border-width: 5px 5px 5px 0;
  border-right-color: black; }
/* line 69, ../bower_components/sass-bootstrap/lib/_tooltip.scss */
.tooltip.left .tooltip-arrow {
  top: 50%;
  right: 0;
  margin-top: -5px;
  border-width: 5px 0 5px 5px;
  border-left-color: black; }
/* line 76, ../bower_components/sass-bootstrap/lib/_tooltip.scss */
.tooltip.bottom .tooltip-arrow {
  top: 0;
  left: 50%;
  margin-left: -5px;
  border-width: 0 5px 5px;
  border-bottom-color: black; }
/* line 83, ../bower_components/sass-bootstrap/lib/_tooltip.scss */
.tooltip.bottom-left .tooltip-arrow {
  top: 0;
  left: 5px;
  border-width: 0 5px 5px;
  border-bottom-color: black; }
/* line 89, ../bower_components/sass-bootstrap/lib/_tooltip.scss */
.tooltip.bottom-right .tooltip-arrow {
  top: 0;
  right: 5px;
  border-width: 0 5px 5px;
  border-bottom-color: black; }

/* line 6, ../bower_components/sass-bootstrap/lib/_popovers.scss */
.popover {
  position: absolute;
  top: 0;
  left: 0;
  z-index: 1010;
  display: none;
  max-width: 276px;
  padding: 1px;
  text-align: left;
  background-color: white;
  background-clip: padding-box;
  border: 1px solid #cccccc;
  border: 1px solid rgba(0, 0, 0, 0.2);
  border-radius: 6px;
  -webkit-box-shadow: 0 5px 10px rgba(0, 0, 0, 0.2);
  box-shadow: 0 5px 10px rgba(0, 0, 0, 0.2);
  white-space: normal; }
/* line 26, ../bower_components/sass-bootstrap/lib/_popovers.scss */
.popover.top {
  margin-top: -10px; }
/* line 27, ../bower_components/sass-bootstrap/lib/_popovers.scss */
.popover.right {
  margin-left: 10px; }
/* line 28, ../bower_components/sass-bootstrap/lib/_popovers.scss */
.popover.bottom {
  margin-top: 10px; }
/* line 29, ../bower_components/sass-bootstrap/lib/_popovers.scss */
.popover.left {
  margin-left: -10px; }

/* line 32, ../bower_components/sass-bootstrap/lib/_popovers.scss */
.popover-title {
  margin: 0;
  padding: 8px 14px;
  font-size: 12px;
  font-weight: normal;
  line-height: 18px;
  background-color: #f7f7f7;
  border-bottom: 1px solid #ebebeb;
  border-radius: 5px 5px 0 0; }

/* line 43, ../bower_components/sass-bootstrap/lib/_popovers.scss */
.popover-content {
  padding: 9px 14px; }

/* line 53, ../bower_components/sass-bootstrap/lib/_popovers.scss */
.popover .arrow, .popover .arrow:after {
  position: absolute;
  display: block;
  width: 0;
  height: 0;
  border-color: transparent;
  border-style: solid; }

/* line 62, ../bower_components/sass-bootstrap/lib/_popovers.scss */
.popover .arrow {
  border-width: 11px; }

/* line 65, ../bower_components/sass-bootstrap/lib/_popovers.scss */
.popover .arrow:after {
  border-width: 10px;
  content: ""; }

/* line 71, ../bower_components/sass-bootstrap/lib/_popovers.scss */
.popover.top .arrow {
  left: 50%;
  margin-left: -11px;
  border-bottom-width: 0;
  border-top-color: #999999;
  border-top-color: rgba(0, 0, 0, 0.25);
  bottom: -11px; }
/* line 78, ../bower_components/sass-bootstrap/lib/_popovers.scss */
.popover.top .arrow:after {
  content: " ";
  bottom: 1px;
  margin-left: -10px;
  border-bottom-width: 0;
  border-top-color: white; }
/* line 86, ../bower_components/sass-bootstrap/lib/_popovers.scss */
.popover.right .arrow {
  top: 50%;
  left: -11px;
  margin-top: -11px;
  border-left-width: 0;
  border-right-color: #999999;
  border-right-color: rgba(0, 0, 0, 0.25); }
/* line 93, ../bower_components/sass-bootstrap/lib/_popovers.scss */
.popover.right .arrow:after {
  content: " ";
  left: 1px;
  bottom: -10px;
  border-left-width: 0;
  border-right-color: white; }
/* line 101, ../bower_components/sass-bootstrap/lib/_popovers.scss */
.popover.bottom .arrow {
  left: 50%;
  margin-left: -11px;
  border-top-width: 0;
  border-bottom-color: #999999;
  border-bottom-color: rgba(0, 0, 0, 0.25);
  top: -11px; }
/* line 108, ../bower_components/sass-bootstrap/lib/_popovers.scss */
.popover.bottom .arrow:after {
  content: " ";
  top: 1px;
  margin-left: -10px;
  border-top-width: 0;
  border-bottom-color: white; }
/* line 117, ../bower_components/sass-bootstrap/lib/_popovers.scss */
.popover.left .arrow {
  top: 50%;
  right: -11px;
  margin-top: -11px;
  border-right-width: 0;
  border-left-color: #999999;
  border-left-color: rgba(0, 0, 0, 0.25); }
/* line 124, ../bower_components/sass-bootstrap/lib/_popovers.scss */
.popover.left .arrow:after {
  content: " ";
  right: 1px;
  border-right-width: 0;
  border-left-color: white;
  bottom: -10px; }

/* line 7, ../bower_components/sass-bootstrap/lib/_carousel.scss */
.carousel {
  position: relative; }

/* line 11, ../bower_components/sass-bootstrap/lib/_carousel.scss */
.carousel-inner {
  position: relative;
  overflow: hidden;
  width: 100%; }
/* line 16, ../bower_components/sass-bootstrap/lib/_carousel.scss */
.carousel-inner > .item {
  display: none;
  position: relative;
  -webkit-transition: 0.6s ease-in-out left;
  transition: 0.6s ease-in-out left; }
/* line 23, ../bower_components/sass-bootstrap/lib/_carousel.scss */
.carousel-inner > .item > img, .carousel-inner > .item > a > img {
  display: block;
  max-width: 100%;
  height: auto;
  line-height: 1; }
/* line 31, ../bower_components/sass-bootstrap/lib/_carousel.scss */
.carousel-inner > .active, .carousel-inner > .next, .carousel-inner > .prev {
  display: block; }
/* line 33, ../bower_components/sass-bootstrap/lib/_carousel.scss */
.carousel-inner > .active {
  left: 0; }
/* line 38, ../bower_components/sass-bootstrap/lib/_carousel.scss */
.carousel-inner > .next, .carousel-inner > .prev {
  position: absolute;
  top: 0;
  width: 100%; }
/* line 44, ../bower_components/sass-bootstrap/lib/_carousel.scss */
.carousel-inner > .next {
  left: 100%; }
/* line 47, ../bower_components/sass-bootstrap/lib/_carousel.scss */
.carousel-inner > .prev {
  left: -100%; }
/* line 51, ../bower_components/sass-bootstrap/lib/_carousel.scss */
.carousel-inner > .next.left, .carousel-inner > .prev.right {
  left: 0; }
/* line 55, ../bower_components/sass-bootstrap/lib/_carousel.scss */
.carousel-inner > .active.left {
  left: -100%; }
/* line 58, ../bower_components/sass-bootstrap/lib/_carousel.scss */
.carousel-inner > .active.right {
  left: 100%; }

/* line 67, ../bower_components/sass-bootstrap/lib/_carousel.scss */
.carousel-control {
  position: absolute;
  top: 0;
  left: 0;
  bottom: 0;
  width: 15%;
  opacity: 0.5;
  filter: alpha(opacity=50);
  font-size: 20px;
  color: white;
  text-align: center;
  text-shadow: 0 1px 2px rgba(0, 0, 0, 0.6); }
/* line 82, ../bower_components/sass-bootstrap/lib/_carousel.scss */
.carousel-control.left {
  background-image: -webkit-gradient(linear, 0% top, 100% top, from(rgba(0, 0, 0, 0.5)), to(rgba(0, 0, 0, 0.0001)));
  background-image: -webkit-linear-gradient(left, color-stop(rgba(0, 0, 0, 0.5) 0%), color-stop(rgba(0, 0, 0, 0.0001) 100%));
  background-image: -moz-linear-gradient(left, rgba(0, 0, 0, 0.5) 0%, rgba(0, 0, 0, 0.0001) 100%);
  background-image: linear-gradient(to right, rgba(0, 0, 0, 0.5) 0%, rgba(0, 0, 0, 0.0001) 100%);
  background-repeat: repeat-x;
  filter: progid:DXImageTransform.Microsoft.gradient(startColorstr='#80000000', endColorstr='#00000000', GradientType=1); }
/* line 85, ../bower_components/sass-bootstrap/lib/_carousel.scss */
.carousel-control.right {
  left: auto;
  right: 0;
  background-image: -webkit-gradient(linear, 0% top, 100% top, from(rgba(0, 0, 0, 0.0001)), to(rgba(0, 0, 0, 0.5)));
  background-image: -webkit-linear-gradient(left, color-stop(rgba(0, 0, 0, 0.0001) 0%), color-stop(rgba(0, 0, 0, 0.5) 100%));
  background-image: -moz-linear-gradient(left, rgba(0, 0, 0, 0.0001) 0%, rgba(0, 0, 0, 0.5) 100%);
  background-image: linear-gradient(to right, rgba(0, 0, 0, 0.0001) 0%, rgba(0, 0, 0, 0.5) 100%);
  background-repeat: repeat-x;
  filter: progid:DXImageTransform.Microsoft.gradient(startColorstr='#00000000', endColorstr='#80000000', GradientType=1); }
/* line 93, ../bower_components/sass-bootstrap/lib/_carousel.scss */
.carousel-control:hover, .carousel-control:focus {
  color: white;
  text-decoration: none;
  opacity: 0.9;
  filter: alpha(opacity=90); }
/* line 103, ../bower_components/sass-bootstrap/lib/_carousel.scss */
.carousel-control .icon-prev, .carousel-control .icon-next, .carousel-control .glyphicon-chevron-left, .carousel-control .glyphicon-chevron-right {
  position: absolute;
  top: 50%;
  left: 50%;
  z-index: 5;
  display: inline-block; }
/* line 111, ../bower_components/sass-bootstrap/lib/_carousel.scss */
.carousel-control .icon-prev, .carousel-control .icon-next {
  width: 20px;
  height: 20px;
  margin-top: -10px;
  margin-left: -10px;
  font-family: serif; }
/* line 120, ../bower_components/sass-bootstrap/lib/_carousel.scss */
.carousel-control .icon-prev:before {
  content: '\2039'; }
/* line 125, ../bower_components/sass-bootstrap/lib/_carousel.scss */
.carousel-control .icon-next:before {
  content: '\203a'; }

/* line 136, ../bower_components/sass-bootstrap/lib/_carousel.scss */
.carousel-indicators {
  position: absolute;
  bottom: 10px;
  left: 50%;
  z-index: 15;
  width: 60%;
  margin-left: -30%;
  padding-left: 0;
  list-style: none;
  text-align: center; }
/* line 147, ../bower_components/sass-bootstrap/lib/_carousel.scss */
.carousel-indicators li {
  display: inline-block;
  width: 10px;
  height: 10px;
  margin: 1px;
  text-indent: -999px;
  border: 1px solid white;
  border-radius: 10px;
  cursor: pointer; }
/* line 157, ../bower_components/sass-bootstrap/lib/_carousel.scss */
.carousel-indicators .active {
  margin: 0;
  width: 12px;
  height: 12px;
  background-color: white; }

/* line 168, ../bower_components/sass-bootstrap/lib/_carousel.scss */
.carousel-caption {
  position: absolute;
  left: 15%;
  right: 15%;
  bottom: 20px;
  z-index: 10;
  padding-top: 20px;
  padding-bottom: 20px;
  color: white;
  text-align: center;
  text-shadow: 0 1px 2px rgba(0, 0, 0, 0.6); }
/* line 179, ../bower_components/sass-bootstrap/lib/_carousel.scss */
.carousel-caption .btn {
  text-shadow: none; }

@media screen and (min-width: 768px) {
  /* line 190, ../bower_components/sass-bootstrap/lib/_carousel.scss */
  .carousel-control .icon-prev, .carousel-control .icon-next {
    width: 30px;
    height: 30px;
    margin-top: -15px;
    margin-left: -15px;
    font-size: 30px; }

  /* line 199, ../bower_components/sass-bootstrap/lib/_carousel.scss */
  .carousel-caption {
    left: 20%;
    right: 20%;
    padding-bottom: 30px; }

  /* line 206, ../bower_components/sass-bootstrap/lib/_carousel.scss */
  .carousel-indicators {
    bottom: 20px; } }
/* line 21, ../bower_components/sass-bootstrap/lib/_mixins.scss */
.clearfix:before, .clearfix:after {
  content: " ";
  /* 1 */
  display: table;
  /* 2 */ }
/* line 25, ../bower_components/sass-bootstrap/lib/_mixins.scss */
.clearfix:after {
  clear: both; }

/* line 12, ../bower_components/sass-bootstrap/lib/_utilities.scss */
.pull-right, #content h3:not(.modal-title) .panel-heading-action, #content .panel-heading .panel-heading-action, #content #header_notifs_icon_wrapper .notifs_panel .notifs_panel_header .panel-heading-action, #header_notifs_icon_wrapper .notifs_panel #content .notifs_panel_header .panel-heading-action {
  float: right !important; }

/* line 15, ../bower_components/sass-bootstrap/lib/_utilities.scss */
.pull-left, .page-head h2.page-title {
  float: left !important; }

/* line 23, ../bower_components/sass-bootstrap/lib/_utilities.scss */
.hide {
  display: none !important; }

/* line 26, ../bower_components/sass-bootstrap/lib/_utilities.scss */
.show {
  display: block !important; }

/* line 29, ../bower_components/sass-bootstrap/lib/_utilities.scss */
.invisible {
  visibility: hidden; }

/* line 32, ../bower_components/sass-bootstrap/lib/_utilities.scss */
.text-hide {
  font: 0/0 a;
  color: transparent;
  text-shadow: none;
  background-color: transparent;
  border: 0; }

/* line 40, ../bower_components/sass-bootstrap/lib/_utilities.scss */
.affix {
  position: fixed; }

@-ms-viewport {
  width: device-width; }

@media screen and (max-width: 400px) {
  @-ms-viewport {
    width: 320px; } }
/* line 31, ../bower_components/sass-bootstrap/lib/_responsive-utilities.scss */
.hidden {
  display: none !important;
  visibility: hidden !important; }

/* line 520, ../bower_components/sass-bootstrap/lib/_mixins.scss */
.visible-xs {
  display: none !important; }

/* line 521, ../bower_components/sass-bootstrap/lib/_mixins.scss */
tr.visible-xs {
  display: none !important; }

/* line 523, ../bower_components/sass-bootstrap/lib/_mixins.scss */
th.visible-xs, td.visible-xs {
  display: none !important; }

@media (max-width: 767px) {
  /* line 513, ../bower_components/sass-bootstrap/lib/_mixins.scss */
  .visible-xs {
    display: block !important; }

  /* line 514, ../bower_components/sass-bootstrap/lib/_mixins.scss */
  tr.visible-xs {
    display: table-row !important; }

  /* line 516, ../bower_components/sass-bootstrap/lib/_mixins.scss */
  th.visible-xs, td.visible-xs {
    display: table-cell !important; } }
@media (min-width: 768px) and (max-width: 991px) {
  /* line 513, ../bower_components/sass-bootstrap/lib/_mixins.scss */
  .visible-xs.visible-sm {
    display: block !important; }

  /* line 514, ../bower_components/sass-bootstrap/lib/_mixins.scss */
  tr.visible-xs.visible-sm {
    display: table-row !important; }

  /* line 516, ../bower_components/sass-bootstrap/lib/_mixins.scss */
  th.visible-xs.visible-sm, td.visible-xs.visible-sm {
    display: table-cell !important; } }
@media (min-width: 992px) and (max-width: 1199px) {
  /* line 513, ../bower_components/sass-bootstrap/lib/_mixins.scss */
  .visible-xs.visible-md {
    display: block !important; }

  /* line 514, ../bower_components/sass-bootstrap/lib/_mixins.scss */
  tr.visible-xs.visible-md {
    display: table-row !important; }

  /* line 516, ../bower_components/sass-bootstrap/lib/_mixins.scss */
  th.visible-xs.visible-md, td.visible-xs.visible-md {
    display: table-cell !important; } }
@media (min-width: 1200px) {
  /* line 513, ../bower_components/sass-bootstrap/lib/_mixins.scss */
  .visible-xs.visible-lg {
    display: block !important; }

  /* line 514, ../bower_components/sass-bootstrap/lib/_mixins.scss */
  tr.visible-xs.visible-lg {
    display: table-row !important; }

  /* line 516, ../bower_components/sass-bootstrap/lib/_mixins.scss */
  th.visible-xs.visible-lg, td.visible-xs.visible-lg {
    display: table-cell !important; } }
/* line 520, ../bower_components/sass-bootstrap/lib/_mixins.scss */
.visible-sm {
  display: none !important; }

/* line 521, ../bower_components/sass-bootstrap/lib/_mixins.scss */
tr.visible-sm {
  display: none !important; }

/* line 523, ../bower_components/sass-bootstrap/lib/_mixins.scss */
th.visible-sm, td.visible-sm {
  display: none !important; }

@media (max-width: 767px) {
  /* line 513, ../bower_components/sass-bootstrap/lib/_mixins.scss */
  .visible-sm.visible-xs {
    display: block !important; }

  /* line 514, ../bower_components/sass-bootstrap/lib/_mixins.scss */
  tr.visible-sm.visible-xs {
    display: table-row !important; }

  /* line 516, ../bower_components/sass-bootstrap/lib/_mixins.scss */
  th.visible-sm.visible-xs, td.visible-sm.visible-xs {
    display: table-cell !important; } }
@media (min-width: 768px) and (max-width: 991px) {
  /* line 513, ../bower_components/sass-bootstrap/lib/_mixins.scss */
  .visible-sm {
    display: block !important; }

  /* line 514, ../bower_components/sass-bootstrap/lib/_mixins.scss */
  tr.visible-sm {
    display: table-row !important; }

  /* line 516, ../bower_components/sass-bootstrap/lib/_mixins.scss */
  th.visible-sm, td.visible-sm {
    display: table-cell !important; } }
@media (min-width: 992px) and (max-width: 1199px) {
  /* line 513, ../bower_components/sass-bootstrap/lib/_mixins.scss */
  .visible-sm.visible-md {
    display: block !important; }

  /* line 514, ../bower_components/sass-bootstrap/lib/_mixins.scss */
  tr.visible-sm.visible-md {
    display: table-row !important; }

  /* line 516, ../bower_components/sass-bootstrap/lib/_mixins.scss */
  th.visible-sm.visible-md, td.visible-sm.visible-md {
    display: table-cell !important; } }
@media (min-width: 1200px) {
  /* line 513, ../bower_components/sass-bootstrap/lib/_mixins.scss */
  .visible-sm.visible-lg {
    display: block !important; }

  /* line 514, ../bower_components/sass-bootstrap/lib/_mixins.scss */
  tr.visible-sm.visible-lg {
    display: table-row !important; }

  /* line 516, ../bower_components/sass-bootstrap/lib/_mixins.scss */
  th.visible-sm.visible-lg, td.visible-sm.visible-lg {
    display: table-cell !important; } }
/* line 520, ../bower_components/sass-bootstrap/lib/_mixins.scss */
.visible-md {
  display: none !important; }

/* line 521, ../bower_components/sass-bootstrap/lib/_mixins.scss */
tr.visible-md {
  display: none !important; }

/* line 523, ../bower_components/sass-bootstrap/lib/_mixins.scss */
th.visible-md, td.visible-md {
  display: none !important; }

@media (max-width: 767px) {
  /* line 513, ../bower_components/sass-bootstrap/lib/_mixins.scss */
  .visible-md.visible-xs {
    display: block !important; }

  /* line 514, ../bower_components/sass-bootstrap/lib/_mixins.scss */
  tr.visible-md.visible-xs {
    display: table-row !important; }

  /* line 516, ../bower_components/sass-bootstrap/lib/_mixins.scss */
  th.visible-md.visible-xs, td.visible-md.visible-xs {
    display: table-cell !important; } }
@media (min-width: 768px) and (max-width: 991px) {
  /* line 513, ../bower_components/sass-bootstrap/lib/_mixins.scss */
  .visible-md.visible-sm {
    display: block !important; }

  /* line 514, ../bower_components/sass-bootstrap/lib/_mixins.scss */
  tr.visible-md.visible-sm {
    display: table-row !important; }

  /* line 516, ../bower_components/sass-bootstrap/lib/_mixins.scss */
  th.visible-md.visible-sm, td.visible-md.visible-sm {
    display: table-cell !important; } }
@media (min-width: 992px) and (max-width: 1199px) {
  /* line 513, ../bower_components/sass-bootstrap/lib/_mixins.scss */
  .visible-md {
    display: block !important; }

  /* line 514, ../bower_components/sass-bootstrap/lib/_mixins.scss */
  tr.visible-md {
    display: table-row !important; }

  /* line 516, ../bower_components/sass-bootstrap/lib/_mixins.scss */
  th.visible-md, td.visible-md {
    display: table-cell !important; } }
@media (min-width: 1200px) {
  /* line 513, ../bower_components/sass-bootstrap/lib/_mixins.scss */
  .visible-md.visible-lg {
    display: block !important; }

  /* line 514, ../bower_components/sass-bootstrap/lib/_mixins.scss */
  tr.visible-md.visible-lg {
    display: table-row !important; }

  /* line 516, ../bower_components/sass-bootstrap/lib/_mixins.scss */
  th.visible-md.visible-lg, td.visible-md.visible-lg {
    display: table-cell !important; } }
/* line 520, ../bower_components/sass-bootstrap/lib/_mixins.scss */
.visible-lg {
  display: none !important; }

/* line 521, ../bower_components/sass-bootstrap/lib/_mixins.scss */
tr.visible-lg {
  display: none !important; }

/* line 523, ../bower_components/sass-bootstrap/lib/_mixins.scss */
th.visible-lg, td.visible-lg {
  display: none !important; }

@media (max-width: 767px) {
  /* line 513, ../bower_components/sass-bootstrap/lib/_mixins.scss */
  .visible-lg.visible-xs {
    display: block !important; }

  /* line 514, ../bower_components/sass-bootstrap/lib/_mixins.scss */
  tr.visible-lg.visible-xs {
    display: table-row !important; }

  /* line 516, ../bower_components/sass-bootstrap/lib/_mixins.scss */
  th.visible-lg.visible-xs, td.visible-lg.visible-xs {
    display: table-cell !important; } }
@media (min-width: 768px) and (max-width: 991px) {
  /* line 513, ../bower_components/sass-bootstrap/lib/_mixins.scss */
  .visible-lg.visible-sm {
    display: block !important; }

  /* line 514, ../bower_components/sass-bootstrap/lib/_mixins.scss */
  tr.visible-lg.visible-sm {
    display: table-row !important; }

  /* line 516, ../bower_components/sass-bootstrap/lib/_mixins.scss */
  th.visible-lg.visible-sm, td.visible-lg.visible-sm {
    display: table-cell !important; } }
@media (min-width: 992px) and (max-width: 1199px) {
  /* line 513, ../bower_components/sass-bootstrap/lib/_mixins.scss */
  .visible-lg.visible-md {
    display: block !important; }

  /* line 514, ../bower_components/sass-bootstrap/lib/_mixins.scss */
  tr.visible-lg.visible-md {
    display: table-row !important; }

  /* line 516, ../bower_components/sass-bootstrap/lib/_mixins.scss */
  th.visible-lg.visible-md, td.visible-lg.visible-md {
    display: table-cell !important; } }
@media (min-width: 1200px) {
  /* line 513, ../bower_components/sass-bootstrap/lib/_mixins.scss */
  .visible-lg {
    display: block !important; }

  /* line 514, ../bower_components/sass-bootstrap/lib/_mixins.scss */
  tr.visible-lg {
    display: table-row !important; }

  /* line 516, ../bower_components/sass-bootstrap/lib/_mixins.scss */
  th.visible-lg, td.visible-lg {
    display: table-cell !important; } }
/* line 513, ../bower_components/sass-bootstrap/lib/_mixins.scss */
.hidden-xs, #header_notifs_icon_wrapper {
  display: block !important; }

/* line 514, ../bower_components/sass-bootstrap/lib/_mixins.scss */
tr.hidden-xs, tr#header_notifs_icon_wrapper {
  display: table-row !important; }

/* line 516, ../bower_components/sass-bootstrap/lib/_mixins.scss */
th.hidden-xs, th#header_notifs_icon_wrapper, td.hidden-xs, td#header_notifs_icon_wrapper {
  display: table-cell !important; }

@media (max-width: 767px) {
  /* line 520, ../bower_components/sass-bootstrap/lib/_mixins.scss */
  .hidden-xs, #header_notifs_icon_wrapper {
    display: none !important; }

  /* line 521, ../bower_components/sass-bootstrap/lib/_mixins.scss */
  tr.hidden-xs, tr#header_notifs_icon_wrapper {
    display: none !important; }

  /* line 523, ../bower_components/sass-bootstrap/lib/_mixins.scss */
  th.hidden-xs, th#header_notifs_icon_wrapper, td.hidden-xs, td#header_notifs_icon_wrapper {
    display: none !important; } }
@media (min-width: 768px) and (max-width: 991px) {
  /* line 520, ../bower_components/sass-bootstrap/lib/_mixins.scss */
  .hidden-xs.hidden-sm, .hidden-sm#header_notifs_icon_wrapper {
    display: none !important; }

  /* line 521, ../bower_components/sass-bootstrap/lib/_mixins.scss */
  tr.hidden-xs.hidden-sm, tr.hidden-sm#header_notifs_icon_wrapper {
    display: none !important; }

  /* line 523, ../bower_components/sass-bootstrap/lib/_mixins.scss */
  th.hidden-xs.hidden-sm, th.hidden-sm#header_notifs_icon_wrapper, td.hidden-xs.hidden-sm, td.hidden-sm#header_notifs_icon_wrapper {
    display: none !important; } }
@media (min-width: 992px) and (max-width: 1199px) {
  /* line 520, ../bower_components/sass-bootstrap/lib/_mixins.scss */
  .hidden-xs.hidden-md, .hidden-md#header_notifs_icon_wrapper {
    display: none !important; }

  /* line 521, ../bower_components/sass-bootstrap/lib/_mixins.scss */
  tr.hidden-xs.hidden-md, tr.hidden-md#header_notifs_icon_wrapper {
    display: none !important; }

  /* line 523, ../bower_components/sass-bootstrap/lib/_mixins.scss */
  th.hidden-xs.hidden-md, th.hidden-md#header_notifs_icon_wrapper, td.hidden-xs.hidden-md, td.hidden-md#header_notifs_icon_wrapper {
    display: none !important; } }
@media (min-width: 1200px) {
  /* line 520, ../bower_components/sass-bootstrap/lib/_mixins.scss */
  .hidden-xs.hidden-lg, .hidden-lg#header_notifs_icon_wrapper {
    display: none !important; }

  /* line 521, ../bower_components/sass-bootstrap/lib/_mixins.scss */
  tr.hidden-xs.hidden-lg, tr.hidden-lg#header_notifs_icon_wrapper {
    display: none !important; }

  /* line 523, ../bower_components/sass-bootstrap/lib/_mixins.scss */
  th.hidden-xs.hidden-lg, th.hidden-lg#header_notifs_icon_wrapper, td.hidden-xs.hidden-lg, td.hidden-lg#header_notifs_icon_wrapper {
    display: none !important; } }
/* line 513, ../bower_components/sass-bootstrap/lib/_mixins.scss */
.hidden-sm {
  display: block !important; }

/* line 514, ../bower_components/sass-bootstrap/lib/_mixins.scss */
tr.hidden-sm {
  display: table-row !important; }

/* line 516, ../bower_components/sass-bootstrap/lib/_mixins.scss */
th.hidden-sm, td.hidden-sm {
  display: table-cell !important; }

@media (max-width: 767px) {
  /* line 520, ../bower_components/sass-bootstrap/lib/_mixins.scss */
  .hidden-sm.hidden-xs, .hidden-sm#header_notifs_icon_wrapper {
    display: none !important; }

  /* line 521, ../bower_components/sass-bootstrap/lib/_mixins.scss */
  tr.hidden-sm.hidden-xs, tr.hidden-sm#header_notifs_icon_wrapper {
    display: none !important; }

  /* line 523, ../bower_components/sass-bootstrap/lib/_mixins.scss */
  th.hidden-sm.hidden-xs, th.hidden-sm#header_notifs_icon_wrapper, td.hidden-sm.hidden-xs, td.hidden-sm#header_notifs_icon_wrapper {
    display: none !important; } }
@media (min-width: 768px) and (max-width: 991px) {
  /* line 520, ../bower_components/sass-bootstrap/lib/_mixins.scss */
  .hidden-sm {
    display: none !important; }

  /* line 521, ../bower_components/sass-bootstrap/lib/_mixins.scss */
  tr.hidden-sm {
    display: none !important; }

  /* line 523, ../bower_components/sass-bootstrap/lib/_mixins.scss */
  th.hidden-sm, td.hidden-sm {
    display: none !important; } }
@media (min-width: 992px) and (max-width: 1199px) {
  /* line 520, ../bower_components/sass-bootstrap/lib/_mixins.scss */
  .hidden-sm.hidden-md {
    display: none !important; }

  /* line 521, ../bower_components/sass-bootstrap/lib/_mixins.scss */
  tr.hidden-sm.hidden-md {
    display: none !important; }

  /* line 523, ../bower_components/sass-bootstrap/lib/_mixins.scss */
  th.hidden-sm.hidden-md, td.hidden-sm.hidden-md {
    display: none !important; } }
@media (min-width: 1200px) {
  /* line 520, ../bower_components/sass-bootstrap/lib/_mixins.scss */
  .hidden-sm.hidden-lg {
    display: none !important; }

  /* line 521, ../bower_components/sass-bootstrap/lib/_mixins.scss */
  tr.hidden-sm.hidden-lg {
    display: none !important; }

  /* line 523, ../bower_components/sass-bootstrap/lib/_mixins.scss */
  th.hidden-sm.hidden-lg, td.hidden-sm.hidden-lg {
    display: none !important; } }
/* line 513, ../bower_components/sass-bootstrap/lib/_mixins.scss */
.hidden-md {
  display: block !important; }

/* line 514, ../bower_components/sass-bootstrap/lib/_mixins.scss */
tr.hidden-md {
  display: table-row !important; }

/* line 516, ../bower_components/sass-bootstrap/lib/_mixins.scss */
th.hidden-md, td.hidden-md {
  display: table-cell !important; }

@media (max-width: 767px) {
  /* line 520, ../bower_components/sass-bootstrap/lib/_mixins.scss */
  .hidden-md.hidden-xs, .hidden-md#header_notifs_icon_wrapper {
    display: none !important; }

  /* line 521, ../bower_components/sass-bootstrap/lib/_mixins.scss */
  tr.hidden-md.hidden-xs, tr.hidden-md#header_notifs_icon_wrapper {
    display: none !important; }

  /* line 523, ../bower_components/sass-bootstrap/lib/_mixins.scss */
  th.hidden-md.hidden-xs, th.hidden-md#header_notifs_icon_wrapper, td.hidden-md.hidden-xs, td.hidden-md#header_notifs_icon_wrapper {
    display: none !important; } }
@media (min-width: 768px) and (max-width: 991px) {
  /* line 520, ../bower_components/sass-bootstrap/lib/_mixins.scss */
  .hidden-md.hidden-sm {
    display: none !important; }

  /* line 521, ../bower_components/sass-bootstrap/lib/_mixins.scss */
  tr.hidden-md.hidden-sm {
    display: none !important; }

  /* line 523, ../bower_components/sass-bootstrap/lib/_mixins.scss */
  th.hidden-md.hidden-sm, td.hidden-md.hidden-sm {
    display: none !important; } }
@media (min-width: 992px) and (max-width: 1199px) {
  /* line 520, ../bower_components/sass-bootstrap/lib/_mixins.scss */
  .hidden-md {
    display: none !important; }

  /* line 521, ../bower_components/sass-bootstrap/lib/_mixins.scss */
  tr.hidden-md {
    display: none !important; }

  /* line 523, ../bower_components/sass-bootstrap/lib/_mixins.scss */
  th.hidden-md, td.hidden-md {
    display: none !important; } }
@media (min-width: 1200px) {
  /* line 520, ../bower_components/sass-bootstrap/lib/_mixins.scss */
  .hidden-md.hidden-lg {
    display: none !important; }

  /* line 521, ../bower_components/sass-bootstrap/lib/_mixins.scss */
  tr.hidden-md.hidden-lg {
    display: none !important; }

  /* line 523, ../bower_components/sass-bootstrap/lib/_mixins.scss */
  th.hidden-md.hidden-lg, td.hidden-md.hidden-lg {
    display: none !important; } }
/* line 513, ../bower_components/sass-bootstrap/lib/_mixins.scss */
.hidden-lg {
  display: block !important; }

/* line 514, ../bower_components/sass-bootstrap/lib/_mixins.scss */
tr.hidden-lg {
  display: table-row !important; }

/* line 516, ../bower_components/sass-bootstrap/lib/_mixins.scss */
th.hidden-lg, td.hidden-lg {
  display: table-cell !important; }

@media (max-width: 767px) {
  /* line 520, ../bower_components/sass-bootstrap/lib/_mixins.scss */
  .hidden-lg.hidden-xs, .hidden-lg#header_notifs_icon_wrapper {
    display: none !important; }

  /* line 521, ../bower_components/sass-bootstrap/lib/_mixins.scss */
  tr.hidden-lg.hidden-xs, tr.hidden-lg#header_notifs_icon_wrapper {
    display: none !important; }

  /* line 523, ../bower_components/sass-bootstrap/lib/_mixins.scss */
  th.hidden-lg.hidden-xs, th.hidden-lg#header_notifs_icon_wrapper, td.hidden-lg.hidden-xs, td.hidden-lg#header_notifs_icon_wrapper {
    display: none !important; } }
@media (min-width: 768px) and (max-width: 991px) {
  /* line 520, ../bower_components/sass-bootstrap/lib/_mixins.scss */
  .hidden-lg.hidden-sm {
    display: none !important; }

  /* line 521, ../bower_components/sass-bootstrap/lib/_mixins.scss */
  tr.hidden-lg.hidden-sm {
    display: none !important; }

  /* line 523, ../bower_components/sass-bootstrap/lib/_mixins.scss */
  th.hidden-lg.hidden-sm, td.hidden-lg.hidden-sm {
    display: none !important; } }
@media (min-width: 992px) and (max-width: 1199px) {
  /* line 520, ../bower_components/sass-bootstrap/lib/_mixins.scss */
  .hidden-lg.hidden-md {
    display: none !important; }

  /* line 521, ../bower_components/sass-bootstrap/lib/_mixins.scss */
  tr.hidden-lg.hidden-md {
    display: none !important; }

  /* line 523, ../bower_components/sass-bootstrap/lib/_mixins.scss */
  th.hidden-lg.hidden-md, td.hidden-lg.hidden-md {
    display: none !important; } }
@media (min-width: 1200px) {
  /* line 520, ../bower_components/sass-bootstrap/lib/_mixins.scss */
  .hidden-lg {
    display: none !important; }

  /* line 521, ../bower_components/sass-bootstrap/lib/_mixins.scss */
  tr.hidden-lg {
    display: none !important; }

  /* line 523, ../bower_components/sass-bootstrap/lib/_mixins.scss */
  th.hidden-lg, td.hidden-lg {
    display: none !important; } }
/* line 520, ../bower_components/sass-bootstrap/lib/_mixins.scss */
.visible-print {
  display: none !important; }

/* line 521, ../bower_components/sass-bootstrap/lib/_mixins.scss */
tr.visible-print {
  display: none !important; }

/* line 523, ../bower_components/sass-bootstrap/lib/_mixins.scss */
th.visible-print, td.visible-print {
  display: none !important; }

@media print {
  /* line 513, ../bower_components/sass-bootstrap/lib/_mixins.scss */
  .visible-print {
    display: block !important; }

  /* line 514, ../bower_components/sass-bootstrap/lib/_mixins.scss */
  tr.visible-print {
    display: table-row !important; }

  /* line 516, ../bower_components/sass-bootstrap/lib/_mixins.scss */
  th.visible-print, td.visible-print {
    display: table-cell !important; }

  /* line 520, ../bower_components/sass-bootstrap/lib/_mixins.scss */
  .hidden-print {
    display: none !important; }

  /* line 521, ../bower_components/sass-bootstrap/lib/_mixins.scss */
  tr.hidden-print {
    display: none !important; }

  /* line 523, ../bower_components/sass-bootstrap/lib/_mixins.scss */
  th.hidden-print, td.hidden-print {
    display: none !important; } }
/*!
 *  Font Awesome 3.2.1
 *  the iconic font designed for Bootstrap
 *  ------------------------------------------------------------------------------
 *  The full suite of pictographic icons, examples, and documentation can be
 *  found at http://fontawesome.io.  Stay up to date on Twitter at
 *  http://twitter.com/fontawesome.
 *
 *  License
 *  ------------------------------------------------------------------------------
 *  - The Font Awesome font is licensed under SIL OFL 1.1 -
 *    http://scripts.sil.org/OFL
 *  - Font Awesome CSS, LESS, and SASS files are licensed under MIT License -
 *    http://opensource.org/licenses/mit-license.html
 *  - Font Awesome documentation licensed under CC BY 3.0 -
 *    http://creativecommons.org/licenses/by/3.0/
 *  - Attribution is no longer required in Font Awesome 3.0, but much appreciated:
 *    "Font Awesome by Dave Gandy - http://fontawesome.io"
 *
 *  Author - Dave Gandy
 *  ------------------------------------------------------------------------------
 *  Email: dave@fontawesome.io
 *  Twitter: http://twitter.com/byscuits
 *  Work: Lead Product Designer @ Kyruus - http://kyruus.com
 */
/* FONT PATH
 * -------------------------- */
@font-face {
  font-family: 'FontAwesome';
  src: url("../font/fontawesome-webfont.eot?v=3.2.1");
  src: url("../font/fontawesome-webfont.eot?#iefix&v=3.2.1") format("embedded-opentype"), url("../font/fontawesome-webfont.woff?v=3.2.1") format("woff"), url("../font/fontawesome-webfont.ttf?v=3.2.1") format("truetype"), url("../font/fontawesome-webfont.svg#fontawesomeregular?v=3.2.1") format("svg");
  font-weight: normal;
  font-style: normal; }

/* FONT AWESOME CORE
 * -------------------------- */
/* line 38, admin-theme/_font-awesome.scss */
[class^="icon-"], [class*=" icon-"] {
  font-family: FontAwesome;
  font-weight: normal;
  font-style: normal;
  text-decoration: inherit;
  -webkit-font-smoothing: antialiased;
  *margin-right: .3em; }

/* line 47, admin-theme/_font-awesome.scss */
[class^="icon-"]:before, [class*=" icon-"]:before {
  text-decoration: inherit;
  display: inline-block;
  speak: none; }

/* makes the font 33% larger relative to the icon container */
/* line 53, admin-theme/_font-awesome.scss */
.icon-large:before {
  vertical-align: -10%;
  font-size: 1.3333333333333333em; }

/* makes sure icons active on rollover in links */
/* line 59, admin-theme/_font-awesome.scss */
a [class^="icon-"], a [class*=" icon-"] {
  display: inline; }

/* increased font size for icon-large */
/* line 64, admin-theme/_font-awesome.scss */
[class^="icon-"].icon-fixed-width, [class*=" icon-"].icon-fixed-width {
  display: inline-block;
  width: 1.1428571428571428em;
  text-align: right;
  padding-right: 0.2857142857142857em; }

/* line 71, admin-theme/_font-awesome.scss */
[class^="icon-"].icon-fixed-width.icon-large, [class*=" icon-"].icon-fixed-width.icon-large {
  width: 1.4285714285714286em; }

/* line 74, admin-theme/_font-awesome.scss */
.icons-ul {
  margin-left: 2.142857142857143em;
  list-style-type: none; }

/* line 78, admin-theme/_font-awesome.scss */
.icons-ul > li {
  position: relative; }

/* line 81, admin-theme/_font-awesome.scss */
.icons-ul .icon-li {
  position: absolute;
  left: -2.142857142857143em;
  width: 2.142857142857143em;
  text-align: center;
  line-height: inherit; }

/* line 89, admin-theme/_font-awesome.scss */
[class^="icon-"].hide, [class*=" icon-"].hide {
  display: none; }

/* line 92, admin-theme/_font-awesome.scss */
.icon-muted {
  color: #eeeeee; }

/* line 95, admin-theme/_font-awesome.scss */
.icon-light {
  color: #ffffff; }

/* line 98, admin-theme/_font-awesome.scss */
.icon-dark {
  color: #333333; }

/* line 101, admin-theme/_font-awesome.scss */
.icon-border {
  border: solid 1px #eeeeee;
  padding: .2em .25em .15em;
  -webkit-border-radius: 3px;
  -moz-border-radius: 3px;
  border-radius: 3px; }

/* line 108, admin-theme/_font-awesome.scss */
.icon-2x {
  font-size: 2em; }

/* line 111, admin-theme/_font-awesome.scss */
.icon-2x.icon-border {
  border-width: 2px;
  -webkit-border-radius: 4px;
  -moz-border-radius: 4px;
  border-radius: 4px; }

/* line 117, admin-theme/_font-awesome.scss */
.icon-3x {
  font-size: 3em; }

/* line 120, admin-theme/_font-awesome.scss */
.icon-3x.icon-border {
  border-width: 3px;
  -webkit-border-radius: 5px;
  -moz-border-radius: 5px;
  border-radius: 5px; }

/* line 126, admin-theme/_font-awesome.scss */
.icon-4x {
  font-size: 4em; }

/* line 129, admin-theme/_font-awesome.scss */
.icon-4x.icon-border {
  border-width: 4px;
  -webkit-border-radius: 6px;
  -moz-border-radius: 6px;
  border-radius: 6px; }

/* line 135, admin-theme/_font-awesome.scss */
.icon-5x {
  font-size: 5em; }

/* line 138, admin-theme/_font-awesome.scss */
.icon-5x.icon-border {
  border-width: 5px;
  -webkit-border-radius: 7px;
  -moz-border-radius: 7px;
  border-radius: 7px; }

/* line 144, admin-theme/_font-awesome.scss */
.pull-right, #content h3:not(.modal-title) .panel-heading-action, #content .panel-heading .panel-heading-action, #content #header_notifs_icon_wrapper .notifs_panel .notifs_panel_header .panel-heading-action, #header_notifs_icon_wrapper .notifs_panel #content .notifs_panel_header .panel-heading-action {
  float: right; }

/* line 147, admin-theme/_font-awesome.scss */
.pull-left, .page-head h2.page-title {
  float: left; }

/* line 151, admin-theme/_font-awesome.scss */
[class^="icon-"].pull-left, .page-head h2[class^="icon-"].page-title, [class*=" icon-"].pull-left, .page-head h2[class*=" icon-"].page-title {
  margin-right: .3em; }

/* line 155, admin-theme/_font-awesome.scss */
[class^="icon-"].pull-right, #content h3:not(.modal-title) [class^="icon-"].panel-heading-action, #content .panel-heading [class^="icon-"].panel-heading-action, #content #header_notifs_icon_wrapper .notifs_panel .notifs_panel_header [class^="icon-"].panel-heading-action, #header_notifs_icon_wrapper .notifs_panel #content .notifs_panel_header [class^="icon-"].panel-heading-action, [class*=" icon-"].pull-right, #content h3:not(.modal-title) [class*=" icon-"].panel-heading-action, #content .panel-heading [class*=" icon-"].panel-heading-action, #content #header_notifs_icon_wrapper .notifs_panel .notifs_panel_header [class*=" icon-"].panel-heading-action, #header_notifs_icon_wrapper .notifs_panel #content .notifs_panel_header [class*=" icon-"].panel-heading-action {
  margin-left: .3em; }

/* BOOTSTRAP SPECIFIC CLASSES
 * -------------------------- */
/* Bootstrap 2.0 sprites.less reset */
/* line 162, admin-theme/_font-awesome.scss */
[class^="icon-"], [class*=" icon-"] {
  display: inline;
  width: auto;
  height: auto;
  line-height: normal;
  vertical-align: baseline;
  background-image: none;
  background-position: 0% 0%;
  background-repeat: repeat;
  margin-top: 0; }

/* more sprites.less reset */
/* line 186, admin-theme/_font-awesome.scss */
.icon-white, .nav-pills > .active > a > [class^="icon-"], .nav-pills > .active > a > [class*=" icon-"], .nav-list > .active > a > [class^="icon-"], .nav-list > .active > a > [class*=" icon-"], .navbar-inverse .nav > .active > a > [class^="icon-"], #header_infos .nav > .active > a > [class^="icon-"], .navbar-inverse #header_notifs_icon_wrapper > .active > a > [class^="icon-"], #header_infos #header_notifs_icon_wrapper > .active > a > [class^="icon-"], .navbar-inverse #header_employee_box > .active > a > [class^="icon-"], #header_infos #header_employee_box > .active > a > [class^="icon-"], .navbar-inverse #header_quick > .active > a > [class^="icon-"], #header_infos #header_quick > .active > a > [class^="icon-"], .navbar-inverse .nav > .active > a > [class*=" icon-"], #header_infos .nav > .active > a > [class*=" icon-"], .navbar-inverse #header_notifs_icon_wrapper > .active > a > [class*=" icon-"], #header_infos #header_notifs_icon_wrapper > .active > a > [class*=" icon-"], .navbar-inverse #header_employee_box > .active > a > [class*=" icon-"], #header_infos #header_employee_box > .active > a > [class*=" icon-"], .navbar-inverse #header_quick > .active > a > [class*=" icon-"], #header_infos #header_quick > .active > a > [class*=" icon-"], .dropdown-menu > li > a:hover > [class^="icon-"], .dropdown-menu > li > a:hover > [class*=" icon-"], .dropdown-menu > .active > a > [class^="icon-"], .dropdown-menu > .active > a > [class*=" icon-"], .dropdown-submenu:hover > a > [class^="icon-"], .dropdown-submenu:hover > a > [class*=" icon-"] {
  background-image: none; }

/* keeps Bootstrap styles with and without icons the same */
/* line 193, admin-theme/_font-awesome.scss */
.btn [class^="icon-"].icon-large, .nav [class^="icon-"].icon-large, #header_notifs_icon_wrapper [class^="icon-"].icon-large, #header_employee_box [class^="icon-"].icon-large, #header_quick [class^="icon-"].icon-large, .btn [class*=" icon-"].icon-large, .nav [class*=" icon-"].icon-large, #header_notifs_icon_wrapper [class*=" icon-"].icon-large, #header_employee_box [class*=" icon-"].icon-large, #header_quick [class*=" icon-"].icon-large {
  line-height: .9em; }

/* line 199, admin-theme/_font-awesome.scss */
.btn [class^="icon-"].icon-spin, .btn #dashboard .loading [class^="icon-"].data_value:before, #dashboard .loading .btn [class^="icon-"].data_value:before, .nav [class^="icon-"].icon-spin, #header_notifs_icon_wrapper [class^="icon-"].icon-spin, #header_employee_box [class^="icon-"].icon-spin, #header_quick [class^="icon-"].icon-spin, .nav #dashboard .loading [class^="icon-"].data_value:before, #dashboard .loading .nav [class^="icon-"].data_value:before, #header_notifs_icon_wrapper #dashboard .loading [class^="icon-"].data_value:before, #dashboard .loading #header_notifs_icon_wrapper [class^="icon-"].data_value:before, #header_employee_box #dashboard .loading [class^="icon-"].data_value:before, #dashboard .loading #header_employee_box [class^="icon-"].data_value:before, #header_quick #dashboard .loading [class^="icon-"].data_value:before, #dashboard .loading #header_quick [class^="icon-"].data_value:before, .btn [class*=" icon-"].icon-spin, .btn #dashboard .loading [class*=" icon-"].data_value:before, #dashboard .loading .btn [class*=" icon-"].data_value:before, .nav [class*=" icon-"].icon-spin, #header_notifs_icon_wrapper [class*=" icon-"].icon-spin, #header_employee_box [class*=" icon-"].icon-spin, #header_quick [class*=" icon-"].icon-spin, .nav #dashboard .loading [class*=" icon-"].data_value:before, #dashboard .loading .nav [class*=" icon-"].data_value:before, #header_notifs_icon_wrapper #dashboard .loading [class*=" icon-"].data_value:before, #dashboard .loading #header_notifs_icon_wrapper [class*=" icon-"].data_value:before, #header_employee_box #dashboard .loading [class*=" icon-"].data_value:before, #dashboard .loading #header_employee_box [class*=" icon-"].data_value:before, #header_quick #dashboard .loading [class*=" icon-"].data_value:before, #dashboard .loading #header_quick [class*=" icon-"].data_value:before {
  display: inline-block; }

/* line 209, admin-theme/_font-awesome.scss */
.nav-tabs [class^="icon-"], .nav-pills [class^="icon-"], .nav-tabs [class*=" icon-"], .nav-pills [class*=" icon-"], .nav-tabs [class^="icon-"].icon-large, .nav-pills [class^="icon-"].icon-large, .nav-tabs [class*=" icon-"].icon-large, .nav-pills [class*=" icon-"].icon-large {
  line-height: .9em; }

/* line 215, admin-theme/_font-awesome.scss */
.btn [class^="icon-"].pull-left.icon-2x, .btn .page-head h2[class^="icon-"].icon-2x.page-title, .page-head .btn h2[class^="icon-"].icon-2x.page-title, .btn [class*=" icon-"].pull-left.icon-2x, .btn .page-head h2[class*=" icon-"].icon-2x.page-title, .page-head .btn h2[class*=" icon-"].icon-2x.page-title, .btn [class^="icon-"].pull-right.icon-2x, .btn #content h3:not(.modal-title) [class^="icon-"].icon-2x.panel-heading-action, #content h3:not(.modal-title) .btn [class^="icon-"].icon-2x.panel-heading-action, .btn #content .panel-heading [class^="icon-"].icon-2x.panel-heading-action, #content .panel-heading .btn [class^="icon-"].icon-2x.panel-heading-action, .btn #content #header_notifs_icon_wrapper .notifs_panel .notifs_panel_header [class^="icon-"].icon-2x.panel-heading-action, #content #header_notifs_icon_wrapper .notifs_panel .notifs_panel_header .btn [class^="icon-"].icon-2x.panel-heading-action, .btn #header_notifs_icon_wrapper .notifs_panel #content .notifs_panel_header [class^="icon-"].icon-2x.panel-heading-action, #header_notifs_icon_wrapper .notifs_panel #content .notifs_panel_header .btn [class^="icon-"].icon-2x.panel-heading-action, .btn [class*=" icon-"].pull-right.icon-2x, .btn #content h3:not(.modal-title) [class*=" icon-"].icon-2x.panel-heading-action, #content h3:not(.modal-title) .btn [class*=" icon-"].icon-2x.panel-heading-action, .btn #content .panel-heading [class*=" icon-"].icon-2x.panel-heading-action, #content .panel-heading .btn [class*=" icon-"].icon-2x.panel-heading-action, .btn #content #header_notifs_icon_wrapper .notifs_panel .notifs_panel_header [class*=" icon-"].icon-2x.panel-heading-action, #content #header_notifs_icon_wrapper .notifs_panel .notifs_panel_header .btn [class*=" icon-"].icon-2x.panel-heading-action, .btn #header_notifs_icon_wrapper .notifs_panel #content .notifs_panel_header [class*=" icon-"].icon-2x.panel-heading-action, #header_notifs_icon_wrapper .notifs_panel #content .notifs_panel_header .btn [class*=" icon-"].icon-2x.panel-heading-action {
  margin-top: .18em; }

/* line 219, admin-theme/_font-awesome.scss */
.btn [class^="icon-"].icon-spin.icon-large, .btn #dashboard .loading [class^="icon-"].icon-large.data_value:before, #dashboard .loading .btn [class^="icon-"].icon-large.data_value:before, .btn [class*=" icon-"].icon-spin.icon-large, .btn #dashboard .loading [class*=" icon-"].icon-large.data_value:before, #dashboard .loading .btn [class*=" icon-"].icon-large.data_value:before {
  line-height: .8em; }

/* line 225, admin-theme/_font-awesome.scss */
.btn.btn-small [class^="icon-"].pull-left.icon-2x, .btn.btn-small .page-head h2[class^="icon-"].icon-2x.page-title, .page-head .btn.btn-small h2[class^="icon-"].icon-2x.page-title, .btn.btn-small [class*=" icon-"].pull-left.icon-2x, .btn.btn-small .page-head h2[class*=" icon-"].icon-2x.page-title, .page-head .btn.btn-small h2[class*=" icon-"].icon-2x.page-title, .btn.btn-small [class^="icon-"].pull-right.icon-2x, .btn.btn-small #content h3:not(.modal-title) [class^="icon-"].icon-2x.panel-heading-action, #content h3:not(.modal-title) .btn.btn-small [class^="icon-"].icon-2x.panel-heading-action, .btn.btn-small #content .panel-heading [class^="icon-"].icon-2x.panel-heading-action, #content .panel-heading .btn.btn-small [class^="icon-"].icon-2x.panel-heading-action, .btn.btn-small #content #header_notifs_icon_wrapper .notifs_panel .notifs_panel_header [class^="icon-"].icon-2x.panel-heading-action, #content #header_notifs_icon_wrapper .notifs_panel .notifs_panel_header .btn.btn-small [class^="icon-"].icon-2x.panel-heading-action, .btn.btn-small #header_notifs_icon_wrapper .notifs_panel #content .notifs_panel_header [class^="icon-"].icon-2x.panel-heading-action, #header_notifs_icon_wrapper .notifs_panel #content .notifs_panel_header .btn.btn-small [class^="icon-"].icon-2x.panel-heading-action, .btn.btn-small [class*=" icon-"].pull-right.icon-2x, .btn.btn-small #content h3:not(.modal-title) [class*=" icon-"].icon-2x.panel-heading-action, #content h3:not(.modal-title) .btn.btn-small [class*=" icon-"].icon-2x.panel-heading-action, .btn.btn-small #content .panel-heading [class*=" icon-"].icon-2x.panel-heading-action, #content .panel-heading .btn.btn-small [class*=" icon-"].icon-2x.panel-heading-action, .btn.btn-small #content #header_notifs_icon_wrapper .notifs_panel .notifs_panel_header [class*=" icon-"].icon-2x.panel-heading-action, #content #header_notifs_icon_wrapper .notifs_panel .notifs_panel_header .btn.btn-small [class*=" icon-"].icon-2x.panel-heading-action, .btn.btn-small #header_notifs_icon_wrapper .notifs_panel #content .notifs_panel_header [class*=" icon-"].icon-2x.panel-heading-action, #header_notifs_icon_wrapper .notifs_panel #content .notifs_panel_header .btn.btn-small [class*=" icon-"].icon-2x.panel-heading-action {
  margin-top: .25em; }

/* line 229, admin-theme/_font-awesome.scss */
.btn.btn-large [class^="icon-"], .btn.btn-large [class*=" icon-"] {
  margin-top: 0; }

/* line 235, admin-theme/_font-awesome.scss */
.btn.btn-large [class^="icon-"].pull-left.icon-2x, .btn.btn-large .page-head h2[class^="icon-"].icon-2x.page-title, .page-head .btn.btn-large h2[class^="icon-"].icon-2x.page-title, .btn.btn-large [class*=" icon-"].pull-left.icon-2x, .btn.btn-large .page-head h2[class*=" icon-"].icon-2x.page-title, .page-head .btn.btn-large h2[class*=" icon-"].icon-2x.page-title, .btn.btn-large [class^="icon-"].pull-right.icon-2x, .btn.btn-large #content h3:not(.modal-title) [class^="icon-"].icon-2x.panel-heading-action, #content h3:not(.modal-title) .btn.btn-large [class^="icon-"].icon-2x.panel-heading-action, .btn.btn-large #content .panel-heading [class^="icon-"].icon-2x.panel-heading-action, #content .panel-heading .btn.btn-large [class^="icon-"].icon-2x.panel-heading-action, .btn.btn-large #content #header_notifs_icon_wrapper .notifs_panel .notifs_panel_header [class^="icon-"].icon-2x.panel-heading-action, #content #header_notifs_icon_wrapper .notifs_panel .notifs_panel_header .btn.btn-large [class^="icon-"].icon-2x.panel-heading-action, .btn.btn-large #header_notifs_icon_wrapper .notifs_panel #content .notifs_panel_header [class^="icon-"].icon-2x.panel-heading-action, #header_notifs_icon_wrapper .notifs_panel #content .notifs_panel_header .btn.btn-large [class^="icon-"].icon-2x.panel-heading-action, .btn.btn-large [class*=" icon-"].pull-right.icon-2x, .btn.btn-large #content h3:not(.modal-title) [class*=" icon-"].icon-2x.panel-heading-action, #content h3:not(.modal-title) .btn.btn-large [class*=" icon-"].icon-2x.panel-heading-action, .btn.btn-large #content .panel-heading [class*=" icon-"].icon-2x.panel-heading-action, #content .panel-heading .btn.btn-large [class*=" icon-"].icon-2x.panel-heading-action, .btn.btn-large #content #header_notifs_icon_wrapper .notifs_panel .notifs_panel_header [class*=" icon-"].icon-2x.panel-heading-action, #content #header_notifs_icon_wrapper .notifs_panel .notifs_panel_header .btn.btn-large [class*=" icon-"].icon-2x.panel-heading-action, .btn.btn-large #header_notifs_icon_wrapper .notifs_panel #content .notifs_panel_header [class*=" icon-"].icon-2x.panel-heading-action, #header_notifs_icon_wrapper .notifs_panel #content .notifs_panel_header .btn.btn-large [class*=" icon-"].icon-2x.panel-heading-action {
  margin-top: .05em; }

/* line 239, admin-theme/_font-awesome.scss */
.btn.btn-large [class^="icon-"].pull-left.icon-2x, .btn.btn-large .page-head h2[class^="icon-"].icon-2x.page-title, .page-head .btn.btn-large h2[class^="icon-"].icon-2x.page-title, .btn.btn-large [class*=" icon-"].pull-left.icon-2x, .btn.btn-large .page-head h2[class*=" icon-"].icon-2x.page-title, .page-head .btn.btn-large h2[class*=" icon-"].icon-2x.page-title {
  margin-right: .2em; }

/* line 243, admin-theme/_font-awesome.scss */
.btn.btn-large [class^="icon-"].pull-right.icon-2x, .btn.btn-large #content h3:not(.modal-title) [class^="icon-"].icon-2x.panel-heading-action, #content h3:not(.modal-title) .btn.btn-large [class^="icon-"].icon-2x.panel-heading-action, .btn.btn-large #content .panel-heading [class^="icon-"].icon-2x.panel-heading-action, #content .panel-heading .btn.btn-large [class^="icon-"].icon-2x.panel-heading-action, .btn.btn-large #content #header_notifs_icon_wrapper .notifs_panel .notifs_panel_header [class^="icon-"].icon-2x.panel-heading-action, #content #header_notifs_icon_wrapper .notifs_panel .notifs_panel_header .btn.btn-large [class^="icon-"].icon-2x.panel-heading-action, .btn.btn-large #header_notifs_icon_wrapper .notifs_panel #content .notifs_panel_header [class^="icon-"].icon-2x.panel-heading-action, #header_notifs_icon_wrapper .notifs_panel #content .notifs_panel_header .btn.btn-large [class^="icon-"].icon-2x.panel-heading-action, .btn.btn-large [class*=" icon-"].pull-right.icon-2x, .btn.btn-large #content h3:not(.modal-title) [class*=" icon-"].icon-2x.panel-heading-action, #content h3:not(.modal-title) .btn.btn-large [class*=" icon-"].icon-2x.panel-heading-action, .btn.btn-large #content .panel-heading [class*=" icon-"].icon-2x.panel-heading-action, #content .panel-heading .btn.btn-large [class*=" icon-"].icon-2x.panel-heading-action, .btn.btn-large #content #header_notifs_icon_wrapper .notifs_panel .notifs_panel_header [class*=" icon-"].icon-2x.panel-heading-action, #content #header_notifs_icon_wrapper .notifs_panel .notifs_panel_header .btn.btn-large [class*=" icon-"].icon-2x.panel-heading-action, .btn.btn-large #header_notifs_icon_wrapper .notifs_panel #content .notifs_panel_header [class*=" icon-"].icon-2x.panel-heading-action, #header_notifs_icon_wrapper .notifs_panel #content .notifs_panel_header .btn.btn-large [class*=" icon-"].icon-2x.panel-heading-action {
  margin-left: .2em; }

/* Fixes alignment in nav lists */
/* line 248, admin-theme/_font-awesome.scss */
.nav-list [class^="icon-"], .nav-list [class*=" icon-"] {
  line-height: inherit; }

/* EXTRAS
 * -------------------------- */
/* Stacked and layered icon */
/* line 254, admin-theme/_font-awesome.scss */
.icon-stack {
  position: relative;
  display: inline-block;
  width: 2em;
  height: 2em;
  line-height: 2em;
  vertical-align: -35%; }

/* line 263, admin-theme/_font-awesome.scss */
.icon-stack [class^="icon-"], .icon-stack [class*=" icon-"] {
  display: block;
  text-align: center;
  position: absolute;
  width: 100%;
  height: 100%;
  font-size: 1em;
  line-height: inherit;
  *line-height: 2em; }

/* line 273, admin-theme/_font-awesome.scss */
.icon-stack .icon-stack-base {
  font-size: 2em;
  *line-height: 1em; }

/* Animated rotating icon */
/* line 278, admin-theme/_font-awesome.scss */
.icon-spin, #dashboard .loading .data_value:before {
  display: inline-block;
  -moz-animation: spin 2s infinite linear;
  -o-animation: spin 2s infinite linear;
  -webkit-animation: spin 2s infinite linear;
  animation: spin 2s infinite linear; }

/* Prevent stack and spinners from being taken inline when inside a link */
/* line 287, admin-theme/_font-awesome.scss */
a .icon-stack, a .icon-spin, a #dashboard .loading .data_value:before, #dashboard .loading a .data_value:before {
  display: inline-block;
  text-decoration: none; }

@-moz-keyframes spin {
  /* line 292, admin-theme/_font-awesome.scss */
  0% {
    -moz-transform: rotate(0deg); }

  /* line 295, admin-theme/_font-awesome.scss */
  100% {
    -moz-transform: rotate(359deg); } }

@-webkit-keyframes spin {
  /* line 300, admin-theme/_font-awesome.scss */
  0% {
    -webkit-transform: rotate(0deg); }

  /* line 303, admin-theme/_font-awesome.scss */
  100% {
    -webkit-transform: rotate(359deg); } }

@-o-keyframes spin {
  /* line 308, admin-theme/_font-awesome.scss */
  0% {
    -o-transform: rotate(0deg); }

  /* line 311, admin-theme/_font-awesome.scss */
  100% {
    -o-transform: rotate(359deg); } }

@-ms-keyframes spin {
  /* line 316, admin-theme/_font-awesome.scss */
  0% {
    -ms-transform: rotate(0deg); }

  /* line 319, admin-theme/_font-awesome.scss */
  100% {
    -ms-transform: rotate(359deg); } }

@keyframes spin {
  /* line 324, admin-theme/_font-awesome.scss */
  0% {
    transform: rotate(0deg); }

  /* line 327, admin-theme/_font-awesome.scss */
  100% {
    transform: rotate(359deg); } }

/* Icon rotations and mirroring */
/* line 332, admin-theme/_font-awesome.scss */
.icon-rotate-90:before {
  -webkit-transform: rotate(90deg);
  -moz-transform: rotate(90deg);
  -ms-transform: rotate(90deg);
  -o-transform: rotate(90deg);
  transform: rotate(90deg);
  filter: progid:DXImageTransform.Microsoft.BasicImage(rotation=1); }

/* line 340, admin-theme/_font-awesome.scss */
.icon-rotate-180:before {
  -webkit-transform: rotate(180deg);
  -moz-transform: rotate(180deg);
  -ms-transform: rotate(180deg);
  -o-transform: rotate(180deg);
  transform: rotate(180deg);
  filter: progid:DXImageTransform.Microsoft.BasicImage(rotation=2); }

/* line 348, admin-theme/_font-awesome.scss */
.icon-rotate-270:before {
  -webkit-transform: rotate(270deg);
  -moz-transform: rotate(270deg);
  -ms-transform: rotate(270deg);
  -o-transform: rotate(270deg);
  transform: rotate(270deg);
  filter: progid:DXImageTransform.Microsoft.BasicImage(rotation=3); }

/* line 356, admin-theme/_font-awesome.scss */
.icon-flip-horizontal:before {
  -webkit-transform: scale(-1, 1);
  -moz-transform: scale(-1, 1);
  -ms-transform: scale(-1, 1);
  -o-transform: scale(-1, 1);
  transform: scale(-1, 1); }

/* line 363, admin-theme/_font-awesome.scss */
.icon-flip-vertical:before {
  -webkit-transform: scale(1, -1);
  -moz-transform: scale(1, -1);
  -ms-transform: scale(1, -1);
  -o-transform: scale(1, -1);
  transform: scale(1, -1); }

/* ensure rotation occurs inside anchor tags */
/* line 375, admin-theme/_font-awesome.scss */
a .icon-rotate-90:before, a .icon-rotate-180:before, a .icon-rotate-270:before, a .icon-flip-horizontal:before, a .icon-flip-vertical:before {
  display: inline-block; }

/* Font Awesome uses the Unicode Private Use Area (PUA) to ensure screen
   readers do not read off random characters that represent icons */
/* line 380, admin-theme/_font-awesome.scss */
.icon-glass:before {
  content: "\f000"; }

/* line 383, admin-theme/_font-awesome.scss */
.icon-music:before {
  content: "\f001"; }

/* line 386, admin-theme/_font-awesome.scss */
.icon-search:before {
  content: "\f002"; }

/* line 389, admin-theme/_font-awesome.scss */
.icon-envelope-alt:before {
  content: "\f003"; }

/* line 392, admin-theme/_font-awesome.scss */
.icon-heart:before {
  content: "\f004"; }

/* line 395, admin-theme/_font-awesome.scss */
.icon-star:before {
  content: "\f005"; }

/* line 398, admin-theme/_font-awesome.scss */
.icon-star-empty:before {
  content: "\f006"; }

/* line 401, admin-theme/_font-awesome.scss */
.icon-user:before {
  content: "\f007"; }

/* line 404, admin-theme/_font-awesome.scss */
.icon-film:before {
  content: "\f008"; }

/* line 407, admin-theme/_font-awesome.scss */
.icon-th-large:before {
  content: "\f009"; }

/* line 410, admin-theme/_font-awesome.scss */
.icon-th:before {
  content: "\f00a"; }

/* line 413, admin-theme/_font-awesome.scss */
.icon-th-list:before {
  content: "\f00b"; }

/* line 416, admin-theme/_font-awesome.scss */
.icon-ok:before {
  content: "\f00c"; }

/* line 419, admin-theme/_font-awesome.scss */
.icon-remove:before, .process-icon-cancel:before {
  content: "\f00d"; }

/* line 422, admin-theme/_font-awesome.scss */
.icon-zoom-in:before {
  content: "\f00e"; }

/* line 425, admin-theme/_font-awesome.scss */
.icon-zoom-out:before {
  content: "\f010"; }

/* line 429, admin-theme/_font-awesome.scss */
.icon-power-off:before, .icon-off:before {
  content: "\f011"; }

/* line 432, admin-theme/_font-awesome.scss */
.icon-signal:before {
  content: "\f012"; }

/* line 436, admin-theme/_font-awesome.scss */
.icon-gear:before, .icon-cog:before, .icon-AdminAdmin:before, .process-icon-configure:before {
  content: "\f013"; }

/* line 439, admin-theme/_font-awesome.scss */
.icon-trash:before, .process-icon-delete:before {
  content: "\f014"; }

/* line 442, admin-theme/_font-awesome.scss */
.icon-home:before {
  content: "\f015"; }

/* line 445, admin-theme/_font-awesome.scss */
.icon-file-alt:before {
  content: "\f016"; }

/* line 448, admin-theme/_font-awesome.scss */
.icon-time:before {
  content: "\f017"; }

/* line 451, admin-theme/_font-awesome.scss */
.icon-road:before {
  content: "\f018"; }

/* line 454, admin-theme/_font-awesome.scss */
.icon-download-alt:before {
  content: "\f019"; }

/* line 457, admin-theme/_font-awesome.scss */
.icon-download:before, .process-icon-save-date:before, .process-icon-save-status:before {
  content: "\f01a"; }

/* line 460, admin-theme/_font-awesome.scss */
.icon-upload:before {
  content: "\f01b"; }

/* line 463, admin-theme/_font-awesome.scss */
.icon-inbox:before {
  content: "\f01c"; }

/* line 466, admin-theme/_font-awesome.scss */
.icon-play-circle:before {
  content: "\f01d"; }

/* line 470, admin-theme/_font-awesome.scss */
.icon-rotate-right:before, .icon-repeat:before {
  content: "\f01e"; }

/* line 473, admin-theme/_font-awesome.scss */
.icon-refresh:before, .process-icon-refresh:before {
  content: "\f021"; }

/* line 476, admin-theme/_font-awesome.scss */
.icon-list-alt:before {
  content: "\f022"; }

/* line 479, admin-theme/_font-awesome.scss */
.icon-lock:before {
  content: "\f023"; }

/* line 482, admin-theme/_font-awesome.scss */
.icon-flag:before {
  content: "\f024"; }

/* line 485, admin-theme/_font-awesome.scss */
.icon-headphones:before {
  content: "\f025"; }

/* line 488, admin-theme/_font-awesome.scss */
.icon-volume-off:before {
  content: "\f026"; }

/* line 491, admin-theme/_font-awesome.scss */
.icon-volume-down:before {
  content: "\f027"; }

/* line 494, admin-theme/_font-awesome.scss */
.icon-volume-up:before {
  content: "\f028"; }

/* line 497, admin-theme/_font-awesome.scss */
.icon-qrcode:before {
  content: "\f029"; }

/* line 500, admin-theme/_font-awesome.scss */
.icon-barcode:before {
  content: "\f02a"; }

/* line 503, admin-theme/_font-awesome.scss */
.icon-tag:before {
  content: "\f02b"; }

/* line 506, admin-theme/_font-awesome.scss */
.icon-tags:before, .icon-AdminPriceRule:before {
  content: "\f02c"; }

/* line 509, admin-theme/_font-awesome.scss */
.icon-book:before, .icon-AdminCatalog:before {
  content: "\f02d"; }

/* line 512, admin-theme/_font-awesome.scss */
.icon-bookmark:before {
  content: "\f02e"; }

/* line 515, admin-theme/_font-awesome.scss */
.icon-print:before {
  content: "\f02f"; }

/* line 518, admin-theme/_font-awesome.scss */
.icon-camera:before {
  content: "\f030"; }

/* line 521, admin-theme/_font-awesome.scss */
.icon-font:before {
  content: "\f031"; }

/* line 524, admin-theme/_font-awesome.scss */
.icon-bold:before {
  content: "\f032"; }

/* line 527, admin-theme/_font-awesome.scss */
.icon-italic:before {
  content: "\f033"; }

/* line 530, admin-theme/_font-awesome.scss */
.icon-text-height:before {
  content: "\f034"; }

/* line 533, admin-theme/_font-awesome.scss */
.icon-text-width:before {
  content: "\f035"; }

/* line 536, admin-theme/_font-awesome.scss */
.icon-align-left:before {
  content: "\f036"; }

/* line 539, admin-theme/_font-awesome.scss */
.icon-align-center:before {
  content: "\f037"; }

/* line 542, admin-theme/_font-awesome.scss */
.icon-align-right:before {
  content: "\f038"; }

/* line 545, admin-theme/_font-awesome.scss */
.icon-align-justify:before {
  content: "\f039"; }

/* line 548, admin-theme/_font-awesome.scss */
.icon-list:before {
  content: "\f03a"; }

/* line 551, admin-theme/_font-awesome.scss */
.icon-indent-left:before {
  content: "\f03b"; }

/* line 554, admin-theme/_font-awesome.scss */
.icon-indent-right:before {
  content: "\f03c"; }

/* line 557, admin-theme/_font-awesome.scss */
.icon-facetime-video:before {
  content: "\f03d"; }

/* line 560, admin-theme/_font-awesome.scss */
.icon-picture:before {
  content: "\f03e"; }

/* line 563, admin-theme/_font-awesome.scss */
.icon-pencil:before {
  content: "\f040"; }

/* line 566, admin-theme/_font-awesome.scss */
.icon-map-marker:before {
  content: "\f041"; }

/* line 569, admin-theme/_font-awesome.scss */
.icon-adjust:before {
  content: "\f042"; }

/* line 572, admin-theme/_font-awesome.scss */
.icon-tint:before {
  content: "\f043"; }

/* line 575, admin-theme/_font-awesome.scss */
.icon-edit:before, .process-icon-edit:before {
  content: "\f044"; }

/* line 578, admin-theme/_font-awesome.scss */
.icon-share:before {
  content: "\f045"; }

/* line 581, admin-theme/_font-awesome.scss */
.icon-check:before {
  content: "\f046"; }

/* line 584, admin-theme/_font-awesome.scss */
.icon-move:before {
  content: "\f047"; }

/* line 587, admin-theme/_font-awesome.scss */
.icon-step-backward:before {
  content: "\f048"; }

/* line 590, admin-theme/_font-awesome.scss */
.icon-fast-backward:before {
  content: "\f049"; }

/* line 593, admin-theme/_font-awesome.scss */
.icon-backward:before {
  content: "\f04a"; }

/* line 596, admin-theme/_font-awesome.scss */
.icon-play:before {
  content: "\f04b"; }

/* line 599, admin-theme/_font-awesome.scss */
.icon-pause:before {
  content: "\f04c"; }

/* line 602, admin-theme/_font-awesome.scss */
.icon-stop:before {
  content: "\f04d"; }

/* line 605, admin-theme/_font-awesome.scss */
.icon-forward:before {
  content: "\f04e"; }

/* line 608, admin-theme/_font-awesome.scss */
.icon-fast-forward:before {
  content: "\f050"; }

/* line 611, admin-theme/_font-awesome.scss */
.icon-step-forward:before {
  content: "\f051"; }

/* line 614, admin-theme/_font-awesome.scss */
.icon-eject:before {
  content: "\f052"; }

/* line 617, admin-theme/_font-awesome.scss */
.icon-chevron-left:before {
  content: "\f053"; }

/* line 620, admin-theme/_font-awesome.scss */
.icon-chevron-right:before {
  content: "\f054"; }

/* line 623, admin-theme/_font-awesome.scss */
.icon-plus-sign:before, .process-icon-newCombination.toolbar-new:before {
  content: "\f055"; }

/* line 626, admin-theme/_font-awesome.scss */
.icon-minus-sign:before, .process-icon-newCombination.toolbar-cancel:before {
  content: "\f056"; }

/* line 629, admin-theme/_font-awesome.scss */
.icon-remove-sign:before {
  content: "\f057"; }

/* line 632, admin-theme/_font-awesome.scss */
.icon-ok-sign:before {
  content: "\f058"; }

/* line 635, admin-theme/_font-awesome.scss */
.icon-question-sign:before, .process-icon-help:before, .process-icon-help-new:before {
  content: "\f059"; }

/* line 638, admin-theme/_font-awesome.scss */
.icon-info-sign:before {
  content: "\f05a"; }

/* line 641, admin-theme/_font-awesome.scss */
.icon-screenshot:before {
  content: "\f05b"; }

/* line 644, admin-theme/_font-awesome.scss */
.icon-remove-circle:before {
  content: "\f05c"; }

/* line 647, admin-theme/_font-awesome.scss */
.icon-ok-circle:before {
  content: "\f05d"; }

/* line 650, admin-theme/_font-awesome.scss */
.icon-ban-circle:before {
  content: "\f05e"; }

/* line 653, admin-theme/_font-awesome.scss */
.icon-arrow-left:before, .process-icon-back:before {
  content: "\f060"; }

/* line 656, admin-theme/_font-awesome.scss */
.icon-arrow-right:before {
  content: "\f061"; }

/* line 659, admin-theme/_font-awesome.scss */
.icon-arrow-up:before {
  content: "\f062"; }

/* line 662, admin-theme/_font-awesome.scss */
.icon-arrow-down:before {
  content: "\f063"; }

/* line 666, admin-theme/_font-awesome.scss */
.icon-mail-forward:before, .icon-share-alt:before {
  content: "\f064"; }

/* line 669, admin-theme/_font-awesome.scss */
.icon-resize-full:before {
  content: "\f065"; }

/* line 672, admin-theme/_font-awesome.scss */
.icon-resize-small:before {
  content: "\f066"; }

/* line 675, admin-theme/_font-awesome.scss */
.icon-plus:before, .process-icon-new-module:before {
  content: "\f067"; }

/* line 678, admin-theme/_font-awesome.scss */
.icon-minus:before {
  content: "\f068"; }

/* line 681, admin-theme/_font-awesome.scss */
.icon-asterisk:before {
  content: "\f069"; }

/* line 684, admin-theme/_font-awesome.scss */
.icon-exclamation-sign:before {
  content: "\f06a"; }

/* line 687, admin-theme/_font-awesome.scss */
.icon-gift:before {
  content: "\f06b"; }

/* line 690, admin-theme/_font-awesome.scss */
.icon-leaf:before {
  content: "\f06c"; }

/* line 693, admin-theme/_font-awesome.scss */
.icon-fire:before {
  content: "\f06d"; }

/* line 696, admin-theme/_font-awesome.scss */
.icon-eye-open:before, .process-icon-preview:before, .process-icon-previewURL:before {
  content: "\f06e"; }

/* line 699, admin-theme/_font-awesome.scss */
.icon-eye-close:before {
  content: "\f070"; }

/* line 702, admin-theme/_font-awesome.scss */
.icon-warning-sign:before {
  content: "\f071"; }

/* line 705, admin-theme/_font-awesome.scss */
.icon-plane:before {
  content: "\f072"; }

/* line 708, admin-theme/_font-awesome.scss */
.icon-calendar:before {
  content: "\f073"; }

/* line 711, admin-theme/_font-awesome.scss */
.icon-random:before {
  content: "\f074"; }

/* line 714, admin-theme/_font-awesome.scss */
.icon-comment:before {
  content: "\f075"; }

/* line 717, admin-theme/_font-awesome.scss */
.icon-magnet:before {
  content: "\f076"; }

/* line 720, admin-theme/_font-awesome.scss */
.icon-chevron-up:before {
  content: "\f077"; }

/* line 723, admin-theme/_font-awesome.scss */
.icon-chevron-down:before {
  content: "\f078"; }

/* line 726, admin-theme/_font-awesome.scss */
.icon-retweet:before {
  content: "\f079"; }

/* line 729, admin-theme/_font-awesome.scss */
.icon-shopping-cart:before {
  content: "\f07a"; }

/* line 732, admin-theme/_font-awesome.scss */
.icon-folder-close:before {
  content: "\f07b"; }

/* line 735, admin-theme/_font-awesome.scss */
.icon-folder-open:before {
  content: "\f07c"; }

/* line 738, admin-theme/_font-awesome.scss */
.icon-resize-vertical:before {
  content: "\f07d"; }

/* line 741, admin-theme/_font-awesome.scss */
.icon-resize-horizontal:before {
  content: "\f07e"; }

/* line 744, admin-theme/_font-awesome.scss */
.icon-bar-chart:before, .icon-AdminParentStats:before, .process-icon-stats:before {
  content: "\f080"; }

/* line 747, admin-theme/_font-awesome.scss */
.icon-twitter-sign:before {
  content: "\f081"; }

/* line 750, admin-theme/_font-awesome.scss */
.icon-facebook-sign:before {
  content: "\f082"; }

/* line 753, admin-theme/_font-awesome.scss */
.icon-camera-retro:before {
  content: "\f083"; }

/* line 756, admin-theme/_font-awesome.scss */
.icon-key:before {
  content: "\f084"; }

/* line 760, admin-theme/_font-awesome.scss */
.icon-gears:before, .icon-cogs:before, .icon-AdminTools:before {
  content: "\f085"; }

/* line 763, admin-theme/_font-awesome.scss */
.icon-comments:before {
  content: "\f086"; }

/* line 766, admin-theme/_font-awesome.scss */
.icon-thumbs-up-alt:before {
  content: "\f087"; }

/* line 769, admin-theme/_font-awesome.scss */
.icon-thumbs-down-alt:before {
  content: "\f088"; }

/* line 772, admin-theme/_font-awesome.scss */
.icon-star-half:before {
  content: "\f089"; }

/* line 775, admin-theme/_font-awesome.scss */
.icon-heart-empty:before {
  content: "\f08a"; }

/* line 778, admin-theme/_font-awesome.scss */
.icon-signout:before {
  content: "\f08b"; }

/* line 781, admin-theme/_font-awesome.scss */
.icon-linkedin-sign:before {
  content: "\f08c"; }

/* line 784, admin-theme/_font-awesome.scss */
.icon-pushpin:before {
  content: "\f08d"; }

/* line 787, admin-theme/_font-awesome.scss */
.icon-external-link:before {
  content: "\f08e"; }

/* line 790, admin-theme/_font-awesome.scss */
.icon-signin:before {
  content: "\f090"; }

/* line 793, admin-theme/_font-awesome.scss */
.icon-trophy:before {
  content: "\f091"; }

/* line 796, admin-theme/_font-awesome.scss */
.icon-github-sign:before {
  content: "\f092"; }

/* line 799, admin-theme/_font-awesome.scss */
.icon-upload-alt:before {
  content: "\f093"; }

/* line 802, admin-theme/_font-awesome.scss */
.icon-lemon:before {
  content: "\f094"; }

/* line 805, admin-theme/_font-awesome.scss */
.icon-phone:before {
  content: "\f095"; }

/* line 809, admin-theme/_font-awesome.scss */
.icon-unchecked:before, .icon-check-empty:before {
  content: "\f096"; }

/* line 812, admin-theme/_font-awesome.scss */
.icon-bookmark-empty:before {
  content: "\f097"; }

/* line 815, admin-theme/_font-awesome.scss */
.icon-phone-sign:before {
  content: "\f098"; }

/* line 818, admin-theme/_font-awesome.scss */
.icon-twitter:before {
  content: "\f099"; }

/* line 821, admin-theme/_font-awesome.scss */
.icon-facebook:before {
  content: "\f09a"; }

/* line 824, admin-theme/_font-awesome.scss */
.icon-github:before {
  content: "\f09b"; }

/* line 827, admin-theme/_font-awesome.scss */
.icon-unlock:before {
  content: "\f09c"; }

/* line 830, admin-theme/_font-awesome.scss */
.icon-credit-card:before, .icon-AdminParentOrders:before {
  content: "\f09d"; }

/* line 833, admin-theme/_font-awesome.scss */
.icon-rss:before {
  content: "\f09e"; }

/* line 836, admin-theme/_font-awesome.scss */
.icon-hdd:before {
  content: "\f0a0"; }

/* line 839, admin-theme/_font-awesome.scss */
.icon-bullhorn:before {
  content: "\f0a1"; }

/* line 842, admin-theme/_font-awesome.scss */
.icon-bell:before {
  content: "\f0a2"; }

/* line 845, admin-theme/_font-awesome.scss */
.icon-certificate:before {
  content: "\f0a3"; }

/* line 848, admin-theme/_font-awesome.scss */
.icon-hand-right:before {
  content: "\f0a4"; }

/* line 851, admin-theme/_font-awesome.scss */
.icon-hand-left:before {
  content: "\f0a5"; }

/* line 854, admin-theme/_font-awesome.scss */
.icon-hand-up:before {
  content: "\f0a6"; }

/* line 857, admin-theme/_font-awesome.scss */
.icon-hand-down:before {
  content: "\f0a7"; }

/* line 860, admin-theme/_font-awesome.scss */
.icon-circle-arrow-left:before {
  content: "\f0a8"; }

/* line 863, admin-theme/_font-awesome.scss */
.icon-circle-arrow-right:before {
  content: "\f0a9"; }

/* line 866, admin-theme/_font-awesome.scss */
.icon-circle-arrow-up:before {
  content: "\f0aa"; }

/* line 869, admin-theme/_font-awesome.scss */
.icon-circle-arrow-down:before {
  content: "\f0ab"; }

/* line 872, admin-theme/_font-awesome.scss */
.icon-globe:before, .icon-AdminParentLocalization:before {
  content: "\f0ac"; }

/* line 875, admin-theme/_font-awesome.scss */
.icon-wrench:before, .icon-AdminParentPreferences:before {
  content: "\f0ad"; }

/* line 878, admin-theme/_font-awesome.scss */
.icon-tasks:before {
  content: "\f0ae"; }

/* line 881, admin-theme/_font-awesome.scss */
.icon-filter:before {
  content: "\f0b0"; }

/* line 884, admin-theme/_font-awesome.scss */
.icon-briefcase:before {
  content: "\f0b1"; }

/* line 887, admin-theme/_font-awesome.scss */
.icon-fullscreen:before {
  content: "\f0b2"; }

/* line 890, admin-theme/_font-awesome.scss */
.icon-group:before, .icon-AdminParentCustomer:before {
  content: "\f0c0"; }

/* line 893, admin-theme/_font-awesome.scss */
.icon-link:before {
  content: "\f0c1"; }

/* line 896, admin-theme/_font-awesome.scss */
.icon-cloud:before {
  content: "\f0c2"; }

/* line 899, admin-theme/_font-awesome.scss */
.icon-beaker:before {
  content: "\f0c3"; }

/* line 902, admin-theme/_font-awesome.scss */
.icon-cut:before {
  content: "\f0c4"; }

/* line 905, admin-theme/_font-awesome.scss */
.icon-copy:before, .process-icon-duplicate:before {
  content: "\f0c5"; }

/* line 909, admin-theme/_font-awesome.scss */
.icon-paperclip:before, .icon-paper-clip:before {
  content: "\f0c6"; }

/* line 912, admin-theme/_font-awesome.scss */
.icon-save:before, .process-icon-save:before, .process-icon-save-and-stay:before, .process-icon-save-and-preview:before {
  content: "\f0c7"; }

/* line 915, admin-theme/_font-awesome.scss */
.icon-sign-blank:before {
  content: "\f0c8"; }

/* line 918, admin-theme/_font-awesome.scss */
.icon-reorder:before {
  content: "\f0c9"; }

/* line 921, admin-theme/_font-awesome.scss */
.icon-list-ul:before {
  content: "\f0ca"; }

/* line 924, admin-theme/_font-awesome.scss */
.icon-list-ol:before {
  content: "\f0cb"; }

/* line 927, admin-theme/_font-awesome.scss */
.icon-strikethrough:before {
  content: "\f0cc"; }

/* line 930, admin-theme/_font-awesome.scss */
.icon-underline:before {
  content: "\f0cd"; }

/* line 933, admin-theme/_font-awesome.scss */
.icon-table:before {
  content: "\f0ce"; }

/* line 936, admin-theme/_font-awesome.scss */
.icon-magic:before {
  content: "\f0d0"; }

/* line 939, admin-theme/_font-awesome.scss */
.icon-truck:before, .icon-AdminParentShipping:before {
  content: "\f0d1"; }

/* line 942, admin-theme/_font-awesome.scss */
.icon-pinterest:before {
  content: "\f0d2"; }

/* line 945, admin-theme/_font-awesome.scss */
.icon-pinterest-sign:before {
  content: "\f0d3"; }

/* line 948, admin-theme/_font-awesome.scss */
.icon-google-plus-sign:before {
  content: "\f0d4"; }

/* line 951, admin-theme/_font-awesome.scss */
.icon-google-plus:before {
  content: "\f0d5"; }

/* line 954, admin-theme/_font-awesome.scss */
.icon-money:before {
  content: "\f0d6"; }

/* line 957, admin-theme/_font-awesome.scss */
.icon-caret-down:before {
  content: "\f0d7"; }

/* line 960, admin-theme/_font-awesome.scss */
.icon-caret-up:before {
  content: "\f0d8"; }

/* line 963, admin-theme/_font-awesome.scss */
.icon-caret-left:before {
  content: "\f0d9"; }

/* line 966, admin-theme/_font-awesome.scss */
.icon-caret-right:before {
  content: "\f0da"; }

/* line 969, admin-theme/_font-awesome.scss */
.icon-columns:before {
  content: "\f0db"; }

/* line 972, admin-theme/_font-awesome.scss */
.icon-sort:before {
  content: "\f0dc"; }

/* line 975, admin-theme/_font-awesome.scss */
.icon-sort-down:before {
  content: "\f0dd"; }

/* line 978, admin-theme/_font-awesome.scss */
.icon-sort-up:before {
  content: "\f0de"; }

/* line 981, admin-theme/_font-awesome.scss */
.icon-envelope:before {
  content: "\f0e0"; }

/* line 984, admin-theme/_font-awesome.scss */
.icon-linkedin:before {
  content: "\f0e1"; }

/* line 988, admin-theme/_font-awesome.scss */
.icon-rotate-left:before, .icon-undo:before {
  content: "\f0e2"; }

/* line 991, admin-theme/_font-awesome.scss */
.icon-legal:before {
  content: "\f0e3"; }

/* line 994, admin-theme/_font-awesome.scss */
.icon-dashboard:before, .icon-AdminDashboard:before {
  content: "\f0e4"; }

/* line 997, admin-theme/_font-awesome.scss */
.icon-comment-alt:before {
  content: "\f0e5"; }

/* line 1000, admin-theme/_font-awesome.scss */
.icon-comments-alt:before {
  content: "\f0e6"; }

/* line 1003, admin-theme/_font-awesome.scss */
.icon-bolt:before {
  content: "\f0e7"; }

/* line 1006, admin-theme/_font-awesome.scss */
.icon-sitemap:before {
  content: "\f0e8"; }

/* line 1009, admin-theme/_font-awesome.scss */
.icon-umbrella:before {
  content: "\f0e9"; }

/* line 1012, admin-theme/_font-awesome.scss */
.icon-paste:before {
  content: "\f0ea"; }

/* line 1015, admin-theme/_font-awesome.scss */
.icon-lightbulb:before {
  content: "\f0eb"; }

/* line 1018, admin-theme/_font-awesome.scss */
.icon-exchange:before, .process-icon-partial_refund:before {
  content: "\f0ec"; }

/* line 1021, admin-theme/_font-awesome.scss */
.icon-cloud-download:before, .process-icon-export:before {
  content: "\f0ed"; }

/* line 1024, admin-theme/_font-awesome.scss */
.icon-cloud-upload:before, .process-icon-import:before {
  content: "\f0ee"; }

/* line 1027, admin-theme/_font-awesome.scss */
.icon-user-md:before {
  content: "\f0f0"; }

/* line 1030, admin-theme/_font-awesome.scss */
.icon-stethoscope:before {
  content: "\f0f1"; }

/* line 1033, admin-theme/_font-awesome.scss */
.icon-suitcase:before {
  content: "\f0f2"; }

/* line 1036, admin-theme/_font-awesome.scss */
.icon-bell-alt:before {
  content: "\f0f3"; }

/* line 1039, admin-theme/_font-awesome.scss */
.icon-coffee:before {
  content: "\f0f4"; }

/* line 1042, admin-theme/_font-awesome.scss */
.icon-food:before {
  content: "\f0f5"; }

/* line 1045, admin-theme/_font-awesome.scss */
.icon-file-text-alt:before {
  content: "\f0f6"; }

/* line 1048, admin-theme/_font-awesome.scss */
.icon-building:before {
  content: "\f0f7"; }

/* line 1051, admin-theme/_font-awesome.scss */
.icon-hospital:before {
  content: "\f0f8"; }

/* line 1054, admin-theme/_font-awesome.scss */
.icon-ambulance:before {
  content: "\f0f9"; }

/* line 1057, admin-theme/_font-awesome.scss */
.icon-medkit:before {
  content: "\f0fa"; }

/* line 1060, admin-theme/_font-awesome.scss */
.icon-fighter-jet:before {
  content: "\f0fb"; }

/* line 1063, admin-theme/_font-awesome.scss */
.icon-beer:before {
  content: "\f0fc"; }

/* line 1066, admin-theme/_font-awesome.scss */
.icon-h-sign:before {
  content: "\f0fd"; }

/* line 1069, admin-theme/_font-awesome.scss */
.icon-plus-sign-alt:before, .process-icon-new:before, .process-icon-newAttributes:before, .process-icon-new-url:before {
  content: "\f0fe"; }

/* line 1072, admin-theme/_font-awesome.scss */
.icon-double-angle-left:before {
  content: "\f100"; }

/* line 1075, admin-theme/_font-awesome.scss */
.icon-double-angle-right:before {
  content: "\f101"; }

/* line 1078, admin-theme/_font-awesome.scss */
.icon-double-angle-up:before {
  content: "\f102"; }

/* line 1081, admin-theme/_font-awesome.scss */
.icon-double-angle-down:before {
  content: "\f103"; }

/* line 1084, admin-theme/_font-awesome.scss */
.icon-angle-left:before {
  content: "\f104"; }

/* line 1087, admin-theme/_font-awesome.scss */
.icon-angle-right:before {
  content: "\f105"; }

/* line 1090, admin-theme/_font-awesome.scss */
.icon-angle-up:before, #nav-sidebar ul.menu li.maintab.expanded span.submenu_expand:before {
  content: "\f106"; }

/* line 1093, admin-theme/_font-awesome.scss */
.icon-angle-down:before, #nav-sidebar ul.menu li.maintab span.submenu_expand:before {
  content: "\f107"; }

/* line 1096, admin-theme/_font-awesome.scss */
.icon-desktop:before {
  content: "\f108"; }

/* line 1099, admin-theme/_font-awesome.scss */
.icon-laptop:before {
  content: "\f109"; }

/* line 1102, admin-theme/_font-awesome.scss */
.icon-tablet:before {
  content: "\f10a"; }

/* line 1105, admin-theme/_font-awesome.scss */
.icon-mobile-phone:before {
  content: "\f10b"; }

/* line 1108, admin-theme/_font-awesome.scss */
.icon-circle-blank:before {
  content: "\f10c"; }

/* line 1111, admin-theme/_font-awesome.scss */
.icon-quote-left:before {
  content: "\f10d"; }

/* line 1114, admin-theme/_font-awesome.scss */
.icon-quote-right:before {
  content: "\f10e"; }

/* line 1117, admin-theme/_font-awesome.scss */
.icon-spinner:before {
  content: "\f110"; }

/* line 1120, admin-theme/_font-awesome.scss */
.icon-circle:before {
  content: "\f111"; }

/* line 1124, admin-theme/_font-awesome.scss */
.icon-mail-reply:before, .icon-reply:before {
  content: "\f112"; }

/* line 1127, admin-theme/_font-awesome.scss */
.icon-github-alt:before {
  content: "\f113"; }

/* line 1130, admin-theme/_font-awesome.scss */
.icon-folder-close-alt:before {
  content: "\f114"; }

/* line 1133, admin-theme/_font-awesome.scss */
.icon-folder-open-alt:before {
  content: "\f115"; }

/* line 1136, admin-theme/_font-awesome.scss */
.icon-expand-alt:before {
  content: "\f116"; }

/* line 1139, admin-theme/_font-awesome.scss */
.icon-collapse-alt:before {
  content: "\f117"; }

/* line 1142, admin-theme/_font-awesome.scss */
.icon-smile:before {
  content: "\f118"; }

/* line 1145, admin-theme/_font-awesome.scss */
.icon-frown:before {
  content: "\f119"; }

/* line 1148, admin-theme/_font-awesome.scss */
.icon-meh:before {
  content: "\f11a"; }

/* line 1151, admin-theme/_font-awesome.scss */
.icon-gamepad:before {
  content: "\f11b"; }

/* line 1154, admin-theme/_font-awesome.scss */
.icon-keyboard:before {
  content: "\f11c"; }

/* line 1157, admin-theme/_font-awesome.scss */
.icon-flag-alt:before {
  content: "\f11d"; }

/* line 1160, admin-theme/_font-awesome.scss */
.icon-flag-checkered:before {
  content: "\f11e"; }

/* line 1163, admin-theme/_font-awesome.scss */
.icon-terminal:before {
  content: "\f120"; }

/* line 1166, admin-theme/_font-awesome.scss */
.icon-code:before {
  content: "\f121"; }

/* line 1169, admin-theme/_font-awesome.scss */
.icon-reply-all:before {
  content: "\f122"; }

/* line 1172, admin-theme/_font-awesome.scss */
.icon-mail-reply-all:before {
  content: "\f122"; }

/* line 1176, admin-theme/_font-awesome.scss */
.icon-star-half-full:before, .icon-star-half-empty:before {
  content: "\f123"; }

/* line 1179, admin-theme/_font-awesome.scss */
.icon-location-arrow:before {
  content: "\f124"; }

/* line 1182, admin-theme/_font-awesome.scss */
.icon-crop:before {
  content: "\f125"; }

/* line 1185, admin-theme/_font-awesome.scss */
.icon-code-fork:before {
  content: "\f126"; }

/* line 1188, admin-theme/_font-awesome.scss */
.icon-unlink:before {
  content: "\f127"; }

/* line 1191, admin-theme/_font-awesome.scss */
.icon-question:before {
  content: "\f128"; }

/* line 1194, admin-theme/_font-awesome.scss */
.icon-info:before {
  content: "\f129"; }

/* line 1197, admin-theme/_font-awesome.scss */
.icon-exclamation:before {
  content: "\f12a"; }

/* line 1200, admin-theme/_font-awesome.scss */
.icon-superscript:before {
  content: "\f12b"; }

/* line 1203, admin-theme/_font-awesome.scss */
.icon-subscript:before {
  content: "\f12c"; }

/* line 1206, admin-theme/_font-awesome.scss */
.icon-eraser:before {
  content: "\f12d"; }

/* line 1209, admin-theme/_font-awesome.scss */
.icon-puzzle-piece:before, .icon-AdminParentModules:before, .process-icon-modules-list:before {
  content: "\f12e"; }

/* line 1212, admin-theme/_font-awesome.scss */
.icon-microphone:before {
  content: "\f130"; }

/* line 1215, admin-theme/_font-awesome.scss */
.icon-microphone-off:before {
  content: "\f131"; }

/* line 1218, admin-theme/_font-awesome.scss */
.icon-shield:before {
  content: "\f132"; }

/* line 1221, admin-theme/_font-awesome.scss */
.icon-calendar-empty:before {
  content: "\f133"; }

/* line 1224, admin-theme/_font-awesome.scss */
.icon-fire-extinguisher:before {
  content: "\f134"; }

/* line 1227, admin-theme/_font-awesome.scss */
.icon-rocket:before {
  content: "\f135"; }

/* line 1230, admin-theme/_font-awesome.scss */
.icon-maxcdn:before {
  content: "\f136"; }

/* line 1233, admin-theme/_font-awesome.scss */
.icon-chevron-sign-left:before {
  content: "\f137"; }

/* line 1236, admin-theme/_font-awesome.scss */
.icon-chevron-sign-right:before {
  content: "\f138"; }

/* line 1239, admin-theme/_font-awesome.scss */
.icon-chevron-sign-up:before {
  content: "\f139"; }

/* line 1242, admin-theme/_font-awesome.scss */
.icon-chevron-sign-down:before {
  content: "\f13a"; }

/* line 1245, admin-theme/_font-awesome.scss */
.icon-html5:before {
  content: "\f13b"; }

/* line 1248, admin-theme/_font-awesome.scss */
.icon-css3:before {
  content: "\f13c"; }

/* line 1251, admin-theme/_font-awesome.scss */
.icon-anchor:before, .process-icon-anchor:before {
  content: "\f13d"; }

/* line 1254, admin-theme/_font-awesome.scss */
.icon-unlock-alt:before {
  content: "\f13e"; }

/* line 1257, admin-theme/_font-awesome.scss */
.icon-bullseye:before {
  content: "\f140"; }

/* line 1260, admin-theme/_font-awesome.scss */
.icon-ellipsis-horizontal:before {
  content: "\f141"; }

/* line 1263, admin-theme/_font-awesome.scss */
.icon-ellipsis-vertical:before {
  content: "\f142"; }

/* line 1266, admin-theme/_font-awesome.scss */
.icon-rss-sign:before {
  content: "\f143"; }

/* line 1269, admin-theme/_font-awesome.scss */
.icon-play-sign:before {
  content: "\f144"; }

/* line 1272, admin-theme/_font-awesome.scss */
.icon-ticket:before {
  content: "\f145"; }

/* line 1275, admin-theme/_font-awesome.scss */
.icon-minus-sign-alt:before {
  content: "\f146"; }

/* line 1278, admin-theme/_font-awesome.scss */
.icon-check-minus:before {
  content: "\f147"; }

/* line 1281, admin-theme/_font-awesome.scss */
.icon-level-up:before {
  content: "\f148"; }

/* line 1284, admin-theme/_font-awesome.scss */
.icon-level-down:before {
  content: "\f149"; }

/* line 1287, admin-theme/_font-awesome.scss */
.icon-check-sign:before {
  content: "\f14a"; }

/* line 1290, admin-theme/_font-awesome.scss */
.icon-edit-sign:before {
  content: "\f14b"; }

/* line 1293, admin-theme/_font-awesome.scss */
.icon-external-link-sign:before {
  content: "\f14c"; }

/* line 1296, admin-theme/_font-awesome.scss */
.icon-share-sign:before {
  content: "\f14d"; }

/* line 1299, admin-theme/_font-awesome.scss */
.icon-compass:before {
  content: "\f14e"; }

/* line 1302, admin-theme/_font-awesome.scss */
.icon-collapse:before {
  content: "\f150"; }

/* line 1305, admin-theme/_font-awesome.scss */
.icon-collapse-top:before {
  content: "\f151"; }

/* line 1308, admin-theme/_font-awesome.scss */
.icon-expand:before {
  content: "\f152"; }

/* line 1312, admin-theme/_font-awesome.scss */
.icon-euro:before, .icon-eur:before {
  content: "\f153"; }

/* line 1315, admin-theme/_font-awesome.scss */
.icon-gbp:before {
  content: "\f154"; }

/* line 1319, admin-theme/_font-awesome.scss */
.icon-dollar:before, .icon-usd:before {
  content: "\f155"; }

/* line 1323, admin-theme/_font-awesome.scss */
.icon-rupee:before, .icon-inr:before {
  content: "\f156"; }

/* line 1327, admin-theme/_font-awesome.scss */
.icon-yen:before, .icon-jpy:before {
  content: "\f157"; }

/* line 1331, admin-theme/_font-awesome.scss */
.icon-renminbi:before, .icon-cny:before {
  content: "\f158"; }

/* line 1335, admin-theme/_font-awesome.scss */
.icon-won:before, .icon-krw:before {
  content: "\f159"; }

/* line 1339, admin-theme/_font-awesome.scss */
.icon-bitcoin:before, .icon-btc:before {
  content: "\f15a"; }

/* line 1342, admin-theme/_font-awesome.scss */
.icon-file:before {
  content: "\f15b"; }

/* line 1345, admin-theme/_font-awesome.scss */
.icon-file-text:before {
  content: "\f15c"; }

/* line 1348, admin-theme/_font-awesome.scss */
.icon-sort-by-alphabet:before {
  content: "\f15d"; }

/* line 1351, admin-theme/_font-awesome.scss */
.icon-sort-by-alphabet-alt:before {
  content: "\f15e"; }

/* line 1354, admin-theme/_font-awesome.scss */
.icon-sort-by-attributes:before {
  content: "\f160"; }

/* line 1357, admin-theme/_font-awesome.scss */
.icon-sort-by-attributes-alt:before {
  content: "\f161"; }

/* line 1360, admin-theme/_font-awesome.scss */
.icon-sort-by-order:before {
  content: "\f162"; }

/* line 1363, admin-theme/_font-awesome.scss */
.icon-sort-by-order-alt:before {
  content: "\f163"; }

/* line 1366, admin-theme/_font-awesome.scss */
.icon-thumbs-up:before {
  content: "\f164"; }

/* line 1369, admin-theme/_font-awesome.scss */
.icon-thumbs-down:before {
  content: "\f165"; }

/* line 1372, admin-theme/_font-awesome.scss */
.icon-youtube-sign:before {
  content: "\f166"; }

/* line 1375, admin-theme/_font-awesome.scss */
.icon-youtube:before {
  content: "\f167"; }

/* line 1378, admin-theme/_font-awesome.scss */
.icon-xing:before {
  content: "\f168"; }

/* line 1381, admin-theme/_font-awesome.scss */
.icon-xing-sign:before {
  content: "\f169"; }

/* line 1384, admin-theme/_font-awesome.scss */
.icon-youtube-play:before {
  content: "\f16a"; }

/* line 1387, admin-theme/_font-awesome.scss */
.icon-dropbox:before {
  content: "\f16b"; }

/* line 1390, admin-theme/_font-awesome.scss */
.icon-stackexchange:before {
  content: "\f16c"; }

/* line 1393, admin-theme/_font-awesome.scss */
.icon-instagram:before {
  content: "\f16d"; }

/* line 1396, admin-theme/_font-awesome.scss */
.icon-flickr:before {
  content: "\f16e"; }

/* line 1399, admin-theme/_font-awesome.scss */
.icon-adn:before {
  content: "\f170"; }

/* line 1402, admin-theme/_font-awesome.scss */
.icon-bitbucket:before {
  content: "\f171"; }

/* line 1405, admin-theme/_font-awesome.scss */
.icon-bitbucket-sign:before {
  content: "\f172"; }

/* line 1408, admin-theme/_font-awesome.scss */
.icon-tumblr:before {
  content: "\f173"; }

/* line 1411, admin-theme/_font-awesome.scss */
.icon-tumblr-sign:before {
  content: "\f174"; }

/* line 1414, admin-theme/_font-awesome.scss */
.icon-long-arrow-down:before {
  content: "\f175"; }

/* line 1417, admin-theme/_font-awesome.scss */
.icon-long-arrow-up:before {
  content: "\f176"; }

/* line 1420, admin-theme/_font-awesome.scss */
.icon-long-arrow-left:before {
  content: "\f177"; }

/* line 1423, admin-theme/_font-awesome.scss */
.icon-long-arrow-right:before {
  content: "\f178"; }

/* line 1426, admin-theme/_font-awesome.scss */
.icon-apple:before {
  content: "\f179"; }

/* line 1429, admin-theme/_font-awesome.scss */
.icon-windows:before {
  content: "\f17a"; }

/* line 1432, admin-theme/_font-awesome.scss */
.icon-android:before {
  content: "\f17b"; }

/* line 1435, admin-theme/_font-awesome.scss */
.icon-linux:before {
  content: "\f17c"; }

/* line 1438, admin-theme/_font-awesome.scss */
.icon-dribbble:before {
  content: "\f17d"; }

/* line 1441, admin-theme/_font-awesome.scss */
.icon-skype:before {
  content: "\f17e"; }

/* line 1444, admin-theme/_font-awesome.scss */
.icon-foursquare:before {
  content: "\f180"; }

/* line 1447, admin-theme/_font-awesome.scss */
.icon-trello:before {
  content: "\f181"; }

/* line 1450, admin-theme/_font-awesome.scss */
.icon-female:before {
  content: "\f182"; }

/* line 1453, admin-theme/_font-awesome.scss */
.icon-male:before {
  content: "\f183"; }

/* line 1456, admin-theme/_font-awesome.scss */
.icon-gittip:before {
  content: "\f184"; }

/* line 1459, admin-theme/_font-awesome.scss */
.icon-sun:before {
  content: "\f185"; }

/* line 1462, admin-theme/_font-awesome.scss */
.icon-moon:before {
  content: "\f186"; }

/* line 1465, admin-theme/_font-awesome.scss */
.icon-archive:before, .icon-AdminStock:before {
  content: "\f187"; }

/* line 1468, admin-theme/_font-awesome.scss */
.icon-bug:before {
  content: "\f188"; }

/* line 1471, admin-theme/_font-awesome.scss */
.icon-vk:before {
  content: "\f189"; }

/* line 1474, admin-theme/_font-awesome.scss */
.icon-weibo:before {
  content: "\f18a"; }

/* line 1477, admin-theme/_font-awesome.scss */
.icon-renren:before {
  content: "\f18b"; }

/* line 10, admin-theme.sass */
html, body {
  min-height: 100%;
  height: 100%; }

/* line 14, admin-theme.sass */
#main {
  min-height: 100%;
  padding: 36px 0 60px;
  margin: 0 0 -60px 0;
  background-color: #f8f8f8;
  background-image: url("../img/patterns/bedge_grunge.png"); }

/* line 21, admin-theme.sass */
#content {
  padding: 80px 20px 0;
  margin-left: 240px;
  -webkit-transition-property: margin;
  -moz-transition-property: margin;
  -o-transition-property: margin;
  transition-property: margin;
  -webkit-transition-duration: 0.4s;
  transition-duration: 0.4s;
  -webkit-transition-timing-function: ease-out;
  -moz-transition-timing-function: ease-out;
  -o-transition-timing-function: ease-out;
  transition-timing-function: ease-out; }
/* line 27, admin-theme.sass */
#content fieldset, #content .panel, #content #header_notifs_icon_wrapper .notifs_panel, #header_notifs_icon_wrapper #content .notifs_panel, #content #dash_version {
  padding: 20px;
  margin-bottom: 20px;
  border: solid 1px #dfdfdf;
  background-color: white;
  -webkit-border-radius: 5px;
  -moz-border-radius: 5px;
  -ms-border-radius: 5px;
  -o-border-radius: 5px;
  border-radius: 5px;
  -webkit-box-shadow: rgba(0, 0, 0, 0.1) 0 2px 0, white 0 0 0 3px inset;
  box-shadow: rgba(0, 0, 0, 0.1) 0 2px 0, white 0 0 0 3px inset; }
/* line 36, admin-theme.sass */
#content h3:not(.modal-title), #content .panel-heading:not(.modal-title), #content #header_notifs_icon_wrapper .notifs_panel .notifs_panel_header:not(.modal-title), #header_notifs_icon_wrapper .notifs_panel #content .notifs_panel_header:not(.modal-title), #content .panel-heading, #content #header_notifs_icon_wrapper .notifs_panel .notifs_panel_header, #header_notifs_icon_wrapper .notifs_panel #content .notifs_panel_header {
  border: none;
  padding: 0 5px;
  margin: -16px -16px 15px -16px;
  color: contrasted(#e6e8e3);
  font-size: 1.2em;
  line-height: 30px;
  font-weight: 300;
  text-transform: uppercase;
  background-color: white;
  border-bottom: solid 1px #cccccc; }
/* line 47, admin-theme.sass */
#content h3:not(.modal-title) i, #content .panel-heading:not(.modal-title) i, #content #header_notifs_icon_wrapper .notifs_panel .notifs_panel_header:not(.modal-title) i, #header_notifs_icon_wrapper .notifs_panel #content .notifs_panel_header:not(.modal-title) i, #content h3:not(.modal-title) a, #content .panel-heading:not(.modal-title) a, #content #header_notifs_icon_wrapper .notifs_panel .notifs_panel_header:not(.modal-title) a, #header_notifs_icon_wrapper .notifs_panel #content .notifs_panel_header:not(.modal-title) a, #content .panel-heading i, #content #header_notifs_icon_wrapper .notifs_panel .notifs_panel_header i, #header_notifs_icon_wrapper .notifs_panel #content .notifs_panel_header i, #content .panel-heading a, #content #header_notifs_icon_wrapper .notifs_panel .notifs_panel_header a, #header_notifs_icon_wrapper .notifs_panel #content .notifs_panel_header a {
  color: contrasted(#e6e8e3); }
/* line 49, admin-theme.sass */
#content h3:not(.modal-title) .badge, #content .panel-heading:not(.modal-title) .badge, #content #header_notifs_icon_wrapper .notifs_panel .notifs_panel_header:not(.modal-title) .badge, #header_notifs_icon_wrapper .notifs_panel #content .notifs_panel_header:not(.modal-title) .badge, #content h3:not(.modal-title) #header_notifs_icon_wrapper .notifs_badge, #header_notifs_icon_wrapper #content h3:not(.modal-title) .notifs_badge, #content .panel-heading:not(.modal-title) #header_notifs_icon_wrapper .notifs_badge, #header_notifs_icon_wrapper #content .panel-heading:not(.modal-title) .notifs_badge, #content #header_notifs_icon_wrapper .notifs_panel .notifs_panel_header:not(.modal-title) .notifs_badge, #header_notifs_icon_wrapper .notifs_panel #content .notifs_panel_header:not(.modal-title) .notifs_badge, #content .panel-heading .badge, #content #header_notifs_icon_wrapper .notifs_panel .notifs_panel_header .badge, #header_notifs_icon_wrapper .notifs_panel #content .notifs_panel_header .badge, #content .panel-heading #header_notifs_icon_wrapper .notifs_badge, #header_notifs_icon_wrapper #content .panel-heading .notifs_badge, #content #header_notifs_icon_wrapper .notifs_panel .notifs_panel_header .notifs_badge, #header_notifs_icon_wrapper .notifs_panel #content .notifs_panel_header .notifs_badge {
  background-color: #1ba6e5;
  -webkit-border-radius: 0;
  -moz-border-radius: 0;
  -ms-border-radius: 0;
  -o-border-radius: 0;
  border-radius: 0;
  height: 29px;
  line-height: 25px;
  font-size: 1.3em;
  margin-right: 7px;
  font-weight: 300;
  float: left;
  margin-left: -5px; }
/* line 59, admin-theme.sass */
#content h3:not(.modal-title) .panel-heading-action, #content .panel-heading:not(.modal-title) .panel-heading-action, #content #header_notifs_icon_wrapper .notifs_panel .notifs_panel_header:not(.modal-title) .panel-heading-action, #header_notifs_icon_wrapper .notifs_panel #content .notifs_panel_header:not(.modal-title) .panel-heading-action, #content .panel-heading .panel-heading-action, #content #header_notifs_icon_wrapper .notifs_panel .notifs_panel_header .panel-heading-action, #header_notifs_icon_wrapper .notifs_panel #content .notifs_panel_header .panel-heading-action {
  margin-right: -5px; }
/* line 62, admin-theme.sass */
#content h3:not(.modal-title) .panel-heading-action a.list-toolbar-btn, #content .panel-heading:not(.modal-title) .panel-heading-action a.list-toolbar-btn, #content #header_notifs_icon_wrapper .notifs_panel .notifs_panel_header:not(.modal-title) .panel-heading-action a.list-toolbar-btn, #header_notifs_icon_wrapper .notifs_panel #content .notifs_panel_header:not(.modal-title) .panel-heading-action a.list-toolbar-btn, #content .panel-heading .panel-heading-action a.list-toolbar-btn, #content #header_notifs_icon_wrapper .notifs_panel .notifs_panel_header .panel-heading-action a.list-toolbar-btn, #header_notifs_icon_wrapper .notifs_panel #content .notifs_panel_header .panel-heading-action a.list-toolbar-btn {
  float: left;
  height: 30px;
  width: 30px;
  color: #1ba6e5;
  border-left: solid 1px #cccccc; }
/* line 68, admin-theme.sass */
#content h3:not(.modal-title) .panel-heading-action a.list-toolbar-btn:hover, #content .panel-heading:not(.modal-title) .panel-heading-action a.list-toolbar-btn:hover, #content #header_notifs_icon_wrapper .notifs_panel .notifs_panel_header:not(.modal-title) .panel-heading-action a.list-toolbar-btn:hover, #header_notifs_icon_wrapper .notifs_panel #content .notifs_panel_header:not(.modal-title) .panel-heading-action a.list-toolbar-btn:hover, #content .panel-heading .panel-heading-action a.list-toolbar-btn:hover, #content #header_notifs_icon_wrapper .notifs_panel .notifs_panel_header .panel-heading-action a.list-toolbar-btn:hover, #header_notifs_icon_wrapper .notifs_panel #content .notifs_panel_header .panel-heading-action a.list-toolbar-btn:hover {
  text-decoration: none;
  color: black; }
/* line 71, admin-theme.sass */
#content h3:not(.modal-title) .panel-heading-action a.list-toolbar-btn i, #content .panel-heading:not(.modal-title) .panel-heading-action a.list-toolbar-btn i, #content #header_notifs_icon_wrapper .notifs_panel .notifs_panel_header:not(.modal-title) .panel-heading-action a.list-toolbar-btn i, #header_notifs_icon_wrapper .notifs_panel #content .notifs_panel_header:not(.modal-title) .panel-heading-action a.list-toolbar-btn i, #content .panel-heading .panel-heading-action a.list-toolbar-btn i, #content #header_notifs_icon_wrapper .notifs_panel .notifs_panel_header .panel-heading-action a.list-toolbar-btn i, #header_notifs_icon_wrapper .notifs_panel #content .notifs_panel_header .panel-heading-action a.list-toolbar-btn i {
  text-align: center;
  font-size: 1.3em;
  line-height: 30px; }
/* line 75, admin-theme.sass */
#content .panel-danger .panel-heading, #content .panel-danger #header_notifs_icon_wrapper .notifs_panel .notifs_panel_header, #header_notifs_icon_wrapper .notifs_panel #content .panel-danger .notifs_panel_header {
  background-color: #8bc954 !important; }
/* line 77, admin-theme.sass */
#content form .alert, #content form #carrier_wizard .wizard_error, #carrier_wizard #content form .wizard_error {
  clear: both; }
@media (max-width: 768px) {
  /* line 21, admin-theme.sass */
  #content {
    margin-left: 0;
    width: 100%; } }

/* line 85, admin-theme.sass */
#nobootstrap {
  float: left; }

/* line 90, admin-theme.sass */
.data-focus.data-focus-primary {
  background-color: #1ba6e5;
  color: white;
  -webkit-border-radius: 10px;
  -moz-border-radius: 10px;
  -ms-border-radius: 10px;
  -o-border-radius: 10px;
  border-radius: 10px; }

/* line 98, admin-theme.sass */
#customer_part .customerCard.selected-customer .panel, #customer_part .customerCard.selected-customer #header_notifs_icon_wrapper .notifs_panel, #header_notifs_icon_wrapper #customer_part .customerCard.selected-customer .notifs_panel, #customer_part .customerCard.selected-customer #dash_version {
  color: #5cb85c;
  border: solid 2px #5cb85c; }

/* line 104, admin-theme.sass */
body.display-modal #content, body.display-modal #main {
  margin: 0;
  padding: 0;
  background: #f8f8f8; }

/* line 114, admin-theme.sass */
*:focus {
  outline: none !important;
  -moz-outline: none !important;
  -moz-user-focus: ignore !important; }

/* line 1, admin-theme/_admin-header.sass */
#header_infos {
  background-color: #242424; }

/* line 6, admin-theme/_admin-header.sass */
#header_shopname {
  font: 300 1.3em/100% "Ubuntu", sans-serif; }

/* line 13, admin-theme/_admin-header.sass */
#header_notifs_icon_wrapper li a {
  padding: 9px 5px; }
/* line 15, admin-theme/_admin-header.sass */
#header_notifs_icon_wrapper > li > a > i {
  font-size: 1.4em;
  color: white;
  vertical-align: middle; }
/* line 19, admin-theme/_admin-header.sass */
#header_notifs_icon_wrapper .notifs_badge {
  background-color: #8bc954; }
/* line 22, admin-theme/_admin-header.sass */
#header_notifs_icon_wrapper .notifs_dropdown {
  background-color: transparent;
  border: none;
  box-shadow: none; }
/* line 26, admin-theme/_admin-header.sass */
#header_notifs_icon_wrapper .notifs_panel {
  width: 300px;
  -webkit-box-shadow: rgba(0, 0, 0, 0.5) 2px 2px 8px;
  box-shadow: rgba(0, 0, 0, 0.5) 2px 2px 8px; }
/* line 33, admin-theme/_admin-header.sass */
#header_notifs_icon_wrapper .notifs_panel .notifs_panel_header h3, #header_notifs_icon_wrapper .notifs_panel .notifs_panel_header #content .panel-heading, #content #header_notifs_icon_wrapper .notifs_panel .notifs_panel_header .panel-heading, #content #header_notifs_icon_wrapper .notifs_panel .notifs_panel_header .notifs_panel_header, #header_notifs_icon_wrapper .notifs_panel .notifs_panel_header #content .notifs_panel_header, #header_notifs_icon_wrapper .notifs_panel #content .notifs_panel_header .notifs_panel_header {
  padding: 0;
  font-size: 1.3em;
  margin: 0; }

/* line 40, admin-theme/_admin-header.sass */
#header_nav_toggle {
  background-color: black;
  border: none;
  color: white; }

/* line 48, admin-theme/_admin-header.sass */
#header_employee_box a img {
  margin-right: 5px; }
/* line 50, admin-theme/_admin-header.sass */
#header_employee_box #header_foaccess i {
  font-size: 1.2em; }

/* line 52, admin-theme/_admin-header.sass */
#header_search {
  width: 160px;
  padding: 0 0 0 10px;
  position: relative; }
@media (max-width: 768px) {
  /* line 52, admin-theme/_admin-header.sass */
  #header_search {
    width: 100%; } }
/* line 60, admin-theme/_admin-header.sass */
#header_search input, #header_search .form-group {
  margin: 0; }
/* line 62, admin-theme/_admin-header.sass */
#header_search .form-group.focus-search {
  position: absolute;
  z-index: 900;
  top: 0;
  left: 10px;
  width: 400px; }

/* line 1, admin-theme/_admin-footer.sass */
#footer {
  z-index: 600;
  display: block;
  width: 100%;
  background-color: rgba(36, 36, 36, 0.85);
  color: #888888;
  position: fixed;
  bottom: 0;
  height: 50px;
  line-height: 50px; }
/* line 11, admin-theme/_admin-footer.sass */
#footer a {
  color: #cccccc; }
/* line 13, admin-theme/_admin-footer.sass */
#footer #go-top {
  position: fixed;
  bottom: 10px;
  height: 30px;
  width: 30px;
  text-align: center;
  line-height: 30px;
  right: 10px;
  z-index: 9003;
  display: block;
  padding: 0px 6px 0px 6px;
  margin: -2px 0px 0px;
  text-decoration: none;
  color: white;
  cursor: pointer;
  font-size: 16px;
  background-color: rgba(0, 0, 0, 0.5); }
/* line 30, admin-theme/_admin-footer.sass */
#footer #go-top:hover {
  background-color: black; }
/* line 32, admin-theme/_admin-footer.sass */
#footer .social-networks {
  margin: 4px 0 0 0; }

/* line 36, admin-theme/_admin-footer.sass */
a.link-social i {
  font-size: 2em;
  width: 30px;
  height: 30px;
  display: inline-block;
  line-height: 30px;
  text-align: center;
  -webkit-border-radius: 30px;
  -moz-border-radius: 30px;
  -ms-border-radius: 30px;
  -o-border-radius: 30px;
  border-radius: 30px; }
/* line 44, admin-theme/_admin-footer.sass */
a.link-social:hover {
  text-decoration: none; }

/* line 47, admin-theme/_admin-footer.sass */
.link-twitter i {
  color: white;
  background-color: #7cceef; }
/* line 50, admin-theme/_admin-footer.sass */
.link-twitter i:hover {
  color: #7cceef;
  background-color: white; }

/* line 53, admin-theme/_admin-footer.sass */
.link-facebook i {
  color: white;
  background-color: #557dbb; }
/* line 56, admin-theme/_admin-footer.sass */
.link-facebook i:hover {
  color: #557dbb;
  background-color: white; }

/* line 59, admin-theme/_admin-footer.sass */
.link-github i {
  color: black;
  background-color: white; }
/* line 62, admin-theme/_admin-footer.sass */
.link-github i:hover {
  color: white;
  background-color: black; }

/* line 65, admin-theme/_admin-footer.sass */
.link-google i {
  color: white;
  background-color: #e6644e; }
/* line 68, admin-theme/_admin-footer.sass */
.link-google i:hover {
  color: #e6644e;
  background-color: white; }

/* line 1, admin-theme/_admin-nav.sass */
#nav-sidebar {
  position: fixed;
  width: 240px;
  height: 100% !important;
  overflow-y: auto;
  z-index: 500;
  background-color: #515561;
  border-right: 1px solid black; }
/* line 9, admin-theme/_admin-nav.sass */
#nav-sidebar li.maintab > a > i {
  display: inline-block;
  height: 30px;
  width: 30px;
  font-size: 20px;
  line-height: 30px;
  color: white;
  text-align: center;
  -webkit-border-radius: 40px;
  -moz-border-radius: 40px;
  -ms-border-radius: 40px;
  -o-border-radius: 40px;
  border-radius: 40px; }
/* line 19, admin-theme/_admin-nav.sass */
#nav-sidebar li:not(.active) ul {
  display: none; }
/* line 22, admin-theme/_admin-nav.sass */
#nav-sidebar li.active span.submenu_expand {
  display: none; }
/* line 24, admin-theme/_admin-nav.sass */
#nav-sidebar ul.menu {
  margin: 0;
  padding: 0;
  border-top: 1px black solid;
  list-style: none; }
/* line 29, admin-theme/_admin-nav.sass */
#nav-sidebar ul.menu li.maintab {
  position: relative; }
/* line 32, admin-theme/_admin-nav.sass */
#nav-sidebar ul.menu li.maintab.active a.title, #nav-sidebar ul.menu li.maintab.active a.title:hover {
  color: white;
  background-color: #1ba6e5; }
/* line 35, admin-theme/_admin-nav.sass */
#nav-sidebar ul.menu li.maintab.active a.title i, #nav-sidebar ul.menu li.maintab.active a.title:hover i {
  color: black;
  background-color: white; }
/* line 39, admin-theme/_admin-nav.sass */
#nav-sidebar ul.menu li.maintab.active a.title:hover {
  color: white; }
/* line 42, admin-theme/_admin-nav.sass */
#nav-sidebar ul.menu li.maintab.expanded a.title {
  color: white;
  background-color: #3a3d45;
  border-bottom: solid 1px #17181c; }
/* line 46, admin-theme/_admin-nav.sass */
#nav-sidebar ul.menu li.maintab.expanded a.title:hover {
  background-color: #686d7d; }
/* line 48, admin-theme/_admin-nav.sass */
#nav-sidebar ul.menu li.maintab.expanded a.title i {
  color: white; }
/* line 52, admin-theme/_admin-nav.sass */
#nav-sidebar ul.menu li.maintab.expanded ul.submenu {
  display: block; }
/* line 54, admin-theme/_admin-nav.sass */
#nav-sidebar ul.menu li.maintab.expanded ul.submenu a {
  color: #9da1ae;
  background-color: #2e3037;
  border-bottom: solid 1px #17181c; }
/* line 58, admin-theme/_admin-nav.sass */
#nav-sidebar ul.menu li.maintab.expanded ul.submenu a:hover {
  color: white;
  background-color: #454953; }
/* line 61, admin-theme/_admin-nav.sass */
#nav-sidebar ul.menu li.maintab a.title {
  display: block;
  position: relative;
  padding: 2px 0 2px 8px;
  border-bottom: 1px solid #3a3d45;
  font-size: 12px;
  line-height: 28px;
  color: #cacccf;
  background-color: #515561;
  text-transform: uppercase;
  text-decoration: none;
  -webkit-transition-property: background-color, border, box-shadow;
  -moz-transition-property: background-color, border, box-shadow;
  -o-transition-property: background-color, border, box-shadow;
  transition-property: background-color, border, box-shadow;
  -webkit-transition-duration: 0.4s;
  transition-duration: 0.4s;
  -webkit-transition-timing-function: ease-out;
  -moz-transition-timing-function: ease-out;
  -o-transition-timing-function: ease-out;
  transition-timing-function: ease-out; }
/* line 76, admin-theme/_admin-nav.sass */
#nav-sidebar ul.menu li.maintab a.title i {
  color: #9094a2;
  background-color: #17181c;
  -webkit-transition-property: color;
  -moz-transition-property: color;
  -o-transition-property: color;
  transition-property: color;
  -webkit-transition-duration: 0.4s;
  transition-duration: 0.4s;
  -webkit-transition-timing-function: ease-out;
  -moz-transition-timing-function: ease-out;
  -o-transition-timing-function: ease-out;
  transition-timing-function: ease-out; }
/* line 82, admin-theme/_admin-nav.sass */
#nav-sidebar ul.menu li.maintab a.title:hover {
  background-color: #686d7d;
  color: white; }
/* line 85, admin-theme/_admin-nav.sass */
#nav-sidebar ul.menu li.maintab a.title:hover i {
  color: white; }
/* line 87, admin-theme/_admin-nav.sass */
#nav-sidebar ul.menu li.maintab span.submenu_expand {
  position: absolute;
  right: 10px;
  top: 2px;
  cursor: pointer;
  font-family: FontAwesome;
  font-size: 24px;
  font-weight: 100;
  color: black;
  background-color: transparent;
  text-shadow: #686d7d 1px 1px 0; }
/* line 99, admin-theme/_admin-nav.sass */
#nav-sidebar ul.menu li.maintab span.submenu_expand:hover {
  color: white;
  text-shadow: #232429 -1px -1px 0; }
/* line 102, admin-theme/_admin-nav.sass */
#nav-sidebar ul.submenu {
  list-style: none;
  padding: 0; }
/* line 106, admin-theme/_admin-nav.sass */
#nav-sidebar ul.submenu li a {
  display: block;
  padding: 4px 5px 4px 10px;
  font-size: 12px;
  border: none;
  border-bottom: solid 1px #eeeeee;
  background-color: white; }
/* line 113, admin-theme/_admin-nav.sass */
#nav-sidebar ul.submenu li a:hover {
  color: #515561;
  background-color: #edeeef;
  text-decoration: none; }
/* line 117, admin-theme/_admin-nav.sass */
#nav-sidebar ul.submenu li:last-child a {
  border-bottom: none; }
/* line 119, admin-theme/_admin-nav.sass */
#nav-sidebar ul.submenu li.active a {
  color: white;
  background-color: #1ba6e5;
  border-bottom: solid 1px #1585b8; }
@media (max-width: 768px) {
  /* line 1, admin-theme/_admin-nav.sass */
  #nav-sidebar {
    display: none; } }

/* line 126, admin-theme/_admin-nav.sass */
#nav-topbar {
  position: fixed;
  height: 28px;
  top: 35px;
  left: 80;
  width: 100%;
  z-index: 600;
  background-color: white; }
/* line 134, admin-theme/_admin-nav.sass */
#nav-topbar ul.menu {
  height: 28px;
  margin: 0;
  padding: 0;
  display: block;
  list-style: none; }
/* line 140, admin-theme/_admin-nav.sass */
#nav-topbar ul.menu > li {
  height: 28px;
  padding: 0;
  margin: 0;
  border-right: solid 1px #aaaaaa;
  list-style: none;
  position: relative;
  float: left; }
/* line 148, admin-theme/_admin-nav.sass */
#nav-topbar ul.menu > li > a {
  display: block;
  line-height: 28px;
  color: #515561;
  padding: 0 6px;
  margin: 0; }
/* line 154, admin-theme/_admin-nav.sass */
#nav-topbar ul.menu > li > a i {
  margin: 0;
  width: 15px;
  background-color: transparent;
  font-size: 18px; }
/* line 159, admin-theme/_admin-nav.sass */
#nav-topbar ul.menu > li > a:hover {
  text-decoration: none;
  background-color: #515561;
  color: white; }
/* line 163, admin-theme/_admin-nav.sass */
#nav-topbar ul.menu > li > a:hover i {
  color: white !important; }
/* line 166, admin-theme/_admin-nav.sass */
#nav-topbar ul.menu > li.active > a {
  color: white;
  background-color: #515561; }
/* line 169, admin-theme/_admin-nav.sass */
#nav-topbar ul.menu > li.active > a i {
  color: white; }
/* line 171, admin-theme/_admin-nav.sass */
#nav-topbar .menu-collapse {
  display: none; }
/* line 173, admin-theme/_admin-nav.sass */
#nav-topbar ul.submenu {
  display: none !important;
  -webkit-box-shadow: rgba(0, 0, 0, 0.3) 0 2px 4px;
  box-shadow: rgba(0, 0, 0, 0.3) 0 2px 4px; }
/* line 177, admin-theme/_admin-nav.sass */
#nav-topbar > ul.menu > li.expanded ul.submenu {
  display: block !important; }
/* line 180, admin-theme/_admin-nav.sass */
#nav-topbar > ul.menu > li ul.submenu {
  display: none !important;
  position: absolute;
  margin: 0;
  padding: 0;
  left: 0;
  top: 28px;
  width: 200px !important; }
/* line 188, admin-theme/_admin-nav.sass */
#nav-topbar > ul.menu > li ul.submenu li {
  width: 200px;
  padding: 0;
  list-style: none; }
/* line 192, admin-theme/_admin-nav.sass */
#nav-topbar > ul.menu > li ul.submenu li a {
  display: block;
  padding: 4px 5px 4px 10px;
  font-size: 12px;
  background-color: white;
  border-bottom: solid 1px #eeeeee; }
/* line 198, admin-theme/_admin-nav.sass */
#nav-topbar > ul.menu > li ul.submenu li a:hover {
  color: #515561;
  background-color: #edeeef;
  text-decoration: none; }
/* line 202, admin-theme/_admin-nav.sass */
#nav-topbar > ul.menu > li ul.submenu li:last-child a {
  border-bottom: none; }
/* line 204, admin-theme/_admin-nav.sass */
#nav-topbar > ul.menu > li ul.submenu li.active a {
  color: white;
  background-color: #1ba6e5;
  border-bottom: solid 1px #1585b8; }

/* line 209, admin-theme/_admin-nav.sass */
.menu-collapse {
  height: 54px;
  width: 100%;
  font-size: 2em;
  text-align: center;
  line-height: 55px;
  display: block;
  background-color: #515561;
  border-bottom: 3px solid #3a3d45;
  color: #0b0c0e; }

/* line 221, admin-theme/_admin-nav.sass */
.page-topbar #main {
  padding-top: 64px; }
/* line 223, admin-theme/_admin-nav.sass */
.page-topbar #nav-sidebar {
  display: none; }
/* line 225, admin-theme/_admin-nav.sass */
.page-topbar .page-head {
  top: 63px; }
/* line 227, admin-theme/_admin-nav.sass */
.page-topbar #content {
  margin-left: 0;
  width: 100%; }
/* line 230, admin-theme/_admin-nav.sass */
.page-topbar #content .page-head h2.page-title {
  padding: 0 0 0 20px; }

/* line 234, admin-theme/_admin-nav.sass */
.page-sidebar-closed #nav-sidebar {
  overflow: visible;
  width: 50px;
  -webkit-transition-property: width;
  -moz-transition-property: width;
  -o-transition-property: width;
  transition-property: width;
  -webkit-transition-duration: 0.4s;
  transition-duration: 0.4s;
  -webkit-transition-timing-function: ease-out;
  -moz-transition-timing-function: ease-out;
  -o-transition-timing-function: ease-out;
  transition-timing-function: ease-out; }
/* line 240, admin-theme/_admin-nav.sass */
.page-sidebar-closed #nav-sidebar span.title {
  display: none; }
/* line 242, admin-theme/_admin-nav.sass */
.page-sidebar-closed #nav-sidebar ul.submenu {
  display: none !important;
  padding-top: 37px;
  position: relative;
  top: 0;
  -webkit-box-shadow: rgba(0, 0, 0, 0.2) 1px 1px 0, rgba(0, 0, 0, 0.3) 2px 2px 4px;
  box-shadow: rgba(0, 0, 0, 0.2) 1px 1px 0, rgba(0, 0, 0, 0.3) 2px 2px 4px; }
/* line 248, admin-theme/_admin-nav.sass */
.page-sidebar-closed #nav-sidebar > ul > li:hover {
  width: 250px !important;
  position: relative; }
/* line 251, admin-theme/_admin-nav.sass */
.page-sidebar-closed #nav-sidebar > ul > li:hover span.title {
  display: inline-block; }
/* line 253, admin-theme/_admin-nav.sass */
.page-sidebar-closed #nav-sidebar > ul > li:hover ul.submenu {
  display: block !important;
  position: absolute;
  left: 50px;
  width: 200px !important; }
/* line 258, admin-theme/_admin-nav.sass */
.page-sidebar-closed #content {
  margin-left: 50px; }
/* line 260, admin-theme/_admin-nav.sass */
.page-sidebar-closed #content .page-head h2.page-title {
  padding: 0 0 0 70px; }
@media (max-width: 768px) {
  /* line 260, admin-theme/_admin-nav.sass */
  .page-sidebar-closed #content .page-head h2.page-title {
    padding: 0 0 0 20px; } }
@media (max-width: 768px) {
  /* line 258, admin-theme/_admin-nav.sass */
  .page-sidebar-closed #content {
    margin-left: 0;
    width: 100%; } }
/* line 267, admin-theme/_admin-nav.sass */
.page-sidebar-closed .submenu_expand {
  display: none; }

/* line 298, admin-theme/_admin-nav.sass */
[class^="icon-Admin"] {
  margin-right: 6px; }

/* line 1, admin-theme/_admin-commons.sass */
.fixed-width-xs {
  width: 40px !important; }

/* line 3, admin-theme/_admin-commons.sass */
.fixed-width-sm {
  width: 80px !important; }

/* line 5, admin-theme/_admin-commons.sass */
.fixed-width-md {
  width: 120px !important; }

/* line 7, admin-theme/_admin-commons.sass */
.fixed-width-lg {
  width: 160px !important; }

/* line 9, admin-theme/_admin-commons.sass */
.fixed-width-xl {
  width: 200px !important; }

/* line 11, admin-theme/_admin-commons.sass */
.fixed-width-xxl {
  width: 250px !important; }

/* line 14, admin-theme/_admin-commons.sass */
.row-margin-bottom {
  margin-bottom: 15px; }

/* line 16, admin-theme/_admin-commons.sass */
.row-padding-top {
  padding-top: 15px; }

/* line 19, admin-theme/_admin-commons.sass */
.thumbnail {
  background-color: white;
  border-color: #cccccc !important; }

/* line 23, admin-theme/_admin-commons.sass */
.badge, #header_notifs_icon_wrapper .notifs_badge, .badge.badge-success, .badge.badge-error {
  background-color: #8fc04d; }
/* line 25, admin-theme/_admin-commons.sass */
#header_notifs_icon_wrapper .badge-success.notifs_badge, .badge-success.badge {
  background-color: #5cb85c; }
/* line 28, admin-theme/_admin-commons.sass */
#header_notifs_icon_wrapper .badge-error.notifs_badge, .badge-error.badge {
  background-color: #d9534f; }

/* line 33, admin-theme/_admin-commons.sass */
.nav-tabs {
  border-bottom: none; }
/* line 35, admin-theme/_admin-commons.sass */
.nav-tabs li a {
  font-size: 1.1em;
  font-family: "Ubuntu", sans-serif;
  text-transform: uppercase;
  font-weight: 300; }
/* line 41, admin-theme/_admin-commons.sass */
.nav-tabs li.active a, .nav-tabs li.active a:hover, .nav-tabs li.active a:focus {
  background-color: white; }

/* line 44, admin-theme/_admin-commons.sass */
.alert.alert-danger, #carrier_wizard .wizard_error {
  padding-left: 60px;
  position: relative; }
/* line 47, admin-theme/_admin-commons.sass */
.alert.alert-danger:before, #carrier_wizard .wizard_error:before {
  position: absolute;
  top: 0;
  left: 10px;
  display: block;
  min-height: 25px;
  min-width: 25px;
  font-family: FontAwesome;
  font-weight: normal;
  font-style: normal;
  font-size: 35px;
  text-decoration: inherit;
  -webkit-font-smoothing: antialiased;
  content: "\f00d"; }

/* line 62, admin-theme/_admin-commons.sass */
.alert.alert-success, #carrier_wizard .alert-success.wizard_error {
  padding-left: 60px;
  position: relative; }
/* line 65, admin-theme/_admin-commons.sass */
.alert.alert-success:before, #carrier_wizard .alert-success.wizard_error:before {
  position: absolute;
  top: 0;
  left: 10px;
  display: block;
  min-height: 25px;
  min-width: 25px;
  font-family: FontAwesome;
  font-weight: normal;
  font-style: normal;
  font-size: 35px;
  text-decoration: inherit;
  -webkit-font-smoothing: antialiased;
  content: "\f00c"; }

/* line 80, admin-theme/_admin-commons.sass */
.alert.alert-info, #carrier_wizard .alert-info.wizard_error {
  padding-left: 60px;
  position: relative; }
/* line 83, admin-theme/_admin-commons.sass */
.alert.alert-info:before, #carrier_wizard .alert-info.wizard_error:before {
  position: absolute;
  top: 0;
  left: 10px;
  display: block;
  min-height: 25px;
  min-width: 25px;
  font-family: FontAwesome;
  font-weight: normal;
  font-style: normal;
  font-size: 35px;
  text-decoration: inherit;
  -webkit-font-smoothing: antialiased;
  content: "\F05A"; }

/* line 99, admin-theme/_admin-commons.sass */
.panel .panel-footer, #header_notifs_icon_wrapper .notifs_panel .panel-footer, #dash_version .panel-footer, #header_notifs_icon_wrapper .notifs_panel .notifs_panel_footer {
  margin: 15px -20px -20px; }

/* line 102, admin-theme/_admin-commons.sass */
.overflow-y {
  height: 200px;
  overflow-y: auto; }

/* line 1, admin-theme/_admin-tables.sass */
.table {
  border-collapse: separate;
  border-spacing: 0 2px 0 0;
  margin-bottom: 5px; }
/* line 7, admin-theme/_admin-tables.sass */
.table thead > tr > th {
  border: none;
  font-weight: normal;
  vertical-align: top; }
/* line 11, admin-theme/_admin-tables.sass */
.table thead > tr > th span.title_box {
  color: black;
  font-size: 1.1em;
  font-weight: bold;
  display: block;
  word-wrap: nowrap;
  white-space: nowrap; }
/* line 18, admin-theme/_admin-tables.sass */
.table thead > tr > th span.title_box.active {
  font-weight: bold; }
/* line 20, admin-theme/_admin-tables.sass */
.table thead > tr > th span.title_box a {
  text-decoration: none; }
/* line 22, admin-theme/_admin-tables.sass */
.table thead > tr > th span.title_box a.active {
  color: black; }
/* line 24, admin-theme/_admin-tables.sass */
.table input, .table select {
  margin: 0; }
/* line 26, admin-theme/_admin-tables.sass */
.table tbody > tr > td {
  border-top: none;
  background-color: white; }
/* line 29, admin-theme/_admin-tables.sass */
.table tbody > tr > td {
  padding: 3px 7px;
  vertical-align: middle;
  word-wrap: nowrap;
  font-size: 12px;
  border-bottom: solid 1px #eeeeee; }
/* line 35, admin-theme/_admin-tables.sass */
.table td.center, .table th.center {
  text-align: center; }
/* line 37, admin-theme/_admin-tables.sass */
.table td.pointer {
  cursor: pointer; }
/* line 39, admin-theme/_admin-tables.sass */
.table tr td:first-child, .table tr th:first-child {
  border-top-left-radius: 3px;
  border-bottom-left-radius: 3px; }
/* line 42, admin-theme/_admin-tables.sass */
.table tr td:last-child, .table tr th:last-child {
  border-top-right-radius: 3px;
  border-bottom-right-radius: 3px; }

/* line 46, admin-theme/_admin-tables.sass */
tr.filter {
  background-color: #dfeff8; }
/* line 48, admin-theme/_admin-tables.sass */
tr.filter input[type="text"].filter, tr.filter input[type="password"].filter, tr.filter select.filter {
  font-size: 12px;
  border-color: #a0d0eb; }

/* line 52, admin-theme/_admin-tables.sass */
tr.highlighted td {
  background-color: #1ba6e5 !important;
  color: white; }

/* line 56, admin-theme/_admin-tables.sass */
td.actions {
  min-width: 200px; }

/* line 59, admin-theme/_admin-tables.sass */
.bulk-actions {
  margin: 17px 0 0 0; }

/* line 1, admin-theme/_admin-tree.sass */
.tree {
  padding: 0 0 0 20px;
  list-style: none; }
/* line 4, admin-theme/_admin-tree.sass */
.tree input {
  margin-right: 4px; }
/* line 6, admin-theme/_admin-tree.sass */
.tree i {
  font-size: 1.3em; }
/* line 8, admin-theme/_admin-tree.sass */
.tree .tree-item-name, .tree .tree-folder-name {
  padding: 0 5px;
  -webkit-border-radius: 6px;
  -moz-border-radius: 6px;
  -ms-border-radius: 6px;
  -o-border-radius: 6px;
  border-radius: 6px;
  font-weight: normal; }
/* line 12, admin-theme/_admin-tree.sass */
.tree .tree-item-name:hover, .tree .tree-folder-name:hover {
  background-color: #eeeeee;
  cursor: pointer; }
/* line 15, admin-theme/_admin-tree.sass */
.tree .tree-selected {
  background-color: #a4dcf5; }
/* line 17, admin-theme/_admin-tree.sass */
.tree .tree-selected i.tree-dot {
  background-color: #1ba6e5; }
/* line 19, admin-theme/_admin-tree.sass */
.tree i.tree-dot {
  display: inline-block;
  position: relative;
  width: 6px;
  height: 6px;
  margin: 0 4px 0 6px;
  background-color: #cccccc;
  -webkit-border-radius: 6px;
  -moz-border-radius: 6px;
  -ms-border-radius: 6px;
  -o-border-radius: 6px;
  border-radius: 6px; }
/* line 27, admin-theme/_admin-tree.sass */
.tree .tree-item-disable, .tree .tree-folder-name-disable {
  color: #cccccc; }
/* line 29, admin-theme/_admin-tree.sass */
.tree .tree-item-disable:hover, .tree .tree-folder-name-disable:hover {
  color: #cccccc;
  background-color: none; }

/* line 32, admin-theme/_admin-tree.sass */
.tree-actions {
  padding-bottom: 4px;
  display: inline-block; }

/* line 36, admin-theme/_admin-tree.sass */
.tree-panel-heading-controls {
  margin: -20px -20px 20px;
  padding: 5px;
  border-bottom: solid 1px #dfdfdf; }

/* line 2, admin-theme/_admin-forms.sass */
label.control-label {
  font-size: 13px;
  font-weight: normal;
  color: #666666; }

/* line 7, admin-theme/_admin-forms.sass */
label.control-label span.label-tooltip {
  text-decoration: none;
  font-size: 13px;
  background-color: #ebebeb;
  border: none;
  border-bottom: solid 1px #dfdfdf;
  padding: 0 5px;
  -webkit-border-radius: 3px;
  -moz-border-radius: 3px;
  -ms-border-radius: 3px;
  -o-border-radius: 3px;
  border-radius: 3px; }

/* line 16, admin-theme/_admin-forms.sass */
label.required:before {
  content: "*";
  color: red;
  font-size: 14px;
  position: relative;
  line-height: 12px; }

/* line 23, admin-theme/_admin-forms.sass */
.tooltip {
  font-size: 12px; }

/* line 26, admin-theme/_admin-forms.sass */
select.input-tiny, input[type="text"].input-tiny, input[type="password"].input-tiny {
  width: 80px;
  float: left; }

/* line 32, admin-theme/_admin-forms.sass */
textarea {
  resize: none; }

/* line 35, admin-theme/_admin-forms.sass */
textarea:focus, input[type="text"]:focus, input[type="password"]:focus, input[type="datetime"]:focus, input[type="datetime-local"]:focus, input[type="date"]:focus, input[type="month"]:focus, input[type="time"]:focus, input[type="week"]:focus, input[type="number"]:focus, input[type="email"]:focus, input[type="url"]:focus, input[type="search"]:focus, input[type="tel"]:focus, input[type="color"]:focus, .uneditable-input:focus {
  background-color: #fefbe2;
  -webkit-box-shadow: none;
  box-shadow: none; }

/* line 40, admin-theme/_admin-forms.sass */
.btn {
  text-transform: uppercase; }
/* line 42, admin-theme/_admin-forms.sass */
.btn .caret {
  border-top-color: #333333 !important; }
/* line 45, admin-theme/_admin-forms.sass */
.btn:hover .caret, .btn:focus .caret {
  border-top-color: white !important; }
/* line 47, admin-theme/_admin-forms.sass */
.btn.btn-default {
  -webkit-box-shadow: #e6e6e6 0 -2px 0 inset;
  box-shadow: #e6e6e6 0 -2px 0 inset; }
/* line 49, admin-theme/_admin-forms.sass */
.btn.btn-default:hover {
  -webkit-box-shadow: none;
  box-shadow: none;
  background-color: #1ba6e5;
  color: white;
  border-color: #1585b8; }
/* line 54, admin-theme/_admin-forms.sass */
.btn.btn-default:hover i {
  color: white; }
/* line 57, admin-theme/_admin-forms.sass */
.btn.btn-primary {
  background-color: #1ba6e5;
  color: white;
  border-color: #1585b8; }
/* line 62, admin-theme/_admin-forms.sass */
.btn.btn-default[disabled] {
  border-color: #999999;
  color: #999999;
  background-color: #f2f2f2;
  -webkit-box-shadow: #cccccc 0 -2px 0 inset;
  box-shadow: #cccccc 0 -2px 0 inset; }

/* line 67, admin-theme/_admin-forms.sass */
.dropdown-menu {
  text-align: left; }

/* line 69, admin-theme/_admin-forms.sass */
.btn-group-action {
  float: right; }
/* line 71, admin-theme/_admin-forms.sass */
.btn-group-action a {
  text-decoration: none; }

/* line 75, admin-theme/_admin-forms.sass */
.tt-query {
  border-bottom-right-radius: 3px !important;
  border-top-right-radius: 3px !important; }

/* line 77, admin-theme/_admin-forms.sass */
.tt-dropdown-menu {
  background-color: white;
  border: solid 1px #cccccc;
  font-size: 0.9em;
  text-transform: none; }

/* line 82, admin-theme/_admin-forms.sass */
.tt-suggestions {
  padding: 0 6px;
  -webkit-box-shadow: rgba(0, 0, 0, 0.25) 0 1px 4px;
  box-shadow: rgba(0, 0, 0, 0.25) 0 1px 4px; }

/* line 85, admin-theme/_admin-forms.sass */
.tt-suggestion p {
  border-bottom: solid 1px #cccccc;
  margin: 0 !important;
  padding: 0 !important; }

/* line 89, admin-theme/_admin-forms.sass */
.tt-suggestion:last-child p {
  border-bottom: none; }

/* line 93, admin-theme/_admin-forms.sass */
.tagify-container {
  background-color: white;
  padding: 2px 6px;
  min-height: 30px;
  overflow: auto;
  -webkit-border-radius: 5px;
  -moz-border-radius: 5px;
  -ms-border-radius: 5px;
  -o-border-radius: 5px;
  border-radius: 5px;
  border: solid 1px #cccccc;
  -webkit-box-shadow: rgba(0, 0, 0, 0.075) 0 1px 1px inset;
  box-shadow: rgba(0, 0, 0, 0.075) 0 1px 1px inset; }
/* line 101, admin-theme/_admin-forms.sass */
.tagify-container span {
  float: left; }
/* line 103, admin-theme/_admin-forms.sass */
.tagify-container > span {
  display: inline-block;
  padding: 3px 5px;
  margin: 3px;
  border-radius: 2px;
  border: 1px solid #1ba6e5;
  background-color: #60c1ed;
  color: white; }
/* line 111, admin-theme/_admin-forms.sass */
.tagify-container > span > a {
  padding-left: 5px;
  color: #1ba6e5;
  text-decoration: none;
  font-weight: bold; }
/* line 116, admin-theme/_admin-forms.sass */
.tagify-container > input {
  margin-top: 2px;
  border: 0 none;
  width: 100px;
  -webkit-box-shadow: none;
  box-shadow: none; }
/* line 121, admin-theme/_admin-forms.sass */
.tagify-container > input:focus {
  outline: 0;
  -webkit-box-shadow: none;
  box-shadow: none; }

/* line 1, admin-theme/_admin-kpi.sass */
.box-stats {
  background-color: white; }
/* line 3, admin-theme/_admin-kpi.sass */
.box-stats .boxchart-overlay {
  padding: 10px 10px 5px 10px;
  margin-right: 10px;
  float: left;
  color: white;
  -webkit-border-radius: 3px;
  -moz-border-radius: 3px;
  -ms-border-radius: 3px;
  -o-border-radius: 3px;
  border-radius: 3px; }
/* line 9, admin-theme/_admin-kpi.sass */
.box-stats i {
  float: left;
  height: 64px;
  width: 64px;
  margin-right: 10px;
  color: white;
  font-size: 35px;
  text-align: center;
  line-height: 64px;
  -webkit-border-radius: 3px;
  -moz-border-radius: 3px;
  -ms-border-radius: 3px;
  -o-border-radius: 3px;
  border-radius: 3px; }
/* line 19, admin-theme/_admin-kpi.sass */
.box-stats .title {
  color: #666666;
  display: block; }
/* line 22, admin-theme/_admin-kpi.sass */
.box-stats .value {
  font-size: 22px; }
/* line 24, admin-theme/_admin-kpi.sass */
.box-stats small {
  line-height: 0.3em;
  color: #aaaaaa;
  text-transform: uppercase; }
/* line 28, admin-theme/_admin-kpi.sass */
.box-stats:hover {
  text-decoration: none; }

/* line 31, admin-theme/_admin-kpi.sass */
.color1 i, .color1 .boxchart-overlay {
  background-color: #2ba8e3;
  -webkit-box-shadow: rgba(0, 0, 0, 0.15) 0 -3px 0 inset;
  box-shadow: rgba(0, 0, 0, 0.15) 0 -3px 0 inset; }
/* line 34, admin-theme/_admin-kpi.sass */
.color1 .value {
  color: #2ba8e3; }

/* line 37, admin-theme/_admin-kpi.sass */
.color2 i, .color2 .boxchart-overlay {
  background-color: #ff5450;
  -webkit-box-shadow: rgba(0, 0, 0, 0.15) 0 -3px 0 inset;
  box-shadow: rgba(0, 0, 0, 0.15) 0 -3px 0 inset; }
/* line 40, admin-theme/_admin-kpi.sass */
.color2 .value {
  color: #ff5450; }

/* line 43, admin-theme/_admin-kpi.sass */
.color3 i, .color3 .boxchart-overlay {
  background-color: #9e5ba1;
  -webkit-box-shadow: rgba(0, 0, 0, 0.15) 0 -3px 0 inset;
  box-shadow: rgba(0, 0, 0, 0.15) 0 -3px 0 inset; }
/* line 46, admin-theme/_admin-kpi.sass */
.color3 .value {
  color: #9e5ba1; }

/* line 49, admin-theme/_admin-kpi.sass */
.color4 i, .color4 .boxchart-overlay {
  background-color: #95cc6b;
  -webkit-box-shadow: rgba(0, 0, 0, 0.15) 0 -3px 0 inset;
  box-shadow: rgba(0, 0, 0, 0.15) 0 -3px 0 inset; }
/* line 52, admin-theme/_admin-kpi.sass */
.color4 .value {
  color: #95cc6b; }

/* line 56, admin-theme/_admin-kpi.sass */
.data_chart rect {
  fill: white; }
/* line 58, admin-theme/_admin-kpi.sass */
.data_chart path {
  stroke: white;
  stroke-width: 2;
  fill: none; }
/* line 62, admin-theme/_admin-kpi.sass */
.data_chart line {
  stroke: black; }
/* line 64, admin-theme/_admin-kpi.sass */
.data_chart .area {
  fill: rgba(255, 255, 255, 0.3);
  stroke-width: 0; }

/* line 68, admin-theme/_admin-kpi.sass */
.icon-big {
  font-size: 4em;
  color: #c5c5c5; }

/* line 6, admin-theme/_admin-switch.sass */
.switch .slide-button, .toggle p span {
  display: none; }

/* line 8, admin-theme/_admin-switch.sass */
.switch {
  background-color: #d2d2d2;
  border-radius: 3px; }
/* line 11, admin-theme/_admin-switch.sass */
.switch label {
  padding: 0;
  cursor: pointer; }

@media only screen {
  /* line 21, admin-theme/_admin-switch.sass */
  .toggle {
    position: relative;
    padding: 0;
    margin-left: 100px; }
  /* line 25, admin-theme/_admin-switch.sass */
  .toggle label {
    position: relative;
    z-index: 3;
    display: block;
    width: 100%; }
  /* line 30, admin-theme/_admin-switch.sass */
  .toggle input {
    position: absolute;
    opacity: 0;
    z-index: 5; }
  /* line 34, admin-theme/_admin-switch.sass */
  .toggle p {
    position: absolute;
    left: -100px;
    width: 100%;
    margin: 0;
    padding-right: 100px;
    text-align: left; }
  /* line 41, admin-theme/_admin-switch.sass */
  .toggle p span {
    position: absolute;
    top: 0;
    left: 0;
    z-index: 5;
    display: block;
    width: 50%;
    margin-left: 100px;
    text-align: center; }
  /* line 50, admin-theme/_admin-switch.sass */
  .toggle:last-child {
    left: 50%; }
  /* line 52, admin-theme/_admin-switch.sass */
  .toggle .slide-button {
    position: absolute;
    right: 0;
    top: 0;
    z-index: 4;
    display: block;
    width: 50%;
    height: 100%;
    padding: 0; }

  /* line 62, admin-theme/_admin-switch.sass */
  .switch {
    position: relative;
    padding: 0; }
  /* line 65, admin-theme/_admin-switch.sass */
  .switch input {
    position: absolute;
    opacity: 0; }
  /* line 68, admin-theme/_admin-switch.sass */
  .switch label {
    position: relative;
    z-index: 2;
    float: left;
    width: 50%;
    height: 100%;
    margin: 0;
    text-align: center; }
  /* line 76, admin-theme/_admin-switch.sass */
  .switch .slide-button {
    position: absolute;
    top: 0;
    left: 0;
    padding: 0;
    z-index: 1;
    width: 50%;
    height: 100%; }
  /* line 84, admin-theme/_admin-switch.sass */
  .switch input:last-of-type:checked ~ .slide-button {
    left: 50%; }
  /* line 87, admin-theme/_admin-switch.sass */
  .switch.switch-three label, .switch.switch-three .slide-button {
    width: 33.3%; }
  /* line 89, admin-theme/_admin-switch.sass */
  .switch.switch-three input:checked:nth-of-type(2) ~ .slide-button {
    left: 33.3%; }
  /* line 91, admin-theme/_admin-switch.sass */
  .switch.switch-three input:checked:last-of-type ~ .slide-button {
    left: 66.6%; }
  /* line 94, admin-theme/_admin-switch.sass */
  .switch.switch-four label, .switch.switch-four .slide-button {
    width: 25%; }
  /* line 96, admin-theme/_admin-switch.sass */
  .switch.switch-four input:checked:nth-of-type(2) ~ .slide-button {
    left: 25%; }
  /* line 98, admin-theme/_admin-switch.sass */
  .switch.switch-four input:checked:nth-of-type(3) ~ .slide-button {
    left: 50%; }
  /* line 100, admin-theme/_admin-switch.sass */
  .switch.switch-four input:checked:last-of-type ~ .slide-button {
    left: 75%; }
  /* line 103, admin-theme/_admin-switch.sass */
  .switch.switch-five label, .switch.switch-five .slide-button {
    width: 20%; }
  /* line 105, admin-theme/_admin-switch.sass */
  .switch.switch-five input:checked:nth-of-type(2) ~ .slide-button {
    left: 20%; }
  /* line 107, admin-theme/_admin-switch.sass */
  .switch.switch-five input:checked:nth-of-type(3) ~ .slide-button {
    left: 40%; }
  /* line 109, admin-theme/_admin-switch.sass */
  .switch.switch-five input:checked:nth-of-type(4) ~ .slide-button {
    left: 60%; }
  /* line 111, admin-theme/_admin-switch.sass */
  .switch.switch-five input:checked:last-of-type ~ .slide-button {
    left: 80%; }

  /* line 114, admin-theme/_admin-switch.sass */
  .toggle, .switch {
    display: block;
    height: 27px; }

  /* line 117, admin-theme/_admin-switch.sass */
  .switch *, .toggle * {
    -webkit-box-sizing: border-box;
    -moz-box-sizing: border-box;
    -ms-box-sizing: border-box;
    -o-box-sizing: border-box;
    box-sizing: border-box; }

  /* line 123, admin-theme/_admin-switch.sass */
  .switch .slide-button, .toggle .slide-button {
    display: block;
    -webkit-transition: all 0.3s ease-out;
    -moz-transition: all 0.3s ease-out;
    -ms-transition: all 0.3s ease-out;
    -o-transition: all 0.3s ease-out;
    transition: all 0.3s ease-out; }

  /* line 130, admin-theme/_admin-switch.sass */
  .toggle label, .toggle p, .switch label {
    line-height: 27px;
    vertical-align: middle; }

  /* line 133, admin-theme/_admin-switch.sass */
  .toggle input:checked ~ .slide-button {
    right: 50%; }

  /* line 136, admin-theme/_admin-switch.sass */
  .toggle input:focus ~ .slide-button, .switch input:focus + label {
    outline: 1px dotted #888888; }

  /* line 140, admin-theme/_admin-switch.sass */
  .switch, .toggle {
    -webkit-animation: bugfix infinite 1s; }

  /* line 145, admin-theme/_admin-switch.sass */
  .prestashop-switch {
    min-width: 150px;
    color: #666666;
    text-align: center;
    border-radius: 3px;
    -webkit-box-shadow: rgba(0, 0, 0, 0.2) 0 2px 5px 1px inset;
    box-shadow: rgba(0, 0, 0, 0.2) 0 2px 5px 1px inset; }
  /* line 151, admin-theme/_admin-switch.sass */
  .prestashop-switch label {
    padding-top: 0 !important;
    font-weight: 500; }
  /* line 154, admin-theme/_admin-switch.sass */
  .prestashop-switch input:checked + label {
    color: #333333 !important;
    text-shadow: rgba(255, 255, 255, 0.7) 1px 1px 0; }
  /* line 158, admin-theme/_admin-switch.sass */
  .prestashop-switch input:not(:checked) + label i {
    color: #666666 !important; }
  /* line 160, admin-theme/_admin-switch.sass */
  .prestashop-switch .slide-button {
    position: relative;
    margin-right: 3px;
    color: white; }
  /* line 164, admin-theme/_admin-switch.sass */
  .prestashop-switch p {
    color: #333333; }
  /* line 166, admin-theme/_admin-switch.sass */
  .prestashop-switch span {
    color: white; } }
/* line 1, admin-theme/_admin-toolbar.sass */
.page-head {
  width: 100%;
  height: 55px;
  padding: 0 10px 0 0;
  margin: 0;
  border-bottom: 4px solid #75a139;
  position: fixed;
  top: 36px;
  left: 0px;
  z-index: 499;
  background-color: #8fc04d;
  -webkit-box-shadow: rgba(0, 0, 0, 0.15) 0 7px 0;
  box-shadow: rgba(0, 0, 0, 0.15) 0 7px 0; }
/* line 13, admin-theme/_admin-toolbar.sass */
.page-head h2.page-title {
  padding: 0 0 0 260px;
  font-size: 18px;
  color: white;
  text-transform: uppercase; }
@media (max-width: 768px) {
  /* line 13, admin-theme/_admin-toolbar.sass */
  .page-head h2.page-title {
    padding: 0 0 0 20px; } }
/* line 21, admin-theme/_admin-toolbar.sass */
.page-head h2.page-title a {
  border-bottom: dotted 1px white; }
/* line 23, admin-theme/_admin-toolbar.sass */
.page-head h2.page-title a:hover {
  color: black;
  border-color: black; }
/* line 26, admin-theme/_admin-toolbar.sass */
.page-head a {
  color: white;
  text-decoration: none; }
/* line 30, admin-theme/_admin-toolbar.sass */
.page-head .btn-toolbar {
  margin: 0;
  padding: 3px 0 0 0; }
/* line 33, admin-theme/_admin-toolbar.sass */
.page-head .btn-toolbar .nav-tabs {
  margin: 0; }
/* line 35, admin-theme/_admin-toolbar.sass */
.page-head .btn-toolbar .nav-tabs > li > a {
  color: #333333; }

/* line 38, admin-theme/_admin-toolbar.sass */
.toolbar_btn {
  position: relative;
  padding: 2px 5px !important;
  margin-right: 3px;
  font-size: 12px;
  font-weight: 600;
  color: white;
  text-align: center;
  text-shadow: none; }
/* line 47, admin-theme/_admin-toolbar.sass */
.toolbar_btn:hover {
  color: #8fc04d;
  border-color: white;
  background-color: white !important; }

/* line 52, admin-theme/_admin-toolbar.sass */
[class^="process-icon-"], [class*=" process-icon-"] {
  height: 25px;
  min-width: 32px;
  background-position: center;
  background-repeat: no-repeat;
  display: block;
  font-family: FontAwesome;
  font-weight: normal;
  font-style: normal;
  font-size: 25px;
  line-height: 25px;
  text-decoration: inherit;
  -webkit-font-smoothing: antialiased;
  *margin-right: 0.3em; }

/* line 18, admin-theme/_admin-date-range-picker.sass */
#datepicker .input-selected {
  margin: 0; }
/* line 20, admin-theme/_admin-date-range-picker.sass */
#datepicker #date-start.input-selected, #datepicker #date-end.input-selected {
  border: solid 3px #00a4e7; }
/* line 22, admin-theme/_admin-date-range-picker.sass */
#datepicker #date-start-compare.input-selected, #datepicker #date-end-compare.input-selected {
  border: solid 3px #ff8000; }
/* line 25, admin-theme/_admin-date-range-picker.sass */
#datepicker div#datepicker-form #date-range {
  border: solid 1px #0092ce; }
/* line 27, admin-theme/_admin-date-range-picker.sass */
#datepicker div#datepicker-form #date-range .form-date-heading {
  background-color: #0092ce; }
/* line 29, admin-theme/_admin-date-range-picker.sass */
#datepicker div#datepicker-form #date-compare {
  border: solid 1px #e67300; }
/* line 31, admin-theme/_admin-date-range-picker.sass */
#datepicker div#datepicker-form #date-compare .form-date-heading {
  background-color: #e67300; }
/* line 33, admin-theme/_admin-date-range-picker.sass */
#datepicker div#datepicker-form .form-date-heading {
  height: 30px;
  line-height: 30px;
  padding: 0 0 0 8px; }
/* line 37, admin-theme/_admin-date-range-picker.sass */
#datepicker div#datepicker-form .form-date-heading .title, #datepicker div#datepicker-form .form-date-heading .checkbox-title label {
  font-size: 1.15em;
  color: white;
  font-weight: 200;
  text-transform: uppercase;
  line-height: 2em; }
/* line 43, admin-theme/_admin-date-range-picker.sass */
#datepicker div#datepicker-form .form-date-heading .btn-default {
  background-color: rgba(255, 255, 255, 0.3);
  font-weight: 700;
  color: white;
  border: none; }
/* line 48, admin-theme/_admin-date-range-picker.sass */
#datepicker div#datepicker-form .form-date-heading select {
  margin: 2px 2px 0 0; }
/* line 50, admin-theme/_admin-date-range-picker.sass */
#datepicker div#datepicker-form .form-date-body, #datepicker div#datepicker-form .form-date-actions {
  width: 100%;
  padding: 10px;
  background-color: white;
  display: inline-block; }
/* line 55, admin-theme/_admin-date-range-picker.sass */
#datepicker div#datepicker-form .form-date-actions {
  border: solid 1px #cccccc; }
/* line 57, admin-theme/_admin-date-range-picker.sass */
#datepicker div#datepicker-form .form-date-group {
  clear: both;
  width: 100%;
  margin: 0 auto 6px auto; }
/* line 61, admin-theme/_admin-date-range-picker.sass */
#datepicker div#datepicker-form .form-date-group label {
  font-size: 0.8em;
  font-weight: 700;
  text-transform: uppercase;
  color: #666666; }
/* line 66, admin-theme/_admin-date-range-picker.sass */
#datepicker div#datepicker-form .form-date-group input {
  margin: 4px 4px 0 0; }
/* line 68, admin-theme/_admin-date-range-picker.sass */
#datepicker div#datepicker-form .form-date-group input[type='text'] {
  width: 35%; }
/* line 70, admin-theme/_admin-date-range-picker.sass */
#datepicker div#datepicker-form .form-date-group button {
  margin: 5px 0 0 0; }
/* line 73, admin-theme/_admin-date-range-picker.sass */
#datepicker .daterangepicker {
  position: relative;
  margin: 0 0 8px 0;
  width: 100%;
  font-size: 13px;
  border: solid 1px #cccccc; }
/* line 79, admin-theme/_admin-date-range-picker.sass */
#datepicker .daterangepicker table {
  width: 100%;
  margin: 0;
  border-spacing: 1px; }
/* line 84, admin-theme/_admin-date-range-picker.sass */
#datepicker .daterangepicker thead tr th:after {
  content: "";
  border-top: 1px solid #0080b4;
  width: 100%;
  display: block; }
/* line 89, admin-theme/_admin-date-range-picker.sass */
#datepicker .daterangepicker thead tr th {
  background-color: #0092ce;
  color: #004968;
  font-size: 0.7em;
  font-weight: 700;
  border-bottom: solid 1px #0cb8ff;
  text-transform: uppercase; }
/* line 96, admin-theme/_admin-date-range-picker.sass */
#datepicker .daterangepicker thead tr:first-child th {
  background-color: white;
  font-weight: 200;
  font-size: 1.4em;
  color: #00a4e7; }
/* line 101, admin-theme/_admin-date-range-picker.sass */
#datepicker .daterangepicker td, #datepicker .daterangepicker th {
  text-align: center;
  padding: 0;
  position: relative; }
/* line 105, admin-theme/_admin-date-range-picker.sass */
#datepicker .daterangepicker td {
  color: #00a4e7;
  height: 2.4em;
  padding: 0 8px; }
/* line 109, admin-theme/_admin-date-range-picker.sass */
#datepicker .daterangepicker td.day:after {
  content: "";
  position: absolute;
  display: block;
  top: 0;
  left: 0;
  width: 100%;
  z-index: 0;
  background-color: transparent; }
/* line 118, admin-theme/_admin-date-range-picker.sass */
#datepicker .daterangepicker td.day:hover {
  cursor: pointer; }
/* line 120, admin-theme/_admin-date-range-picker.sass */
#datepicker .daterangepicker td.day.disabled {
  color: #cccccc; }
/* line 122, admin-theme/_admin-date-range-picker.sass */
#datepicker .daterangepicker td.old, #datepicker .daterangepicker td.new {
  color: #cccccc; }
/* line 125, admin-theme/_admin-date-range-picker.sass */
#datepicker .daterangepicker td.start-selected:not(.old):not(.new):not(.end-selected) {
  color: white;
  font-weight: 700;
  background-color: #00a4e7;
  border-bottom-left-radius: 15px;
  border-top-left-radius: 15px; }
/* line 131, admin-theme/_admin-date-range-picker.sass */
#datepicker .daterangepicker td.start-selected:not(.old):not(.new):not(.end-selected).range-compare {
  background-color: #4ca0b1;
  border-bottom-left-radius: 0;
  border-top-left-radius: 0; }
/* line 134, admin-theme/_admin-date-range-picker.sass */
#datepicker .daterangepicker td.start-selected:not(.old):not(.new):not(.end-selected).end-selected-compare, #datepicker .daterangepicker td.start-selected:not(.old):not(.new):not(.end-selected).start-selected-compare {
  background-color: #4c99a1; }
/* line 136, admin-theme/_admin-date-range-picker.sass */
#datepicker .daterangepicker td.start-selected:not(.old):not(.new):not(.end-selected).end-selected-compare {
  -webkit-border-radius: 0;
  -moz-border-radius: 0;
  -ms-border-radius: 0;
  -o-border-radius: 0;
  border-radius: 0; }
/* line 138, admin-theme/_admin-date-range-picker.sass */
#datepicker .daterangepicker td.end-selected:not(.old):not(.new):not(.start-selected) {
  color: white;
  font-weight: 700;
  background-color: #00a4e7;
  border-bottom-right-radius: 15px;
  border-top-right-radius: 15px; }
/* line 144, admin-theme/_admin-date-range-picker.sass */
#datepicker .daterangepicker td.end-selected:not(.old):not(.new):not(.start-selected).range-compare {
  background-color: #4ca0b1;
  border-bottom-right-radius: 0;
  border-top-right-radius: 0; }
/* line 147, admin-theme/_admin-date-range-picker.sass */
#datepicker .daterangepicker td.end-selected:not(.old):not(.new):not(.start-selected).end-selected-compare, #datepicker .daterangepicker td.end-selected:not(.old):not(.new):not(.start-selected).start-selected-compare {
  background-color: #4c99a1; }
/* line 149, admin-theme/_admin-date-range-picker.sass */
#datepicker .daterangepicker td.end-selected:not(.old):not(.new):not(.start-selected).start-selected-compare {
  -webkit-border-radius: 0;
  -moz-border-radius: 0;
  -ms-border-radius: 0;
  -o-border-radius: 0;
  border-radius: 0; }
/* line 151, admin-theme/_admin-date-range-picker.sass */
#datepicker .daterangepicker td.start-selected-compare:not(.old):not(.new):not(.end-selected-compare) {
  color: white;
  font-weight: 700;
  background-color: #ff8000;
  border-bottom-left-radius: 15px;
  border-top-left-radius: 15px; }
/* line 157, admin-theme/_admin-date-range-picker.sass */
#datepicker .daterangepicker td.start-selected-compare:not(.old):not(.new):not(.end-selected-compare).range {
  background-color: #ba924c;
  border-bottom-left-radius: 0;
  border-top-left-radius: 0; }
/* line 160, admin-theme/_admin-date-range-picker.sass */
#datepicker .daterangepicker td.end-selected-compare:not(.old):not(.new):not(.start-selected-compare) {
  color: white;
  font-weight: 700;
  background-color: #ff8000;
  border-bottom-right-radius: 15px;
  border-top-right-radius: 15px; }
/* line 166, admin-theme/_admin-date-range-picker.sass */
#datepicker .daterangepicker td.end-selected-compare:not(.old):not(.new):not(.start-selected-compare).range {
  background-color: #ba924c;
  border-bottom-right-radius: 0;
  border-top-right-radius: 0; }
/* line 169, admin-theme/_admin-date-range-picker.sass */
#datepicker .daterangepicker td.end-selected.start-selected {
  color: white;
  -webkit-border-radius: 15px;
  -moz-border-radius: 15px;
  -ms-border-radius: 15px;
  -o-border-radius: 15px;
  border-radius: 15px;
  font-weight: 700;
  background-color: #00a4e7; }
/* line 174, admin-theme/_admin-date-range-picker.sass */
#datepicker .daterangepicker td.end-selected.start-selected.range-compare {
  background-color: #4ca0b1;
  -webkit-border-radius: 0;
  -moz-border-radius: 0;
  -ms-border-radius: 0;
  -o-border-radius: 0;
  border-radius: 0; }
/* line 177, admin-theme/_admin-date-range-picker.sass */
#datepicker .daterangepicker td.end-selected-compare.start-selected-compare {
  color: white;
  -webkit-border-radius: 15px;
  -moz-border-radius: 15px;
  -ms-border-radius: 15px;
  -o-border-radius: 15px;
  border-radius: 15px;
  font-weight: 700;
  background-color: #ff8000; }
/* line 182, admin-theme/_admin-date-range-picker.sass */
#datepicker .daterangepicker td.end-selected-compare.start-selected-compare.range {
  background-color: #ba924c;
  -webkit-border-radius: 0;
  -moz-border-radius: 0;
  -ms-border-radius: 0;
  -o-border-radius: 0;
  border-radius: 0; }
/* line 185, admin-theme/_admin-date-range-picker.sass */
#datepicker .daterangepicker td.range {
  color: #cef1ff;
  background-color: #1bbdff; }
/* line 188, admin-theme/_admin-date-range-picker.sass */
#datepicker .daterangepicker td.range.range-compare {
  background-color: #8dab99; }
/* line 190, admin-theme/_admin-date-range-picker.sass */
#datepicker .daterangepicker td.range-compare {
  color: #fff2e5;
  background-color: #ff9933; }
/* line 193, admin-theme/_admin-date-range-picker.sass */
#datepicker .daterangepicker td.range-compare.range {
  background-color: #8dab99; }
/* line 195, admin-theme/_admin-date-range-picker.sass */
#datepicker .daterangepicker td.today {
  background-color: white; }
/* line 197, admin-theme/_admin-date-range-picker.sass */
#datepicker .daterangepicker td span {
  padding: 0;
  display: block;
  width: 33.333%;
  height: 3em;
  line-height: 3em;
  font-weight: 400;
  float: left;
  text-transform: uppercase;
  cursor: pointer; }
/* line 207, admin-theme/_admin-date-range-picker.sass */
#datepicker .daterangepicker td span:hover {
  background-color: #00a4e7; }
/* line 209, admin-theme/_admin-date-range-picker.sass */
#datepicker .daterangepicker td span.active {
  background-color: #00a4e7;
  color: white; }
/* line 212, admin-theme/_admin-date-range-picker.sass */
#datepicker .daterangepicker td span.old {
  color: #cccccc; }
/* line 215, admin-theme/_admin-date-range-picker.sass */
#datepicker .daterangepicker th.switch {
  width: 145px; }
/* line 217, admin-theme/_admin-date-range-picker.sass */
#datepicker .daterangepicker th.next, #datepicker .daterangepicker th.prev {
  font-size: 1.3em; }
/* line 219, admin-theme/_admin-date-range-picker.sass */
#datepicker .daterangepicker thead tr:first-child th {
  cursor: pointer; }

/* line 223, admin-theme/_admin-date-range-picker.sass */
.chevron-left, .chevron-right {
  position: relative; }

/* line 225, admin-theme/_admin-date-range-picker.sass */
.chevron-left:before, .chevron-right:before {
  display: block;
  content: "";
  width: 0;
  height: 0;
  border-style: solid;
  position: absolute; }

/* line 232, admin-theme/_admin-date-range-picker.sass */
.chevron-left:before {
  right: 0;
  top: 0;
  border-width: 1.2em 0 1.2em 0.5em;
  border-color: transparent transparent transparent #00a4e7;
  background-color: #1bbdff; }

/* line 238, admin-theme/_admin-date-range-picker.sass */
.chevron-right:before {
  left: 0;
  top: 0;
  border-width: 1.2em 0 1.2em 0.5em;
  border-color: transparent transparent transparent #1bbdff;
  background-color: #00a4e7; }

/* line 244, admin-theme/_admin-date-range-picker.sass */
.input-complete {
  -webkit-animation: one 0.2s ease-in-out;
  -moz-animation: one 0.2s ease-in-out;
  -ms-animation: one 0.2s ease-in-out;
  -o-animation: one 0.2s ease-in-out;
  animation: one 0.2s ease-in-out; }

@-webkit-keyframes one {
  /* line 252, admin-theme/_admin-date-range-picker.sass */
  0% {
    background-color: #00a4e7; }

  /* line 254, admin-theme/_admin-date-range-picker.sass */
  100% {
    background-color: white; } }

@-webkit-keyframes two {
  /* line 258, admin-theme/_admin-date-range-picker.sass */
  0% {
    -webkit-box-shadow: #00a4e7 0 0 0 20px inset;
    box-shadow: #00a4e7 0 0 0 20px inset; }

  /* line 260, admin-theme/_admin-date-range-picker.sass */
  100% {
    -webkit-box-shadow: #00a4e7 0 0 0 inset;
    box-shadow: #00a4e7 0 0 0 inset; } }

/*!
 * Ladda
 * http://lab.hakim.se/ladda
 * MIT licensed
 *
 * Copyright (C) 2013 Hakim El Hattab, http://hakim.se
 */
/* line 41, admin-theme/_ladda.sass */
.ladda-button {
  position: relative; }
/* line 43, admin-theme/_ladda.sass */
.ladda-button .ladda-spinner {
  position: absolute;
  z-index: 2;
  display: inline-block;
  width: 32px;
  height: 32px;
  top: 50%;
  margin-top: -16px;
  opacity: 0;
  pointer-events: none; }
/* line 54, admin-theme/_ladda.sass */
.ladda-button .ladda-label {
  position: relative;
  z-index: 3; }
/* line 58, admin-theme/_ladda.sass */
.ladda-button .ladda-progress {
  position: absolute;
  width: 0;
  height: 100%;
  left: 0;
  top: 0;
  background: rgba(0, 0, 0, 0.2);
  visibility: hidden;
  opacity: 0;
  -webkit-transition: 0.1s linear all !important;
  -moz-transition: 0.1s linear all !important;
  -ms-transition: 0.1s linear all !important;
  -o-transition: 0.1s linear all !important;
  transition: 0.1s linear all !important; }
/* line 68, admin-theme/_ladda.sass */
.ladda-button .ladda-progress[data-loading] .ladda-progress {
  opacity: 1;
  visibility: visible; }

/* line 73, admin-theme/_ladda.sass */
.ladda-button, .ladda-button .ladda-spinner, .ladda-button .ladda-label {
  -webkit-transition: 0.3s cubic-bezier(0.175, 0.885, 0.32, 1.275) all !important;
  -moz-transition: 0.3s cubic-bezier(0.175, 0.885, 0.32, 1.275) all !important;
  -ms-transition: 0.3s cubic-bezier(0.175, 0.885, 0.32, 1.275) all !important;
  -o-transition: 0.3s cubic-bezier(0.175, 0.885, 0.32, 1.275) all !important;
  transition: 0.3s cubic-bezier(0.175, 0.885, 0.32, 1.275) all !important; }

/* line 75, admin-theme/_ladda.sass */
.ladda-button[data-style=zoom-in], .ladda-button[data-style=zoom-in] .ladda-spinner, .ladda-button[data-style=zoom-in] .ladda-label, .ladda-button[data-style=zoom-out], .ladda-button[data-style=zoom-out] .ladda-spinner, .ladda-button[data-style=zoom-out] .ladda-label {
  -webkit-transition: 0.3s ease all !important;
  -moz-transition: 0.3s ease all !important;
  -ms-transition: 0.3s ease all !important;
  -o-transition: 0.3s ease all !important;
  transition: 0.3s ease all !important; }

/* line 85, admin-theme/_ladda.sass */
.ladda-button[data-style=expand-right] .ladda-spinner {
  right: 14px; }
/* line 87, admin-theme/_ladda.sass */
.ladda-button[data-style=expand-right][data-size="s"] .ladda-spinner, .ladda-button[data-style=expand-right][data-size="xs"] .ladda-spinner {
  right: 4px; }
/* line 90, admin-theme/_ladda.sass */
.ladda-button[data-style=expand-right][data-loading] {
  padding-right: 56px; }
/* line 92, admin-theme/_ladda.sass */
.ladda-button[data-style=expand-right][data-loading] .ladda-spinner {
  opacity: 1; }
/* line 94, admin-theme/_ladda.sass */
.ladda-button[data-style=expand-right][data-loading][data-size="s"], .ladda-button[data-style=expand-right][data-loading][data-size="xs"] {
  padding-right: 40px; }

/* line 100, admin-theme/_ladda.sass */
.ladda-button[data-style=expand-left] .ladda-spinner {
  left: 14px; }
/* line 102, admin-theme/_ladda.sass */
.ladda-button[data-style=expand-left][data-size="s"] .ladda-spinner, .ladda-button[data-style=expand-left][data-size="xs"] .ladda-spinner {
  left: 4px; }
/* line 105, admin-theme/_ladda.sass */
.ladda-button[data-style=expand-left][data-loading] {
  padding-left: 56px; }
/* line 107, admin-theme/_ladda.sass */
.ladda-button[data-style=expand-left][data-loading] .ladda-spinner {
  opacity: 1; }
/* line 109, admin-theme/_ladda.sass */
.ladda-button[data-style=expand-left][data-loading][data-size="s"], .ladda-button[data-style=expand-left][data-loading][data-size="xs"] {
  padding-left: 40px; }

/* line 114, admin-theme/_ladda.sass */
.ladda-button[data-style=expand-up] {
  overflow: hidden; }
/* line 116, admin-theme/_ladda.sass */
.ladda-button[data-style=expand-up] .ladda-spinner {
  top: -32px;
  left: 50%;
  margin-left: -16px; }
/* line 120, admin-theme/_ladda.sass */
.ladda-button[data-style=expand-up][data-loading] {
  padding-top: 54px; }
/* line 122, admin-theme/_ladda.sass */
.ladda-button[data-style=expand-up][data-loading] .ladda-spinner {
  opacity: 1;
  top: 14px;
  margin-top: 0; }
/* line 126, admin-theme/_ladda.sass */
.ladda-button[data-style=expand-up][data-loading][data-size="s"], .ladda-button[data-style=expand-up][data-loading][data-size="xs"] {
  padding-top: 32px; }
/* line 129, admin-theme/_ladda.sass */
.ladda-button[data-style=expand-up][data-loading][data-size="s"] .ladda-spinner, .ladda-button[data-style=expand-up][data-loading][data-size="xs"] .ladda-spinner {
  top: 4px; }

/* line 153, admin-theme/_ladda.sass */
.ladda-button[data-style=slide-left] {
  overflow: hidden; }
/* line 155, admin-theme/_ladda.sass */
.ladda-button[data-style=slide-left] .ladda-label {
  position: relative; }
/* line 157, admin-theme/_ladda.sass */
.ladda-button[data-style=slide-left] .ladda-spinner {
  left: 100%;
  margin-left: -16px; }
/* line 161, admin-theme/_ladda.sass */
.ladda-button[data-style=slide-left][data-loading] .ladda-label {
  opacity: 0;
  left: -100%; }
/* line 164, admin-theme/_ladda.sass */
.ladda-button[data-style=slide-left][data-loading] .ladda-spinner {
  opacity: 1;
  left: 50%; }

/* line 169, admin-theme/_ladda.sass */
.ladda-button[data-style=slide-right] {
  overflow: hidden; }
/* line 171, admin-theme/_ladda.sass */
.ladda-button[data-style=slide-right] .ladda-label {
  position: relative; }
/* line 173, admin-theme/_ladda.sass */
.ladda-button[data-style=slide-right] .ladda-spinner {
  right: 100%;
  margin-left: -16px; }
/* line 177, admin-theme/_ladda.sass */
.ladda-button[data-style=slide-right][data-loading] .ladda-label {
  opacity: 0;
  left: 100%; }
/* line 180, admin-theme/_ladda.sass */
.ladda-button[data-style=slide-right][data-loading] .ladda-spinner {
  opacity: 1;
  left: 50%; }

/* line 186, admin-theme/_ladda.sass */
.ladda-button[data-style=slide-up] {
  overflow: hidden; }
/* line 188, admin-theme/_ladda.sass */
.ladda-button[data-style=slide-up] .ladda-label {
  position: relative; }
/* line 190, admin-theme/_ladda.sass */
.ladda-button[data-style=slide-up] .ladda-spinner {
  left: 50%;
  margin-left: -16px;
  margin-top: 1em; }
/* line 195, admin-theme/_ladda.sass */
.ladda-button[data-style=slide-up][data-loading] .ladda-label {
  opacity: 0;
  top: -1em; }
/* line 198, admin-theme/_ladda.sass */
.ladda-button[data-style=slide-up][data-loading] .ladda-spinner {
  opacity: 1;
  margin-top: -16px; }

/* line 204, admin-theme/_ladda.sass */
.ladda-button[data-style=slide-down] {
  overflow: hidden; }
/* line 206, admin-theme/_ladda.sass */
.ladda-button[data-style=slide-down] .ladda-label {
  position: relative; }
/* line 208, admin-theme/_ladda.sass */
.ladda-button[data-style=slide-down] .ladda-spinner {
  left: 50%;
  margin-left: -16px;
  margin-top: -2em; }
/* line 213, admin-theme/_ladda.sass */
.ladda-button[data-style=slide-down][data-loading] .ladda-label {
  opacity: 0;
  top: 1em; }
/* line 216, admin-theme/_ladda.sass */
.ladda-button[data-style=slide-down][data-loading] .ladda-spinner {
  opacity: 1;
  margin-top: -16px; }

/* line 221, admin-theme/_ladda.sass */
.ladda-button[data-style=zoom-out] {
  overflow: hidden; }
/* line 223, admin-theme/_ladda.sass */
.ladda-button[data-style=zoom-out] .ladda-spinner {
  left: 50%;
  margin-left: -16px;
  -webkit-transform: scale(2.5);
  -moz-transform: scale(2.5);
  -ms-transform: scale(2.5);
  -o-transform: scale(2.5);
  transform: scale(2.5); }
/* line 227, admin-theme/_ladda.sass */
.ladda-button[data-style=zoom-out] .ladda-label {
  position: relative;
  display: inline-block; }
/* line 230, admin-theme/_ladda.sass */
.ladda-button[data-style=zoom-out][data-loading] .ladda-label {
  opacity: 0;
  -webkit-transform: scale(0.5);
  -moz-transform: scale(0.5);
  -ms-transform: scale(0.5);
  -o-transform: scale(0.5);
  transform: scale(0.5); }
/* line 233, admin-theme/_ladda.sass */
.ladda-button[data-style=zoom-out][data-loading] .ladda-spinner {
  opacity: 1;
  -webkit-transform: none;
  -moz-transform: none;
  -ms-transform: none;
  -o-transform: none;
  transform: none; }

/* line 239, admin-theme/_ladda.sass */
.ladda-button[data-style=zoom-in] {
  overflow: hidden; }
/* line 241, admin-theme/_ladda.sass */
.ladda-button[data-style=zoom-in] .ladda-spinner {
  left: 50%;
  margin-left: -16px;
  -webkit-transform: scale(0.2);
  -moz-transform: scale(0.2);
  -ms-transform: scale(0.2);
  -o-transform: scale(0.2);
  transform: scale(0.2); }
/* line 245, admin-theme/_ladda.sass */
.ladda-button[data-style=zoom-in] .ladda-label {
  position: relative;
  display: inline-block; }
/* line 248, admin-theme/_ladda.sass */
.ladda-button[data-style=zoom-in][data-loading] .ladda-label {
  opacity: 0;
  -webkit-transform: scale(2.2);
  -moz-transform: scale(2.2);
  -ms-transform: scale(2.2);
  -o-transform: scale(2.2);
  transform: scale(2.2); }
/* line 251, admin-theme/_ladda.sass */
.ladda-button[data-style=zoom-in][data-loading] .ladda-spinner {
  opacity: 1;
  -webkit-transform: none;
  -moz-transform: none;
  -ms-transform: none;
  -o-transform: none;
  transform: none; }

/* line 257, admin-theme/_ladda.sass */
.ladda-button[data-style=contract] {
  overflow: hidden;
  width: 100px; }
/* line 260, admin-theme/_ladda.sass */
.ladda-button[data-style=contract] .ladda-spinner {
  left: 50%;
  margin-left: -16px; }

/* line 264, admin-theme/_ladda.sass */
.ladda-button[data-style=contract][data-loading] {
  border-radius: 50%;
  width: 52px; }
/* line 267, admin-theme/_ladda.sass */
.ladda-button[data-style=contract][data-loading] .ladda-label {
  opacity: 0; }
/* line 269, admin-theme/_ladda.sass */
.ladda-button[data-style=contract][data-loading] .ladda-spinner {
  opacity: 1; }

/* line 274, admin-theme/_ladda.sass */
.ladda-button[data-style=contract-overlay] {
  overflow: hidden;
  width: 100px;
  box-shadow: 0px 0px 0px 3000px rgba(0, 0, 0, 0); }
/* line 278, admin-theme/_ladda.sass */
.ladda-button[data-style=contract-overlay] .ladda-spinner {
  left: 50%;
  margin-left: -16px; }
/* line 281, admin-theme/_ladda.sass */
.ladda-button[data-style=contract-overlay][data-loading] {
  border-radius: 50%;
  width: 52px;
  /*outline: 10000px solid rgba( 0, 0, 0, 0.5 ); */
  box-shadow: 0px 0px 0px 3000px rgba(0, 0, 0, 0.8); }
/* line 286, admin-theme/_ladda.sass */
.ladda-button[data-style=contract-overlay][data-loading] .ladda-label {
  opacity: 0; }
/* line 288, admin-theme/_ladda.sass */
.ladda-button[data-style=contract-overlay][data-loading] .ladda-spinner {
  opacity: 1; }

/* line 299, admin-theme/_ladda.sass */
.ladda-button[disabled], .ladda-button[data-loading] {
  border-color: rgba(0, 0, 0, 0.07);
  cursor: default;
  background-color: #999999; }
/* line 304, admin-theme/_ladda.sass */
.ladda-button[disabled]:hover, .ladda-button[data-loading]:hover {
  cursor: default;
  background-color: #999999; }
/* line 307, admin-theme/_ladda.sass */
.ladda-button[data-size=xs] {
  padding: 4px 8px; }
/* line 309, admin-theme/_ladda.sass */
.ladda-button[data-size=xs] .ladda-label {
  font-size: 0.7em; }
/* line 311, admin-theme/_ladda.sass */
.ladda-button[data-size=s] {
  padding: 6px 10px; }
/* line 313, admin-theme/_ladda.sass */
.ladda-button[data-size=s] .ladda-label {
  font-size: 0.9em; }
/* line 315, admin-theme/_ladda.sass */
.ladda-button[data-size=l] .ladda-label {
  font-size: 1.2em; }
/* line 317, admin-theme/_ladda.sass */
.ladda-button[data-size=xl] .ladda-label {
  font-size: 1.5em; }

/* line 1, admin-theme/_admin-login.sass */
#login {
  height: 100%;
  background: -webkit-gradient(radial, 50% 50%, 0, 50% 50%, 40, color-stop(10%, rgba(104, 128, 138, 0.4)), color-stop(40%, rgba(138, 114, 76, 0))), -webkit-gradient(linear, 50% 0%, 50% 100%, color-stop(0%, rgba(57, 173, 219, 0.25)), color-stop(100%, rgba(42, 60, 87, 0.4))), -webkit-gradient(linear, 0% 0%, 100% 100%, color-stop(0%, #670d10), color-stop(100%, #092756));
  background: -webkit-radial-gradient(top left, rgba(104, 128, 138, 0.4) 10%, rgba(138, 114, 76, 0) 40%), -webkit-linear-gradient(top, rgba(57, 173, 219, 0.25), rgba(42, 60, 87, 0.4)), -webkit-linear-gradient(left top, #670d10, #092756);
  background: -moz-radial-gradient(top left, rgba(104, 128, 138, 0.4) 10%, rgba(138, 114, 76, 0) 40%), -moz-linear-gradient(top, rgba(57, 173, 219, 0.25), rgba(42, 60, 87, 0.4)), -moz-linear-gradient(left top, #670d10, #092756);
  background: -o-radial-gradient(top left, rgba(104, 128, 138, 0.4) 10%, rgba(138, 114, 76, 0) 40%), -o-linear-gradient(top, rgba(57, 173, 219, 0.25), rgba(42, 60, 87, 0.4)), -o-linear-gradient(left top, #670d10, #092756);
  background: radial-gradient(top left, rgba(104, 128, 138, 0.4) 10%, rgba(138, 114, 76, 0) 40%), linear-gradient(top, rgba(57, 173, 219, 0.25), rgba(42, 60, 87, 0.4)), linear-gradient(left top, #670d10, #092756); }

/* line 5, admin-theme/_admin-login.sass */
#login-header {
  margin: 0 0 60px 0;
  color: white; }

/* line 9, admin-theme/_admin-login.sass */
#login-panel {
  margin: 0 auto;
  width: 420px; }
/* line 12, admin-theme/_admin-login.sass */
#login-panel .panel, #login-panel #header_notifs_icon_wrapper .notifs_panel, #header_notifs_icon_wrapper #login-panel .notifs_panel, #login-panel #dash_version {
  -webkit-box-shadow: rgba(255, 255, 255, 0.45) 0 0 0 6px;
  box-shadow: rgba(255, 255, 255, 0.45) 0 0 0 6px; }
/* line 14, admin-theme/_admin-login.sass */
#login-panel .panel-footer, #login-panel #header_notifs_icon_wrapper .notifs_panel .notifs_panel_footer, #header_notifs_icon_wrapper .notifs_panel #login-panel .notifs_panel_footer {
  margin: 0 -20px -20px; }
/* line 17, admin-theme/_admin-login.sass */
#login-panel .flip-container {
  -webkit-perspective: 1000px;
  -moz-perspective: 1000px;
  -ms-perspective: 1000px;
  -o-perspective: 1000px;
  perspective: 1000px;
  height: 370px; }
/* line 20, admin-theme/_admin-login.sass */
#login-panel .flip-container.flip .flipper {
  -webkit-transform: rotateY(180deg);
  -moz-transform: rotateY(180deg);
  -ms-transform: rotateY(180deg);
  -o-transform: rotateY(180deg);
  transform: rotateY(180deg); }
/* line 23, admin-theme/_admin-login.sass */
#login-panel .flipper {
  -webkit-transition-duration: 0.6s;
  transition-duration: 0.6s;
  -webkit-transform-style: preserve-3d;
  -moz-transform-style: preserve-3d;
  -ms-transform-style: preserve-3d;
  -o-transform-style: preserve-3d;
  transform-style: preserve-3d;
  position: relative; }
/* line 28, admin-theme/_admin-login.sass */
#login-panel .front, #login-panel .back {
  -webkit-backface-visibility: hidden;
  -moz-backface-visibility: hidden;
  backface-visibility: hidden;
  width: 420px;
  position: absolute;
  top: 0;
  left: 0; }
/* line 35, admin-theme/_admin-login.sass */
#login-panel .front {
  z-index: 2; }
/* line 38, admin-theme/_admin-login.sass */
#login-panel .back {
  -webkit-transform: rotateY(180deg);
  -moz-transform: rotateY(180deg);
  -ms-transform: rotateY(180deg);
  -o-transform: rotateY(180deg);
  transform: rotateY(180deg); }

/* line 42, admin-theme/_admin-login.sass */
#login-footer a {
  color: #a0aab5; }

/* line 45, admin-theme/_admin-login.sass */
.animated {
  -webkit-animation-duration: 1s;
  -moz-animation-duration: 1s;
  -o-animation-duration: 1s;
  animation-duration: 1s;
  -webkit-animation-fill-mode: both;
  -moz-animation-fill-mode: both;
  -o-animation-fill-mode: both;
  animation-fill-mode: both; }

@-webkit-keyframes fadeInDown {
  /* line 56, admin-theme/_admin-login.sass */
  0% {
    opacity: 0;
    -webkit-transform: translateY(-20px); }

  /* line 59, admin-theme/_admin-login.sass */
  100% {
    opacity: 1;
    -webkit-transform: translateY(0); } }

@-moz-keyframes fadeInDown {
  /* line 64, admin-theme/_admin-login.sass */
  0% {
    opacity: 0;
    -moz-transform: translateY(-20px); }

  /* line 67, admin-theme/_admin-login.sass */
  100% {
    opacity: 1;
    -moz-transform: translateY(0); } }

@-o-keyframes fadeInDown {
  /* line 72, admin-theme/_admin-login.sass */
  0% {
    opacity: 0;
    -o-transform: translateY(-20px); }

  /* line 75, admin-theme/_admin-login.sass */
  100% {
    opacity: 1;
    -o-transform: translateY(0); } }

@keyframes fadeInDown {
  /* line 80, admin-theme/_admin-login.sass */
  0% {
    opacity: 0;
    transform: translateY(-20px); }

  /* line 83, admin-theme/_admin-login.sass */
  100% {
    opacity: 1;
    transform: translateY(0); } }

/* line 87, admin-theme/_admin-login.sass */
.animated.fadeInDown {
  -webkit-animation-name: fadeInDown;
  -moz-animation-name: fadeInDown;
  -o-animation-name: fadeInDown;
  animation-name: fadeInDown; }

@-webkit-keyframes fadeIn {
  /* line 95, admin-theme/_admin-login.sass */
  0% {
    opacity: 0; }

  /* line 97, admin-theme/_admin-login.sass */
  100% {
    opacity: 1; } }

@-moz-keyframes fadeIn {
  /* line 101, admin-theme/_admin-login.sass */
  0% {
    opacity: 0; }

  /* line 103, admin-theme/_admin-login.sass */
  100% {
    opacity: 1; } }

@-o-keyframes fadeIn {
  /* line 107, admin-theme/_admin-login.sass */
  0% {
    opacity: 0; }

  /* line 109, admin-theme/_admin-login.sass */
  100% {
    opacity: 1; } }

@keyframes fadeIn {
  /* line 113, admin-theme/_admin-login.sass */
  0% {
    opacity: 0; }

  /* line 115, admin-theme/_admin-login.sass */
  100% {
    opacity: 1; } }

/* line 118, admin-theme/_admin-login.sass */
.animated.fadeIn {
  -webkit-animation-name: fadeIn;
  -moz-animation-name: fadeIn;
  -o-animation-name: fadeIn;
  animation-name: fadeIn; }

/* line 1, admin-theme/_admin-carrier-wizard.sass */
#carrier_wizard {
  position: relative;
  display: block; }
/* line 4, admin-theme/_admin-carrier-wizard.sass */
#carrier_wizard .stepContainer {
  position: relative;
  display: block;
  overflow: hidden;
  clear: both; }
/* line 9, admin-theme/_admin-carrier-wizard.sass */
#carrier_wizard .stepContainer div.content {
  position: absolute;
  display: block;
  width: 100%;
  clear: both; }
/* line 14, admin-theme/_admin-carrier-wizard.sass */
#carrier_wizard .stepContainer .StepTitle {
  display: block;
  position: relative;
  clear: both; }
/* line 18, admin-theme/_admin-carrier-wizard.sass */
#carrier_wizard ul.anchor {
  position: relative;
  display: block;
  float: left;
  list-style: none;
  padding: 0;
  margin: 0 0 10px 0;
  clear: both;
  width: 100%; }
/* line 28, admin-theme/_admin-carrier-wizard.sass */
#carrier_wizard ul.anchor.nbr_steps_4 li {
  width: 25%;
  float: left; }
/* line 32, admin-theme/_admin-carrier-wizard.sass */
#carrier_wizard ul.anchor.nbr_steps_5 li {
  width: 25%;
  float: left; }
/* line 35, admin-theme/_admin-carrier-wizard.sass */
#carrier_wizard li {
  position: relative;
  display: block;
  overflow: hidden; }
/* line 39, admin-theme/_admin-carrier-wizard.sass */
#carrier_wizard li a {
  color: #cccccc;
  height: 32px;
  display: block;
  position: relative;
  margin: 0 16px 0 0;
  text-decoration: none;
  outline-style: none; }
/* line 47, admin-theme/_admin-carrier-wizard.sass */
#carrier_wizard li a .stepNumber {
  position: relative;
  float: left;
  width: 24px;
  height: 32px;
  margin-right: 3px;
  text-align: center;
  padding: 0 5px;
  font-size: 30px;
  line-height: 32px;
  color: white; }
/* line 58, admin-theme/_admin-carrier-wizard.sass */
#carrier_wizard li a .stepDesc {
  position: relative;
  text-align: left;
  font-size: 13px;
  height: 32px;
  display: table-cell;
  vertical-align: middle;
  line-height: 13px; }
/* line 66, admin-theme/_admin-carrier-wizard.sass */
#carrier_wizard li a .chevron {
  border: 16px solid transparent;
  border-left: 14px solid white;
  border-right: 0;
  position: absolute;
  right: -16px;
  top: 0; }
/* line 73, admin-theme/_admin-carrier-wizard.sass */
#carrier_wizard li a .chevron:after {
  border: 16px solid transparent;
  border-left: 14px solid #cccccc;
  border-right: 0;
  position: absolute;
  content: "";
  right: 2px;
  top: -16px; }
/* line 81, admin-theme/_admin-carrier-wizard.sass */
#carrier_wizard li a.disabled {
  color: #777777;
  background-color: #cccccc; }
/* line 84, admin-theme/_admin-carrier-wizard.sass */
#carrier_wizard li a.disabled .chevron:after {
  border-left: 14px solid #cccccc; }
/* line 86, admin-theme/_admin-carrier-wizard.sass */
#carrier_wizard li a.selected {
  color: #f8f8f8;
  cursor: text;
  background-color: #515561; }
/* line 90, admin-theme/_admin-carrier-wizard.sass */
#carrier_wizard li a.selected .chevron:after {
  border-left: 14px solid #515561; }
/* line 92, admin-theme/_admin-carrier-wizard.sass */
#carrier_wizard li a.done {
  color: white;
  background-color: #5cb85c; }
/* line 95, admin-theme/_admin-carrier-wizard.sass */
#carrier_wizard li a.done .chevron:after {
  border-left: 14px solid #5cb85c; }
/* line 97, admin-theme/_admin-carrier-wizard.sass */
#carrier_wizard .loader {
  display: none; }
/* line 107, admin-theme/_admin-carrier-wizard.sass */
#carrier_wizard .msgBox {
  position: relative;
  display: none;
  float: left;
  margin: 4px 0 0 5px;
  padding: 5px;
  border: 1px solid gold;
  background-color: #ffffdd;
  color: #5a5655;
  -webkit-border-radius: 5px;
  -moz-border-radius: 5px;
  -ms-border-radius: 5px;
  -o-border-radius: 5px;
  border-radius: 5px; }
/* line 117, admin-theme/_admin-carrier-wizard.sass */
#carrier_wizard .msgBox .content {
  padding: 0px;
  float: left; }
/* line 120, admin-theme/_admin-carrier-wizard.sass */
#carrier_wizard #carrier_logo_block {
  right: 10px; }
/* line 125, admin-theme/_admin-carrier-wizard.sass */
#carrier_wizard .range_inf td, #carrier_wizard .range_sup td {
  background-color: #cccccc; }
/* line 127, admin-theme/_admin-carrier-wizard.sass */
#carrier_wizard .range_type {
  width: 220px;
  text-align: right;
  font-weight: bold; }
/* line 131, admin-theme/_admin-carrier-wizard.sass */
#carrier_wizard .range_data {
  width: 110px; }
/* line 133, admin-theme/_admin-carrier-wizard.sass */
#carrier_wizard .range_sign {
  width: 18px;
  font-size: 20px;
  text-align: center; }
/* line 137, admin-theme/_admin-carrier-wizard.sass */
#carrier_wizard .range_data_new {
  width: 110px; }
/* line 139, admin-theme/_admin-carrier-wizard.sass */
#carrier_wizard table#zones_table {
  width: auto; }
/* line 141, admin-theme/_admin-carrier-wizard.sass */
#carrier_wizard .field_error {
  border-color: #d9534f; }
/* line 143, admin-theme/_admin-carrier-wizard.sass */
#carrier_wizard .actionBar {
  height: 30px; }
/* line 145, admin-theme/_admin-carrier-wizard.sass */
#carrier_wizard .actionBar a {
  float: right;
  margin-right: 10px; }

/* line 2, admin-theme/_admin-modules.sass */
#module-list h3, #module-list #content .panel-heading, #content #module-list .panel-heading, #module-list #content #header_notifs_icon_wrapper .notifs_panel .notifs_panel_header, #content #header_notifs_icon_wrapper .notifs_panel #module-list .notifs_panel_header, #module-list #header_notifs_icon_wrapper .notifs_panel #content .notifs_panel_header, #header_notifs_icon_wrapper .notifs_panel #content #module-list .notifs_panel_header {
  position: relative;
  top: 0;
  left: 0;
  margin: 0;
  padding: 0;
  background-color: transparent;
  color: #515561;
  font-weight: 500; }

/* line 11, admin-theme/_admin-modules.sass */
.hook_panel {
  -webkit-box-shadow: rgba(255, 255, 255, 0.9) 0 0 0 1px inset;
  box-shadow: rgba(255, 255, 255, 0.9) 0 0 0 1px inset;
  padding: 10px 10px 5px 10px;
  margin-bottom: 3px !important; }

/* line 16, admin-theme/_admin-modules.sass */
.module_name {
  font-size: 1.2em; }

/* line 20, admin-theme/_admin-modules.sass */
.hook_panel_header {
  margin: 0 -10px 0 -10px;
  padding: 0 10px 10px 10px; }
/* line 23, admin-theme/_admin-modules.sass */
.hook_panel_header .hook_name {
  font-weight: 400;
  font-size: 1.2em;
  -webkit-border-radius: 3px;
  -moz-border-radius: 3px;
  -ms-border-radius: 3px;
  -o-border-radius: 3px;
  border-radius: 3px;
  color: #1ba6e5;
  border: solid 1px #cccccc;
  background-color: white;
  padding: 0 4px; }
/* line 31, admin-theme/_admin-modules.sass */
.hook_panel_header .hook_title {
  text-transform: uppercase;
  font-size: 1em; }
/* line 34, admin-theme/_admin-modules.sass */
.hook_panel_header .hook_description {
  padding: 3px 0 0 3px; }

/* line 38, admin-theme/_admin-modules.sass */
.module_list .module_list_item {
  display: table;
  width: 100%;
  padding: 5px 0;
  margin-bottom: 4px;
  background-color: white;
  -webkit-box-shadow: rgba(0, 0, 0, 0.3) 0 0 3px, rgba(0, 0, 0, 0.1) 0 -2px 0 inset;
  box-shadow: rgba(0, 0, 0, 0.3) 0 0 3px, rgba(0, 0, 0, 0.1) 0 -2px 0 inset;
  -webkit-border-radius: 3px;
  -moz-border-radius: 3px;
  -ms-border-radius: 3px;
  -o-border-radius: 3px;
  border-radius: 3px; }

/* line 46, admin-theme/_admin-modules.sass */
.module_col_select {
  display: table-cell;
  width: 22px;
  min-height: 35px;
  vertical-align: middle;
  text-align: center;
  border-right: 1px solid #dddddd; }

/* line 53, admin-theme/_admin-modules.sass */
.module_col_position {
  display: table-cell;
  width: 60px;
  vertical-align: middle;
  text-align: right; }
/* line 58, admin-theme/_admin-modules.sass */
.module_col_position .positions {
  font-family: "Ubuntu", sans-serif;
  font-weight: 200;
  text-shadow: white 1px 1px;
  padding: 0 5px;
  font-size: 1.6em;
  color: #aaaaaa;
  -webkit-border-radius: 3px;
  -moz-border-radius: 3px;
  -ms-border-radius: 3px;
  -o-border-radius: 3px;
  border-radius: 3px;
  -webkit-box-shadow: rgba(0, 0, 0, 0.2) 0 1px 3px inset;
  box-shadow: rgba(0, 0, 0, 0.2) 0 1px 3px inset;
  border: solid 1px #cccccc;
  background-color: #eeeeee; }

/* line 69, admin-theme/_admin-modules.sass */
.module_col_icon {
  display: table-cell;
  width: 50px;
  text-align: center;
  vertical-align: middle; }

/* line 75, admin-theme/_admin-modules.sass */
.module_col_infos {
  display: table-cell;
  height: 50px;
  vertical-align: middle; }

/* line 80, admin-theme/_admin-modules.sass */
.module_col_actions {
  display: table-cell;
  width: 160px;
  padding: 0 10px;
  vertical-align: middle;
  text-align: right; }
/* line 86, admin-theme/_admin-modules.sass */
.module_col_actions .btn-group {
  text-align: left; }

/* line 88, admin-theme/_admin-modules.sass */
li.sortable-placeholder {
  border: 1px dashed #cccccc;
  background-color: #bbbbbb;
  margin-bottom: 4px;
  -webkit-border-radius: 5px;
  -moz-border-radius: 5px;
  -ms-border-radius: 5px;
  -o-border-radius: 5px;
  border-radius: 5px; }

/* line 2, admin-theme/_admin-dashboard.sass */
.size_s, .size_md, .size_l, .size_xl, .size_xxl {
  font-family: "Ubuntu", sans-serif; }

/* line 4, admin-theme/_admin-dashboard.sass */
.size_s {
  font-size: 1.1em; }

/* line 6, admin-theme/_admin-dashboard.sass */
.size_md {
  font-size: 1.3em; }

/* line 8, admin-theme/_admin-dashboard.sass */
.size_l {
  font-size: 1.7em; }

/* line 10, admin-theme/_admin-dashboard.sass */
.size_xl {
  font-size: 2em; }

/* line 12, admin-theme/_admin-dashboard.sass */
.size_xxl {
  font-size: 2.3em; }

/* line 15, admin-theme/_admin-dashboard.sass */
.color_success {
  color: #5cb85c; }

/* line 17, admin-theme/_admin-dashboard.sass */
.color_danger {
  color: #d9534f; }

/* line 20, admin-theme/_admin-dashboard.sass */
.dash_trend_down {
  color: red; }
/* line 22, admin-theme/_admin-dashboard.sass */
.dash_trend_down:before {
  margin-right: 4px;
  font-family: FontAwesome;
  content: "\f0ab"; }

/* line 26, admin-theme/_admin-dashboard.sass */
.dash_trend_up {
  color: green; }
/* line 28, admin-theme/_admin-dashboard.sass */
.dash_trend_up:before {
  margin-right: 4px;
  font-family: FontAwesome;
  content: "\f0aa"; }

/* line 32, admin-theme/_admin-dashboard.sass */
.dash_trend_right {
  color: darkblue; }
/* line 34, admin-theme/_admin-dashboard.sass */
.dash_trend_right:before {
  margin-right: 4px;
  font-family: FontAwesome;
  content: "\f0a9"; }

/* line 39, admin-theme/_admin-dashboard.sass */
.box-stats {
  height: 70px; }

/* line 44, admin-theme/_admin-dashboard.sass */
#dashboard section header {
  padding: 3px 8px;
  margin: 0 0 3px 0;
  color: white;
  font-size: 1.2em;
  background-color: #1ba6e5; }
<<<<<<< HEAD
/* line 50, admin-theme/_admin-dashboard.sass */
#dashboard section header.panel-heading, #dashboard section #header_notifs_icon_wrapper .notifs_panel header.notifs_panel_header, #header_notifs_icon_wrapper .notifs_panel #dashboard section header.notifs_panel_header {
  color: #555555; }
/* line 53, admin-theme/_admin-dashboard.sass */
#dashboard .data_list {
  margin: 0 0 10px 0;
  padding: 0; }
/* line 57, admin-theme/_admin-dashboard.sass */
#dashboard .data_list li {
  position: relative; }
/* line 62, admin-theme/_admin-dashboard.sass */
=======
/* line 51, admin-theme/_admin-dashboard.sass */
#dashboard section header .small {
  font-variant: small-cap;
  text-transform: uppercase;
  font-size: 0.7em; }
/* line 55, admin-theme/_admin-dashboard.sass */
#dashboard section header.panel-heading, #dashboard section #header_notifs_icon_wrapper .notifs_panel header.notifs_panel_header, #header_notifs_icon_wrapper .notifs_panel #dashboard section header.notifs_panel_header {
  color: #555555; }
/* line 58, admin-theme/_admin-dashboard.sass */
#dashboard .data_list {
  margin: 0 0 10px 0;
  padding: 0; }
/* line 62, admin-theme/_admin-dashboard.sass */
#dashboard .data_list li {
  position: relative; }
/* line 67, admin-theme/_admin-dashboard.sass */
>>>>>>> f6dd4a9e
#dashboard .data_list .data_value {
  line-height: 39px;
  position: absolute;
  top: 0;
  right: 0;
  padding: 0 10px 0 0; }
<<<<<<< HEAD
/* line 69, admin-theme/_admin-dashboard.sass */
=======
/* line 74, admin-theme/_admin-dashboard.sass */
>>>>>>> f6dd4a9e
#dashboard .data_list_small {
  margin: 8px 0 10px 0;
  padding: 0 0 0 0;
  border-top: solid 1px #dddddd; }
<<<<<<< HEAD
/* line 73, admin-theme/_admin-dashboard.sass */
=======
/* line 78, admin-theme/_admin-dashboard.sass */
>>>>>>> f6dd4a9e
#dashboard .data_list_small li {
  padding: 3px 0;
  position: relative;
  border: none;
  margin: 0;
  border-bottom: dashed 1px #dddddd; }
<<<<<<< HEAD
/* line 79, admin-theme/_admin-dashboard.sass */
#dashboard .data_list_small .data_label {
  text-transform: uppercase;
  color: #bbbbbb; }
/* line 82, admin-theme/_admin-dashboard.sass */
=======
/* line 84, admin-theme/_admin-dashboard.sass */
#dashboard .data_list_small .data_label {
  text-transform: uppercase;
  color: #bbbbbb; }
/* line 87, admin-theme/_admin-dashboard.sass */
>>>>>>> f6dd4a9e
#dashboard .data_list_small .data_value {
  line-height: 25px;
  position: absolute;
  top: 0;
  right: 0;
  padding: 0; }
<<<<<<< HEAD
/* line 89, admin-theme/_admin-dashboard.sass */
#dashboard .data_list_large {
  margin: 8px 0 10px 0;
  padding: 0; }
/* line 93, admin-theme/_admin-dashboard.sass */
=======
/* line 94, admin-theme/_admin-dashboard.sass */
#dashboard .data_list_large {
  margin: 8px 0 10px 0;
  padding: 0; }
/* line 98, admin-theme/_admin-dashboard.sass */
>>>>>>> f6dd4a9e
#dashboard .data_list_large li {
  padding: 6px 0;
  position: relative;
  border: none;
  margin: 0; }
<<<<<<< HEAD
/* line 98, admin-theme/_admin-dashboard.sass */
#dashboard .data_list_large .data_label {
  line-height: 0.8em; }
/* line 100, admin-theme/_admin-dashboard.sass */
#dashboard .data_list_large .data_label small {
  font-size: 0.6em; }
/* line 102, admin-theme/_admin-dashboard.sass */
=======
/* line 103, admin-theme/_admin-dashboard.sass */
#dashboard .data_list_large .data_label {
  line-height: 0.8em; }
/* line 105, admin-theme/_admin-dashboard.sass */
#dashboard .data_list_large .data_label small {
  font-size: 0.6em; }
/* line 107, admin-theme/_admin-dashboard.sass */
>>>>>>> f6dd4a9e
#dashboard .data_list_large .data_value {
  text-align: right;
  line-height: 0.6em;
  position: absolute;
  top: 0;
  right: 0;
  padding: 8px 0 0 0; }
<<<<<<< HEAD
/* line 109, admin-theme/_admin-dashboard.sass */
#dashboard .data_list_large .data_value small {
  font-size: 0.5em; }
/* line 112, admin-theme/_admin-dashboard.sass */
=======
/* line 114, admin-theme/_admin-dashboard.sass */
#dashboard .data_list_large .data_value small {
  font-size: 0.5em; }
/* line 117, admin-theme/_admin-dashboard.sass */
>>>>>>> f6dd4a9e
#dashboard .data_list_vertical {
  padding: 0;
  margin: 0 0 10px 0;
  border: 1px solid #dddddd;
  -webkit-border-radius: 3px;
  -moz-border-radius: 3px;
  -ms-border-radius: 3px;
  -o-border-radius: 3px;
  border-radius: 3px; }
<<<<<<< HEAD
/* line 119, admin-theme/_admin-dashboard.sass */
#dashboard .data_list_vertical li {
  border-left: solid 1px #dddddd;
  padding: 6px; }
/* line 123, admin-theme/_admin-dashboard.sass */
#dashboard .data_list_vertical li:first-child {
  border: none; }
/* line 125, admin-theme/_admin-dashboard.sass */
=======
/* line 124, admin-theme/_admin-dashboard.sass */
#dashboard .data_list_vertical li {
  border-left: solid 1px #dddddd;
  padding: 6px; }
/* line 128, admin-theme/_admin-dashboard.sass */
#dashboard .data_list_vertical li:first-child {
  border: none; }
/* line 130, admin-theme/_admin-dashboard.sass */
>>>>>>> f6dd4a9e
#dashboard .data_list_vertical .data_label {
  min-height: 32px;
  display: block;
  line-height: 1em;
  text-align: center; }
<<<<<<< HEAD
/* line 130, admin-theme/_admin-dashboard.sass */
#dashboard .data_list_vertical .data_value {
  display: block;
  text-align: center; }
/* line 135, admin-theme/_admin-dashboard.sass */
#dashboard #dashtrends header {
  margin-bottom: 0; }
/* line 137, admin-theme/_admin-dashboard.sass */
#dashboard #dashtrends #dashtrends_toolbar {
  margin: 4px -16px; }
/* line 139, admin-theme/_admin-dashboard.sass */
=======
/* line 135, admin-theme/_admin-dashboard.sass */
#dashboard .data_list_vertical .data_value {
  display: block;
  text-align: center; }
/* line 140, admin-theme/_admin-dashboard.sass */
#dashboard #dashtrends header {
  margin-bottom: 0; }
/* line 142, admin-theme/_admin-dashboard.sass */
#dashboard #dashtrends #dashtrends_toolbar {
  margin: 4px -16px; }
/* line 144, admin-theme/_admin-dashboard.sass */
>>>>>>> f6dd4a9e
#dashboard #dashtrends dl {
  cursor: pointer;
  margin: 0;
  min-height: 120px;
  text-align: center;
  background-color: white;
  padding: 10px;
  border-left: 1px solid #dddddd;
  border-bottom: 1px solid #dddddd; }
<<<<<<< HEAD
/* line 148, admin-theme/_admin-dashboard.sass */
#dashboard #dashtrends dl:first-child {
  border-left: none; }
/* line 150, admin-theme/_admin-dashboard.sass */
#dashboard #dashtrends dl.active {
  background-color: #eeeeee; }
/* line 152, admin-theme/_admin-dashboard.sass */
=======
/* line 153, admin-theme/_admin-dashboard.sass */
#dashboard #dashtrends dl:first-child {
  border-left: none; }
/* line 155, admin-theme/_admin-dashboard.sass */
#dashboard #dashtrends dl.active {
  background-color: #eeeeee; }
/* line 157, admin-theme/_admin-dashboard.sass */
>>>>>>> f6dd4a9e
#dashboard #dashtrends dt {
  text-align: center;
  height: 37px;
  line-height: 1em;
  font: 300 1.1em/120% "Ubuntu", sans-serif; }
<<<<<<< HEAD
/* line 157, admin-theme/_admin-dashboard.sass */
#dashboard #dashtrends svg {
  height: 350px; }
/* line 161, admin-theme/_admin-dashboard.sass */
#dashboard #dashgoals svg {
  height: 250px; }
/* line 166, admin-theme/_admin-dashboard.sass */
=======
/* line 162, admin-theme/_admin-dashboard.sass */
#dashboard #dashtrends svg {
  height: 350px; }
/* line 166, admin-theme/_admin-dashboard.sass */
#dashboard #dashgoals svg {
  height: 250px; }
/* line 171, admin-theme/_admin-dashboard.sass */
>>>>>>> f6dd4a9e
#dashboard #dashaddons {
  background-color: white;
  border: 1px dashed #dfdfdf;
  -webkit-border-radius: 3px;
  -moz-border-radius: 3px;
  -ms-border-radius: 3px;
  -o-border-radius: 3px;
  border-radius: 3px;
  padding: 10px 20px; }
<<<<<<< HEAD
/* line 170, admin-theme/_admin-dashboard.sass */
#dashboard #dashaddons a {
  display: block; }
/* line 172, admin-theme/_admin-dashboard.sass */
#dashboard #dashaddons a:hover {
  text-decoration: none; }
/* line 177, admin-theme/_admin-dashboard.sass */
#dashboard #dashactivity svg {
  height: 150px; }
/* line 184, admin-theme/_admin-dashboard.sass */
#dashboard .loading .data_value {
  min-width: 30px;
  text-align: center; }
/* line 187, admin-theme/_admin-dashboard.sass */
=======
/* line 175, admin-theme/_admin-dashboard.sass */
#dashboard #dashaddons a {
  display: block; }
/* line 177, admin-theme/_admin-dashboard.sass */
#dashboard #dashaddons a:hover {
  text-decoration: none; }
/* line 182, admin-theme/_admin-dashboard.sass */
#dashboard #dashactivity svg {
  height: 150px; }
/* line 189, admin-theme/_admin-dashboard.sass */
#dashboard .loading .data_value {
  min-width: 30px;
  text-align: center; }
/* line 192, admin-theme/_admin-dashboard.sass */
>>>>>>> f6dd4a9e
#dashboard .loading .data_value:before {
  font-size: 0.7em;
  font-family: FontAwesome;
  content: "\f021";
  color: #cccccc; }
<<<<<<< HEAD
/* line 193, admin-theme/_admin-dashboard.sass */
#dashboard .loading .data_value span, #dashboard .loading .data_value small {
  display: none; }
/* line 195, admin-theme/_admin-dashboard.sass */
#dashboard .loading .data_trend {
  display: none; }

/* line 220, admin-theme/_admin-dashboard.sass */
=======
/* line 198, admin-theme/_admin-dashboard.sass */
#dashboard .loading .data_value span, #dashboard .loading .data_value small {
  display: none; }
/* line 200, admin-theme/_admin-dashboard.sass */
#dashboard .loading .data_trend {
  display: none; }

/* line 225, admin-theme/_admin-dashboard.sass */
>>>>>>> f6dd4a9e
.data_loading, #dashboard .data_value span, #dashboard .data_value .dash_trend {
  opacity: 1;
  -webkit-animation-name: bounceG;
  animation-name: bounceG;
  -webkit-animation-duration: 0.7s;
  animation-duration: 0.7s;
  -webkit-animation-direction: linear;
  animation-direction: linear;
  -webkit-transform: scale(0.7);
  -ms-transform: scale(0.7);
  transform: scale(0.7); }

@-webkit-keyframes bounceG {
<<<<<<< HEAD
  /* line 228, admin-theme/_admin-dashboard.sass */
=======
  /* line 233, admin-theme/_admin-dashboard.sass */
>>>>>>> f6dd4a9e
  0% {
    opacity: 0;
    filter: alpha(opacity=0);
    -webkit-transform: scale(0.1);
    -ms-transform: scale(0.1);
    transform: scale(0.1); }

<<<<<<< HEAD
  /* line 231, admin-theme/_admin-dashboard.sass */
=======
  /* line 236, admin-theme/_admin-dashboard.sass */
>>>>>>> f6dd4a9e
  100% {
    opacity: 1;
    filter: alpha(opacity=100);
    -webkit-transform: scale(1);
    -ms-transform: scale(1);
    transform: scale(1); } }

@-moz-keyframes bounceG {
<<<<<<< HEAD
  /* line 228, admin-theme/_admin-dashboard.sass */
=======
  /* line 233, admin-theme/_admin-dashboard.sass */
>>>>>>> f6dd4a9e
  0% {
    opacity: 0;
    filter: alpha(opacity=0);
    -webkit-transform: scale(0.1);
    -ms-transform: scale(0.1);
    transform: scale(0.1); }

<<<<<<< HEAD
  /* line 231, admin-theme/_admin-dashboard.sass */
=======
  /* line 236, admin-theme/_admin-dashboard.sass */
>>>>>>> f6dd4a9e
  100% {
    opacity: 1;
    filter: alpha(opacity=100);
    -webkit-transform: scale(1);
    -ms-transform: scale(1);
    transform: scale(1); } }

@-ms-keyframes bounceG {
<<<<<<< HEAD
  /* line 228, admin-theme/_admin-dashboard.sass */
=======
  /* line 233, admin-theme/_admin-dashboard.sass */
>>>>>>> f6dd4a9e
  0% {
    opacity: 0;
    filter: alpha(opacity=0);
    -webkit-transform: scale(0.1);
    -ms-transform: scale(0.1);
    transform: scale(0.1); }

<<<<<<< HEAD
  /* line 231, admin-theme/_admin-dashboard.sass */
=======
  /* line 236, admin-theme/_admin-dashboard.sass */
>>>>>>> f6dd4a9e
  100% {
    opacity: 1;
    filter: alpha(opacity=100);
    -webkit-transform: scale(1);
    -ms-transform: scale(1);
    transform: scale(1); } }

@-o-keyframes bounceG {
<<<<<<< HEAD
  /* line 228, admin-theme/_admin-dashboard.sass */
=======
  /* line 233, admin-theme/_admin-dashboard.sass */
>>>>>>> f6dd4a9e
  0% {
    opacity: 0;
    filter: alpha(opacity=0);
    -webkit-transform: scale(0.1);
    -ms-transform: scale(0.1);
    transform: scale(0.1); }

<<<<<<< HEAD
  /* line 231, admin-theme/_admin-dashboard.sass */
=======
  /* line 236, admin-theme/_admin-dashboard.sass */
>>>>>>> f6dd4a9e
  100% {
    opacity: 1;
    filter: alpha(opacity=100);
    -webkit-transform: scale(1);
    -ms-transform: scale(1);
    transform: scale(1); } }

@keyframes bounceG {
<<<<<<< HEAD
  /* line 228, admin-theme/_admin-dashboard.sass */
=======
  /* line 233, admin-theme/_admin-dashboard.sass */
>>>>>>> f6dd4a9e
  0% {
    opacity: 0;
    filter: alpha(opacity=0);
    -webkit-transform: scale(0.1);
    -ms-transform: scale(0.1);
    transform: scale(0.1); }

<<<<<<< HEAD
  /* line 231, admin-theme/_admin-dashboard.sass */
=======
  /* line 236, admin-theme/_admin-dashboard.sass */
>>>>>>> f6dd4a9e
  100% {
    opacity: 1;
    filter: alpha(opacity=100);
    -webkit-transform: scale(1);
    -ms-transform: scale(1);
    transform: scale(1); } }

<<<<<<< HEAD
/* line 235, admin-theme/_admin-dashboard.sass */
#dash_version {
  padding: 0 !important;
  overflow: hidden; }
/* line 239, admin-theme/_admin-dashboard.sass */
=======
/* line 240, admin-theme/_admin-dashboard.sass */
#dash_version {
  padding: 0 !important;
  overflow: hidden; }
/* line 244, admin-theme/_admin-dashboard.sass */
>>>>>>> f6dd4a9e
#dash_version iframe {
  height: 80px;
  width: 100%; }<|MERGE_RESOLUTION|>--- conflicted
+++ resolved
@@ -1,5 +1,5 @@
 @import url(http://fonts.googleapis.com/css?family=Josefin+Sans:200,400,700);
-/*!
+/*
  * Bootstrap v3.0.0
  *
  * Copyright 2013 Twitter, Inc
@@ -8,7 +8,7 @@
  *
  * Designed and built with all the love in the world by @mdo and @fat.
  */
-/*! normalize.css v2.1.0 | MIT License | git.io/normalize */
+/* normalize.css v2.1.0 | MIT License | git.io/normalize */
 /* line 22, ../bower_components/sass-bootstrap/lib/_normalize.scss */
 article, aside, details, figcaption, figure, footer, header, hgroup, main, nav, section, summary {
   display: block; }
@@ -5718,7 +5718,7 @@
   /* line 523, ../bower_components/sass-bootstrap/lib/_mixins.scss */
   th.hidden-print, td.hidden-print {
     display: none !important; } }
-/*!
+/*
  *  Font Awesome 3.2.1
  *  the iconic font designed for Bootstrap
  *  ------------------------------------------------------------------------------
@@ -7647,28 +7647,18 @@
 #nobootstrap {
   float: left; }
 
-/* line 90, admin-theme.sass */
-.data-focus.data-focus-primary {
-  background-color: #1ba6e5;
-  color: white;
-  -webkit-border-radius: 10px;
-  -moz-border-radius: 10px;
-  -ms-border-radius: 10px;
-  -o-border-radius: 10px;
-  border-radius: 10px; }
-
-/* line 98, admin-theme.sass */
+/* line 91, admin-theme.sass */
 #customer_part .customerCard.selected-customer .panel, #customer_part .customerCard.selected-customer #header_notifs_icon_wrapper .notifs_panel, #header_notifs_icon_wrapper #customer_part .customerCard.selected-customer .notifs_panel, #customer_part .customerCard.selected-customer #dash_version {
   color: #5cb85c;
   border: solid 2px #5cb85c; }
 
-/* line 104, admin-theme.sass */
+/* line 97, admin-theme.sass */
 body.display-modal #content, body.display-modal #main {
   margin: 0;
   padding: 0;
   background: #f8f8f8; }
 
-/* line 114, admin-theme.sass */
+/* line 107, admin-theme.sass */
 *:focus {
   outline: none !important;
   -moz-outline: none !important;
@@ -8492,41 +8482,38 @@
 textarea {
   resize: none; }
 
-/* line 35, admin-theme/_admin-forms.sass */
+/* line 36, admin-theme/_admin-forms.sass */
 textarea:focus, input[type="text"]:focus, input[type="password"]:focus, input[type="datetime"]:focus, input[type="datetime-local"]:focus, input[type="date"]:focus, input[type="month"]:focus, input[type="time"]:focus, input[type="week"]:focus, input[type="number"]:focus, input[type="email"]:focus, input[type="url"]:focus, input[type="search"]:focus, input[type="tel"]:focus, input[type="color"]:focus, .uneditable-input:focus {
   background-color: #fefbe2;
   -webkit-box-shadow: none;
   box-shadow: none; }
 
-/* line 40, admin-theme/_admin-forms.sass */
+/* line 41, admin-theme/_admin-forms.sass */
 .btn {
   text-transform: uppercase; }
-/* line 42, admin-theme/_admin-forms.sass */
+/* line 43, admin-theme/_admin-forms.sass */
 .btn .caret {
   border-top-color: #333333 !important; }
-/* line 45, admin-theme/_admin-forms.sass */
+/* line 46, admin-theme/_admin-forms.sass */
 .btn:hover .caret, .btn:focus .caret {
   border-top-color: white !important; }
-/* line 47, admin-theme/_admin-forms.sass */
+/* line 48, admin-theme/_admin-forms.sass */
 .btn.btn-default {
   -webkit-box-shadow: #e6e6e6 0 -2px 0 inset;
   box-shadow: #e6e6e6 0 -2px 0 inset; }
-/* line 49, admin-theme/_admin-forms.sass */
+/* line 50, admin-theme/_admin-forms.sass */
 .btn.btn-default:hover {
   -webkit-box-shadow: none;
   box-shadow: none;
   background-color: #1ba6e5;
   color: white;
   border-color: #1585b8; }
-/* line 54, admin-theme/_admin-forms.sass */
-.btn.btn-default:hover i {
-  color: white; }
 /* line 57, admin-theme/_admin-forms.sass */
 .btn.btn-primary {
   background-color: #1ba6e5;
   color: white;
   border-color: #1585b8; }
-/* line 62, admin-theme/_admin-forms.sass */
+/* line 63, admin-theme/_admin-forms.sass */
 .btn.btn-default[disabled] {
   border-color: #999999;
   color: #999999;
@@ -8534,46 +8521,46 @@
   -webkit-box-shadow: #cccccc 0 -2px 0 inset;
   box-shadow: #cccccc 0 -2px 0 inset; }
 
-/* line 67, admin-theme/_admin-forms.sass */
+/* line 68, admin-theme/_admin-forms.sass */
 .dropdown-menu {
   text-align: left; }
 
-/* line 69, admin-theme/_admin-forms.sass */
+/* line 70, admin-theme/_admin-forms.sass */
 .btn-group-action {
   float: right; }
-/* line 71, admin-theme/_admin-forms.sass */
+/* line 72, admin-theme/_admin-forms.sass */
 .btn-group-action a {
   text-decoration: none; }
 
-/* line 75, admin-theme/_admin-forms.sass */
+/* line 76, admin-theme/_admin-forms.sass */
 .tt-query {
   border-bottom-right-radius: 3px !important;
   border-top-right-radius: 3px !important; }
 
-/* line 77, admin-theme/_admin-forms.sass */
+/* line 78, admin-theme/_admin-forms.sass */
 .tt-dropdown-menu {
   background-color: white;
   border: solid 1px #cccccc;
   font-size: 0.9em;
   text-transform: none; }
 
-/* line 82, admin-theme/_admin-forms.sass */
+/* line 83, admin-theme/_admin-forms.sass */
 .tt-suggestions {
   padding: 0 6px;
   -webkit-box-shadow: rgba(0, 0, 0, 0.25) 0 1px 4px;
   box-shadow: rgba(0, 0, 0, 0.25) 0 1px 4px; }
 
-/* line 85, admin-theme/_admin-forms.sass */
+/* line 86, admin-theme/_admin-forms.sass */
 .tt-suggestion p {
   border-bottom: solid 1px #cccccc;
   margin: 0 !important;
   padding: 0 !important; }
 
-/* line 89, admin-theme/_admin-forms.sass */
+/* line 90, admin-theme/_admin-forms.sass */
 .tt-suggestion:last-child p {
   border-bottom: none; }
 
-/* line 93, admin-theme/_admin-forms.sass */
+/* line 94, admin-theme/_admin-forms.sass */
 .tagify-container {
   background-color: white;
   padding: 2px 6px;
@@ -8587,10 +8574,10 @@
   border: solid 1px #cccccc;
   -webkit-box-shadow: rgba(0, 0, 0, 0.075) 0 1px 1px inset;
   box-shadow: rgba(0, 0, 0, 0.075) 0 1px 1px inset; }
-/* line 101, admin-theme/_admin-forms.sass */
+/* line 102, admin-theme/_admin-forms.sass */
 .tagify-container span {
   float: left; }
-/* line 103, admin-theme/_admin-forms.sass */
+/* line 104, admin-theme/_admin-forms.sass */
 .tagify-container > span {
   display: inline-block;
   padding: 3px 5px;
@@ -8599,20 +8586,20 @@
   border: 1px solid #1ba6e5;
   background-color: #60c1ed;
   color: white; }
-/* line 111, admin-theme/_admin-forms.sass */
+/* line 112, admin-theme/_admin-forms.sass */
 .tagify-container > span > a {
   padding-left: 5px;
   color: #1ba6e5;
   text-decoration: none;
   font-weight: bold; }
-/* line 116, admin-theme/_admin-forms.sass */
+/* line 117, admin-theme/_admin-forms.sass */
 .tagify-container > input {
   margin-top: 2px;
   border: 0 none;
   width: 100px;
   -webkit-box-shadow: none;
   box-shadow: none; }
-/* line 121, admin-theme/_admin-forms.sass */
+/* line 122, admin-theme/_admin-forms.sass */
 .tagify-container > input:focus {
   outline: 0;
   -webkit-box-shadow: none;
@@ -9336,8 +9323,7 @@
     -webkit-box-shadow: #00a4e7 0 0 0 inset;
     box-shadow: #00a4e7 0 0 0 inset; } }
 
-/*!
- * Ladda
+/* Ladda
  * http://lab.hakim.se/ladda
  * MIT licensed
  *
@@ -10146,89 +10132,77 @@
   -o-border-radius: 5px;
   border-radius: 5px; }
 
-/* line 2, admin-theme/_admin-dashboard.sass */
+/* line 3, admin-theme/_admin-dashboard.sass */
 .size_s, .size_md, .size_l, .size_xl, .size_xxl {
-  font-family: "Ubuntu", sans-serif; }
-
-/* line 4, admin-theme/_admin-dashboard.sass */
+  font-family: "Ubuntu", sans-serif;
+  color: #515561; }
+
+/* line 6, admin-theme/_admin-dashboard.sass */
 .size_s {
   font-size: 1.1em; }
 
-/* line 6, admin-theme/_admin-dashboard.sass */
+/* line 8, admin-theme/_admin-dashboard.sass */
 .size_md {
   font-size: 1.3em; }
 
-/* line 8, admin-theme/_admin-dashboard.sass */
+/* line 10, admin-theme/_admin-dashboard.sass */
 .size_l {
   font-size: 1.7em; }
 
-/* line 10, admin-theme/_admin-dashboard.sass */
+/* line 12, admin-theme/_admin-dashboard.sass */
 .size_xl {
   font-size: 2em; }
 
-/* line 12, admin-theme/_admin-dashboard.sass */
+/* line 14, admin-theme/_admin-dashboard.sass */
 .size_xxl {
   font-size: 2.3em; }
 
-/* line 15, admin-theme/_admin-dashboard.sass */
+/* line 16, admin-theme/_admin-dashboard.sass */
 .color_success {
   color: #5cb85c; }
 
-/* line 17, admin-theme/_admin-dashboard.sass */
+/* line 18, admin-theme/_admin-dashboard.sass */
 .color_danger {
   color: #d9534f; }
 
-/* line 20, admin-theme/_admin-dashboard.sass */
+/* line 21, admin-theme/_admin-dashboard.sass */
 .dash_trend_down {
   color: red; }
-/* line 22, admin-theme/_admin-dashboard.sass */
+/* line 23, admin-theme/_admin-dashboard.sass */
 .dash_trend_down:before {
   margin-right: 4px;
   font-family: FontAwesome;
   content: "\f0ab"; }
 
-/* line 26, admin-theme/_admin-dashboard.sass */
+/* line 27, admin-theme/_admin-dashboard.sass */
 .dash_trend_up {
   color: green; }
-/* line 28, admin-theme/_admin-dashboard.sass */
+/* line 29, admin-theme/_admin-dashboard.sass */
 .dash_trend_up:before {
   margin-right: 4px;
   font-family: FontAwesome;
   content: "\f0aa"; }
 
-/* line 32, admin-theme/_admin-dashboard.sass */
+/* line 33, admin-theme/_admin-dashboard.sass */
 .dash_trend_right {
   color: darkblue; }
-/* line 34, admin-theme/_admin-dashboard.sass */
+/* line 35, admin-theme/_admin-dashboard.sass */
 .dash_trend_right:before {
   margin-right: 4px;
   font-family: FontAwesome;
   content: "\f0a9"; }
 
-/* line 39, admin-theme/_admin-dashboard.sass */
+/* line 40, admin-theme/_admin-dashboard.sass */
 .box-stats {
   height: 70px; }
 
-/* line 44, admin-theme/_admin-dashboard.sass */
+/* line 45, admin-theme/_admin-dashboard.sass */
 #dashboard section header {
   padding: 3px 8px;
   margin: 0 0 3px 0;
   color: white;
   font-size: 1.2em;
   background-color: #1ba6e5; }
-<<<<<<< HEAD
-/* line 50, admin-theme/_admin-dashboard.sass */
-#dashboard section header.panel-heading, #dashboard section #header_notifs_icon_wrapper .notifs_panel header.notifs_panel_header, #header_notifs_icon_wrapper .notifs_panel #dashboard section header.notifs_panel_header {
-  color: #555555; }
-/* line 53, admin-theme/_admin-dashboard.sass */
-#dashboard .data_list {
-  margin: 0 0 10px 0;
-  padding: 0; }
-/* line 57, admin-theme/_admin-dashboard.sass */
-#dashboard .data_list li {
-  position: relative; }
-/* line 62, admin-theme/_admin-dashboard.sass */
-=======
 /* line 51, admin-theme/_admin-dashboard.sass */
 #dashboard section header .small {
   font-variant: small-cap;
@@ -10245,79 +10219,45 @@
 #dashboard .data_list li {
   position: relative; }
 /* line 67, admin-theme/_admin-dashboard.sass */
->>>>>>> f6dd4a9e
 #dashboard .data_list .data_value {
   line-height: 39px;
   position: absolute;
   top: 0;
   right: 0;
   padding: 0 10px 0 0; }
-<<<<<<< HEAD
-/* line 69, admin-theme/_admin-dashboard.sass */
-=======
 /* line 74, admin-theme/_admin-dashboard.sass */
->>>>>>> f6dd4a9e
 #dashboard .data_list_small {
   margin: 8px 0 10px 0;
   padding: 0 0 0 0;
   border-top: solid 1px #dddddd; }
-<<<<<<< HEAD
-/* line 73, admin-theme/_admin-dashboard.sass */
-=======
 /* line 78, admin-theme/_admin-dashboard.sass */
->>>>>>> f6dd4a9e
 #dashboard .data_list_small li {
   padding: 3px 0;
   position: relative;
   border: none;
   margin: 0;
   border-bottom: dashed 1px #dddddd; }
-<<<<<<< HEAD
-/* line 79, admin-theme/_admin-dashboard.sass */
-#dashboard .data_list_small .data_label {
-  text-transform: uppercase;
-  color: #bbbbbb; }
-/* line 82, admin-theme/_admin-dashboard.sass */
-=======
 /* line 84, admin-theme/_admin-dashboard.sass */
 #dashboard .data_list_small .data_label {
   text-transform: uppercase;
   color: #bbbbbb; }
 /* line 87, admin-theme/_admin-dashboard.sass */
->>>>>>> f6dd4a9e
 #dashboard .data_list_small .data_value {
   line-height: 25px;
   position: absolute;
   top: 0;
   right: 0;
   padding: 0; }
-<<<<<<< HEAD
-/* line 89, admin-theme/_admin-dashboard.sass */
-#dashboard .data_list_large {
-  margin: 8px 0 10px 0;
-  padding: 0; }
-/* line 93, admin-theme/_admin-dashboard.sass */
-=======
 /* line 94, admin-theme/_admin-dashboard.sass */
 #dashboard .data_list_large {
   margin: 8px 0 10px 0;
   padding: 0; }
 /* line 98, admin-theme/_admin-dashboard.sass */
->>>>>>> f6dd4a9e
 #dashboard .data_list_large li {
   padding: 6px 0;
   position: relative;
   border: none;
   margin: 0; }
-<<<<<<< HEAD
-/* line 98, admin-theme/_admin-dashboard.sass */
-#dashboard .data_list_large .data_label {
-  line-height: 0.8em; }
-/* line 100, admin-theme/_admin-dashboard.sass */
-#dashboard .data_list_large .data_label small {
-  font-size: 0.6em; }
-/* line 102, admin-theme/_admin-dashboard.sass */
-=======
 /* line 103, admin-theme/_admin-dashboard.sass */
 #dashboard .data_list_large .data_label {
   line-height: 0.8em; }
@@ -10325,7 +10265,6 @@
 #dashboard .data_list_large .data_label small {
   font-size: 0.6em; }
 /* line 107, admin-theme/_admin-dashboard.sass */
->>>>>>> f6dd4a9e
 #dashboard .data_list_large .data_value {
   text-align: right;
   line-height: 0.6em;
@@ -10333,17 +10272,10 @@
   top: 0;
   right: 0;
   padding: 8px 0 0 0; }
-<<<<<<< HEAD
-/* line 109, admin-theme/_admin-dashboard.sass */
-#dashboard .data_list_large .data_value small {
-  font-size: 0.5em; }
-/* line 112, admin-theme/_admin-dashboard.sass */
-=======
 /* line 114, admin-theme/_admin-dashboard.sass */
 #dashboard .data_list_large .data_value small {
   font-size: 0.5em; }
 /* line 117, admin-theme/_admin-dashboard.sass */
->>>>>>> f6dd4a9e
 #dashboard .data_list_vertical {
   padding: 0;
   margin: 0 0 10px 0;
@@ -10353,16 +10285,6 @@
   -ms-border-radius: 3px;
   -o-border-radius: 3px;
   border-radius: 3px; }
-<<<<<<< HEAD
-/* line 119, admin-theme/_admin-dashboard.sass */
-#dashboard .data_list_vertical li {
-  border-left: solid 1px #dddddd;
-  padding: 6px; }
-/* line 123, admin-theme/_admin-dashboard.sass */
-#dashboard .data_list_vertical li:first-child {
-  border: none; }
-/* line 125, admin-theme/_admin-dashboard.sass */
-=======
 /* line 124, admin-theme/_admin-dashboard.sass */
 #dashboard .data_list_vertical li {
   border-left: solid 1px #dddddd;
@@ -10371,25 +10293,11 @@
 #dashboard .data_list_vertical li:first-child {
   border: none; }
 /* line 130, admin-theme/_admin-dashboard.sass */
->>>>>>> f6dd4a9e
 #dashboard .data_list_vertical .data_label {
   min-height: 32px;
   display: block;
   line-height: 1em;
   text-align: center; }
-<<<<<<< HEAD
-/* line 130, admin-theme/_admin-dashboard.sass */
-#dashboard .data_list_vertical .data_value {
-  display: block;
-  text-align: center; }
-/* line 135, admin-theme/_admin-dashboard.sass */
-#dashboard #dashtrends header {
-  margin-bottom: 0; }
-/* line 137, admin-theme/_admin-dashboard.sass */
-#dashboard #dashtrends #dashtrends_toolbar {
-  margin: 4px -16px; }
-/* line 139, admin-theme/_admin-dashboard.sass */
-=======
 /* line 135, admin-theme/_admin-dashboard.sass */
 #dashboard .data_list_vertical .data_value {
   display: block;
@@ -10401,7 +10309,6 @@
 #dashboard #dashtrends #dashtrends_toolbar {
   margin: 4px -16px; }
 /* line 144, admin-theme/_admin-dashboard.sass */
->>>>>>> f6dd4a9e
 #dashboard #dashtrends dl {
   cursor: pointer;
   margin: 0;
@@ -10411,15 +10318,6 @@
   padding: 10px;
   border-left: 1px solid #dddddd;
   border-bottom: 1px solid #dddddd; }
-<<<<<<< HEAD
-/* line 148, admin-theme/_admin-dashboard.sass */
-#dashboard #dashtrends dl:first-child {
-  border-left: none; }
-/* line 150, admin-theme/_admin-dashboard.sass */
-#dashboard #dashtrends dl.active {
-  background-color: #eeeeee; }
-/* line 152, admin-theme/_admin-dashboard.sass */
-=======
 /* line 153, admin-theme/_admin-dashboard.sass */
 #dashboard #dashtrends dl:first-child {
   border-left: none; }
@@ -10427,21 +10325,11 @@
 #dashboard #dashtrends dl.active {
   background-color: #eeeeee; }
 /* line 157, admin-theme/_admin-dashboard.sass */
->>>>>>> f6dd4a9e
 #dashboard #dashtrends dt {
   text-align: center;
   height: 37px;
   line-height: 1em;
   font: 300 1.1em/120% "Ubuntu", sans-serif; }
-<<<<<<< HEAD
-/* line 157, admin-theme/_admin-dashboard.sass */
-#dashboard #dashtrends svg {
-  height: 350px; }
-/* line 161, admin-theme/_admin-dashboard.sass */
-#dashboard #dashgoals svg {
-  height: 250px; }
-/* line 166, admin-theme/_admin-dashboard.sass */
-=======
 /* line 162, admin-theme/_admin-dashboard.sass */
 #dashboard #dashtrends svg {
   height: 350px; }
@@ -10449,7 +10337,6 @@
 #dashboard #dashgoals svg {
   height: 250px; }
 /* line 171, admin-theme/_admin-dashboard.sass */
->>>>>>> f6dd4a9e
 #dashboard #dashaddons {
   background-color: white;
   border: 1px dashed #dfdfdf;
@@ -10459,22 +10346,6 @@
   -o-border-radius: 3px;
   border-radius: 3px;
   padding: 10px 20px; }
-<<<<<<< HEAD
-/* line 170, admin-theme/_admin-dashboard.sass */
-#dashboard #dashaddons a {
-  display: block; }
-/* line 172, admin-theme/_admin-dashboard.sass */
-#dashboard #dashaddons a:hover {
-  text-decoration: none; }
-/* line 177, admin-theme/_admin-dashboard.sass */
-#dashboard #dashactivity svg {
-  height: 150px; }
-/* line 184, admin-theme/_admin-dashboard.sass */
-#dashboard .loading .data_value {
-  min-width: 30px;
-  text-align: center; }
-/* line 187, admin-theme/_admin-dashboard.sass */
-=======
 /* line 175, admin-theme/_admin-dashboard.sass */
 #dashboard #dashaddons a {
   display: block; }
@@ -10489,22 +10360,11 @@
   min-width: 30px;
   text-align: center; }
 /* line 192, admin-theme/_admin-dashboard.sass */
->>>>>>> f6dd4a9e
 #dashboard .loading .data_value:before {
   font-size: 0.7em;
   font-family: FontAwesome;
   content: "\f021";
   color: #cccccc; }
-<<<<<<< HEAD
-/* line 193, admin-theme/_admin-dashboard.sass */
-#dashboard .loading .data_value span, #dashboard .loading .data_value small {
-  display: none; }
-/* line 195, admin-theme/_admin-dashboard.sass */
-#dashboard .loading .data_trend {
-  display: none; }
-
-/* line 220, admin-theme/_admin-dashboard.sass */
-=======
 /* line 198, admin-theme/_admin-dashboard.sass */
 #dashboard .loading .data_value span, #dashboard .loading .data_value small {
   display: none; }
@@ -10513,7 +10373,6 @@
   display: none; }
 
 /* line 225, admin-theme/_admin-dashboard.sass */
->>>>>>> f6dd4a9e
 .data_loading, #dashboard .data_value span, #dashboard .data_value .dash_trend {
   opacity: 1;
   -webkit-animation-name: bounceG;
@@ -10527,11 +10386,7 @@
   transform: scale(0.7); }
 
 @-webkit-keyframes bounceG {
-<<<<<<< HEAD
-  /* line 228, admin-theme/_admin-dashboard.sass */
-=======
   /* line 233, admin-theme/_admin-dashboard.sass */
->>>>>>> f6dd4a9e
   0% {
     opacity: 0;
     filter: alpha(opacity=0);
@@ -10539,11 +10394,7 @@
     -ms-transform: scale(0.1);
     transform: scale(0.1); }
 
-<<<<<<< HEAD
-  /* line 231, admin-theme/_admin-dashboard.sass */
-=======
   /* line 236, admin-theme/_admin-dashboard.sass */
->>>>>>> f6dd4a9e
   100% {
     opacity: 1;
     filter: alpha(opacity=100);
@@ -10552,11 +10403,7 @@
     transform: scale(1); } }
 
 @-moz-keyframes bounceG {
-<<<<<<< HEAD
-  /* line 228, admin-theme/_admin-dashboard.sass */
-=======
   /* line 233, admin-theme/_admin-dashboard.sass */
->>>>>>> f6dd4a9e
   0% {
     opacity: 0;
     filter: alpha(opacity=0);
@@ -10564,11 +10411,7 @@
     -ms-transform: scale(0.1);
     transform: scale(0.1); }
 
-<<<<<<< HEAD
-  /* line 231, admin-theme/_admin-dashboard.sass */
-=======
   /* line 236, admin-theme/_admin-dashboard.sass */
->>>>>>> f6dd4a9e
   100% {
     opacity: 1;
     filter: alpha(opacity=100);
@@ -10577,11 +10420,7 @@
     transform: scale(1); } }
 
 @-ms-keyframes bounceG {
-<<<<<<< HEAD
-  /* line 228, admin-theme/_admin-dashboard.sass */
-=======
   /* line 233, admin-theme/_admin-dashboard.sass */
->>>>>>> f6dd4a9e
   0% {
     opacity: 0;
     filter: alpha(opacity=0);
@@ -10589,11 +10428,7 @@
     -ms-transform: scale(0.1);
     transform: scale(0.1); }
 
-<<<<<<< HEAD
-  /* line 231, admin-theme/_admin-dashboard.sass */
-=======
   /* line 236, admin-theme/_admin-dashboard.sass */
->>>>>>> f6dd4a9e
   100% {
     opacity: 1;
     filter: alpha(opacity=100);
@@ -10602,11 +10437,7 @@
     transform: scale(1); } }
 
 @-o-keyframes bounceG {
-<<<<<<< HEAD
-  /* line 228, admin-theme/_admin-dashboard.sass */
-=======
   /* line 233, admin-theme/_admin-dashboard.sass */
->>>>>>> f6dd4a9e
   0% {
     opacity: 0;
     filter: alpha(opacity=0);
@@ -10614,11 +10445,7 @@
     -ms-transform: scale(0.1);
     transform: scale(0.1); }
 
-<<<<<<< HEAD
-  /* line 231, admin-theme/_admin-dashboard.sass */
-=======
   /* line 236, admin-theme/_admin-dashboard.sass */
->>>>>>> f6dd4a9e
   100% {
     opacity: 1;
     filter: alpha(opacity=100);
@@ -10627,11 +10454,7 @@
     transform: scale(1); } }
 
 @keyframes bounceG {
-<<<<<<< HEAD
-  /* line 228, admin-theme/_admin-dashboard.sass */
-=======
   /* line 233, admin-theme/_admin-dashboard.sass */
->>>>>>> f6dd4a9e
   0% {
     opacity: 0;
     filter: alpha(opacity=0);
@@ -10639,11 +10462,7 @@
     -ms-transform: scale(0.1);
     transform: scale(0.1); }
 
-<<<<<<< HEAD
-  /* line 231, admin-theme/_admin-dashboard.sass */
-=======
   /* line 236, admin-theme/_admin-dashboard.sass */
->>>>>>> f6dd4a9e
   100% {
     opacity: 1;
     filter: alpha(opacity=100);
@@ -10651,19 +10470,11 @@
     -ms-transform: scale(1);
     transform: scale(1); } }
 
-<<<<<<< HEAD
-/* line 235, admin-theme/_admin-dashboard.sass */
-#dash_version {
-  padding: 0 !important;
-  overflow: hidden; }
-/* line 239, admin-theme/_admin-dashboard.sass */
-=======
 /* line 240, admin-theme/_admin-dashboard.sass */
 #dash_version {
   padding: 0 !important;
   overflow: hidden; }
 /* line 244, admin-theme/_admin-dashboard.sass */
->>>>>>> f6dd4a9e
 #dash_version iframe {
   height: 80px;
   width: 100%; }
--- conflicted
+++ resolved
@@ -57,8 +57,6 @@
 							{l s='Select'}
 							<i class='icon-angle-down'></i>							
 						</button>
-<<<<<<< HEAD
-=======
 						<ul class='dropdown-menu'>
 							<li>
 								<a href="javascript:void(0);" onclick="$('#date-start-compare').focus();"><i class="icon-cogs"></i> {l s='Custom'}</a>
@@ -70,7 +68,6 @@
 								<a href="javascript:void(0);" onclick="setPreviousYear()"><i class="icon-cogs"></i> {l s='Previous Year'}</a>
 							</li>
 						</ul>
->>>>>>> 6a799086
 					</div>
 					<div class="form-date-body" id="form-date-body-compare" style="display: none;">
 						<label>{l s='From'}</label>

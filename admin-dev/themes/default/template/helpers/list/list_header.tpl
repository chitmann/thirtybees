{*
* 2007-2013 PrestaShop
*
* NOTICE OF LICENSE
*
* This source file is subject to the Academic Free License (AFL 3.0)
* that is bundled with this package in the file LICENSE.txt.
* It is also available through the world-wide-web at this URL:
* http://opensource.org/licenses/afl-3.0.php
* If you did not receive a copy of the license and are unable to
* obtain it through the world-wide-web, please send an email
* to license@prestashop.com so we can send you a copy immediately.
*
* DISCLAIMER
*
* Do not edit or add to this file if you wish to upgrade PrestaShop to newer
* versions in the future. If you wish to customize PrestaShop for your
* needs please refer to http://www.prestashop.com for more information.
*
*  @author PrestaShop SA <contact@prestashop.com>
*  @copyright  2007-2013 PrestaShop SA
*  @license    http://opensource.org/licenses/afl-3.0.php  Academic Free License (AFL 3.0)
*  International Registered Trademark & Property of PrestaShop SA
*}

{if !$simple_header}
<<<<<<< HEAD
<script type="text/javascript">
	$(document).ready(function() {
		$('table.{$table} .filter').keypress(function(event){
			formSubmit(event, 'submitFilterButton{$table}')
		})
	});
</script>

{* Display column names and arrows for ordering (ASC, DESC) *}
{if $is_order_position}
	<script type="text/javascript" src="../js/jquery/plugins/jquery.tablednd.js"></script>
	<script type="text/javascript">
		var token = '{$token}';
		var come_from = '{$table}';
		var alternate = {if $order_way == 'DESC'}'1'{else}'0'{/if};
=======

	<script type="text/javascript">
		$(document).ready(function() {
			$('table.{$list_id} .filter').keypress(function(event){
				formSubmit(event, 'submitFilterButton{$list_id}')
			})
		});
	</script>
	{* Display column names and arrows for ordering (ASC, DESC) *}
	{if $is_order_position}
		<script type="text/javascript" src="../js/jquery/plugins/jquery.tablednd.js"></script>
		<script type="text/javascript">
			var token = '{$token}';
			var come_from = '{$list_id}';
			var alternate = {if $order_way == 'DESC'}'1'{else}'0'{/if};
		</script>
		<script type="text/javascript" src="../js/admin-dnd.js"></script>
	{/if}

	<script type="text/javascript">
		$(function() {
			if ($("table.{$list_id} .datepicker").length > 0)
				$("table.{$list_id} .datepicker").datepicker({
					prevText: '',
					nextText: '',
					dateFormat: 'yy-mm-dd'
				});
		});
>>>>>>> f610b0d8
	</script>
	<script type="text/javascript" src="../js/admin-dnd.js"></script>
{/if}
<script type="text/javascript">
	$(function() {
		if ($("table.{$table} .datepicker").length > 0)
			$("table.{$table} .datepicker").datepicker({
				prevText: '',
				nextText: '',
				dateFormat: 'yy-mm-dd'
			});
	});
</script>
{/if}

{if $show_toolbar}
	{include file="toolbar.tpl" toolbar_btn=$toolbar_btn toolbar_scroll=$toolbar_scroll title=$title}
{/if}

{if !$simple_header}
<div class="leadin">{block name="leadin"}{/block}</div>
{/if}

{hook h='displayAdminListBefore'}

{if isset($name_controller)}
	{capture name=hookName assign=hookName}display{$name_controller|ucfirst}ListBefore{/capture}
	{hook h=$hookName}
{elseif isset($smarty.get.controller)}
	{capture name=hookName assign=hookName}display{$smarty.get.controller|ucfirst|htmlentities}ListBefore{/capture}
	{hook h=$hookName}
{/if}

{if !$simple_header}
<<<<<<< HEAD
<form method="post" action="{$action}" class="form-horizontal">
	<fieldset>
		{block name="override_header"}{/block}

		{if $show_filters}
		<input type="hidden" id="submitFilter{$table}" name="submitFilter{$table}" value="0"/>
		<span class="pull-right">
			<button type="submit" name="submitReset{$table}" class="btn {if !$filters_has_value}btn-default{else}btn-primary{/if} btn-small"{if !$filters_has_value} disabled="disabled"{/if}>
				<i class="icon-eraser"></i> {l s='Reset'}
			</button>
			<button type="submit" id="submitFilterButton{$table}" name="submitFilter" class="btn btn-default btn-small" />
				<i class="icon-filter"></i> {l s='Filter'}
			</button>
		</span>
		{/if}
{/if}
		<table 
			class="table"
			name="list_table"
			{if $table_id} id={$table_id}{/if}
			class="table {if $table_dnd}tableDnD{/if} {$table}"
			>
			<thead>
				<tr>
					<th class="center">
					</th>
=======
<form method="post" action="{$action}" class="form">

	{block name="override_form_extra"}{/block}

	<input type="hidden" id="submitFilter{$list_id}" name="submitFilter{$list_id}" value="0"/>
{/if}
	<table class="table_grid" name="list_table">
		{if !$simple_header}
			<tr>
				<td style="vertical-align: bottom;">
					<span style="float: left;">
						{if $page > 1}
							<input type="image" src="../img/admin/list-prev2.gif" onclick="getE('submitFilter{$list_id}').value=1"/>&nbsp;
							<input type="image" src="../img/admin/list-prev.gif" onclick="getE('submitFilter{$list_id}').value={$page - 1}"/>
						{/if}
						{l s='Page'} <b>{$page}</b> / {$total_pages}
						{if $page < $total_pages}
							<input type="image" src="../img/admin/list-next.gif" onclick="getE('submitFilter{$list_id}').value={$page + 1}"/>&nbsp;
							<input type="image" src="../img/admin/list-next2.gif" onclick="getE('submitFilter{$list_id}').value={$total_pages}"/>
						{/if}
						| {l s='Display'}
						<select name="{$list_id}_pagination" onchange="submit()">
							{* Choose number of results per page *}
							{foreach $pagination AS $value}
								<option value="{$value|intval}"{if $selected_pagination == $value} selected="selected" {elseif $selected_pagination == NULL && $value == $pagination[1]} selected="selected2"{/if}>{$value|intval}</option>
							{/foreach}
						</select>
						/ {$list_total} {l s='result(s)'}
					</span>
					<span style="float: right;">
						<input type="submit" id="submitFilterButton{$list_id}" name="submitFilter" value="{l s='Filter'}" class="button" />					
						<input type="submit" name="submitReset{$list_id}" value="{l s='Reset'}" class="button" />
					</span>
					<span class="clear"></span>
				</td>
			</tr>
		{/if}
		<tr>
			<td{if $simple_header} style="border:none;"{/if}>
				<table
				{if $table_id} id={$table_id}{/if}
				class="table {if $table_dnd}tableDnD{/if} {$list_id}"
				cellpadding="0" cellspacing="0"
				style="width: 100%; margin-bottom:10px;">
					<col width="10px" />
>>>>>>> f610b0d8
					{foreach $fields_display AS $key => $params}
					<th {if isset($params.align)} class="{$params.align}"{/if}>

						<span class="title_box {if isset($order_by) && ($key == $order_by)} active{/if}">

							{if isset($params.hint)}
							<span class="label-tooltip" data-toggle="tooltip"
								title="
									{if is_array($params.hint)}
										{foreach $params.hint as $hint}
											{if is_array($hint)}
												{$hint.text}
											{else}
												{$hint}
											{/if}
										{/foreach}
									{else}
										{$params.hint}
									{/if}
								">
								{$params.title}
							</span>
							{else}
								{$params.title}
							{/if}
							
							{if (!isset($params.orderby) || $params.orderby) && !$simple_header}
							<a {if isset($order_by) && ($key == $order_by) && ($order_way == 'DESC')}class="active"{/if}  href="{$currentIndex}&{$table}Orderby={$key|urlencode}&{$table}Orderway=desc&token={$token}{if isset($smarty.get.$identifier)}&{$identifier}={$smarty.get.$identifier|intval}{/if}">
								<i class="icon-caret-down"></i>
							</a>
							<a {if isset($order_by) && ($key == $order_by) && ($order_way == 'ASC')}class="active"{/if} href="{$currentIndex}&{$table}Orderby={$key|urlencode}&{$table}Orderway=asc&token={$token}{if isset($smarty.get.$identifier)}&{$identifier}={$smarty.get.$identifier|intval}{/if}">
								<i class="icon-caret-up"></i>
							</a>
						</span>
					{/if}
					</th>
					{/foreach}
					{if $shop_link_type}
					<th>
						{if $shop_link_type == 'shop'}
						{l s='Shop'}
						{else}
						{l s='Group shop'}
						{/if}
					</th>
					{/if}
					{if $has_actions}
					<th>{l s='Actions'}{if !$simple_header}{/if}</th>
					{/if}
<<<<<<< HEAD
				</tr>
			{if !$simple_header && $show_filters}
				<tr class="filter {if $row_hover}row_hover{/if}">
					<td class="center">
						{if $has_bulk_actions}
							--
						{/if}
					</td>

					{* Filters (input, select, date or bool) *}
					{foreach $fields_display AS $key => $params}
					<td {if isset($params.align)} class="{$params.align}" {/if}>
						{if isset($params.search) && !$params.search}
							--
						{else}
							{if $params.type == 'bool'}
								<select class="filter" onchange="$('#submitFilterButton{$table}').focus();$('#submitFilterButton{$table}').click();" name="{$table}Filter_{$key}">
									<option value="">--</option>
									<option value="1" {if $params.value == 1} selected="selected" {/if}>{l s='Yes'}</option>
									<option value="0" {if $params.value == 0 && $params.value != ''} selected="selected" {/if}>{l s='No'}</option>
								</select>
							{elseif $params.type == 'date' || $params.type == 'datetime'}
								{l s='From'} <input type="text" class="filter datepicker" id="{$params.id_date}_0" name="{$params.name_date}[0]" value="{if isset($params.value.0)}{$params.value.0}{/if}"{if isset($params.width)} style="width:70px"{/if}/>
								{l s='To'} <input type="text" class="filter datepicker" id="{$params.id_date}_1" name="{$params.name_date}[1]" value="{if isset($params.value.1)}{$params.value.1}{/if}"{if isset($params.width)} style="width:70px"{/if}/>
							{elseif $params.type == 'select'}
								{if isset($params.filter_key)}
									<select class="filter" onchange="$('#submitFilterButton{$table}').focus();$('#submitFilterButton{$table}').click();" name="{$table}Filter_{$params.filter_key}" {if isset($params.width)} style="width:{$params.width}px"{/if}>
										<option value="" {if $params.value == ''} selected="selected" {/if}>--</option>
										{if isset($params.list) && is_array($params.list)}
											{foreach $params.list AS $option_value => $option_display}
												<option value="{$option_value}" {if $option_display == $params.value ||  $option_value == $params.value} selected="selected"{/if}>{$option_display}</option>
											{/foreach}
=======
					<thead>
						<tr class="nodrag nodrop" style="height: 40px">
							<th class="center">
								{if $has_bulk_actions}
									<input type="checkbox" name="checkme" class="noborder" onclick="checkDelBoxes(this.form, '{$list_id}Box[]', this.checked)" />
								{/if}
							</th>
							{foreach $fields_display AS $key => $params}
								<th {if isset($params.align)} class="{$params.align}"{/if}>
									{if isset($params.hint)}<span class="hint" name="help_box">{$params.hint}<span class="hint-pointer">&nbsp;</span></span>{/if}
									<span class="title_box">
										{$params.title}
									</span>
									{if (!isset($params.orderby) || $params.orderby) && !$simple_header}
										<br />
										<a href="{$currentIndex}&{$list_id}Orderby={$key|urlencode}&{$list_id}Orderway=desc&token={$token}{if isset($smarty.get.$identifier)}&{$identifier}={$smarty.get.$identifier|intval}{/if}">
										<img border="0" src="../img/admin/down{if isset($order_by) && ($key == $order_by) && ($order_way == 'DESC')}_d{/if}.gif" /></a>
										<a href="{$currentIndex}&{$list_id}Orderby={$key|urlencode}&{$list_id}Orderway=asc&token={$token}{if isset($smarty.get.$identifier)}&{$identifier}={$smarty.get.$identifier|intval}{/if}">
										<img border="0" src="../img/admin/up{if isset($order_by) && ($key == $order_by) && ($order_way == 'ASC')}_d{/if}.gif" /></a>
									{elseif !$simple_header}
										<br />&nbsp;
									{/if}
								</th>
							{/foreach}
							{if $shop_link_type}
								<th>
									{if $shop_link_type == 'shop'}
										{l s='Shop'}
									{else}
										{l s='Group shop'}
									{/if}
									<br />&nbsp;
								</th>
							{/if}
							{if $has_actions}
								<th class="center">{l s='Actions'}{if !$simple_header}<br />&nbsp;{/if}</th>
							{/if}
						</tr>
 						{if !$simple_header}
						<tr class="nodrag nodrop filter {if $row_hover}row_hover{/if}" style="height: 35px;">
							<td class="center">
								{if $has_bulk_actions}
									--
								{/if}
							</td>

							{* Filters (input, select, date or bool) *}
							{foreach $fields_display AS $key => $params}
								<td {if isset($params.align)} class="{$params.align}" {/if}>
									{if isset($params.search) && !$params.search}
										--
									{else}
										{if $params.type == 'bool'}
											<select onchange="$('#submitFilterButton{$list_id}').focus();$('#submitFilterButton{$list_id}').click();" name="{$list_id}Filter_{$key}">
												<option value="">--</option>
												<option value="1" {if $params.value == 1} selected="selected" {/if}>{l s='Yes'}</option>
												<option value="0" {if $params.value == 0 && $params.value != ''} selected="selected" {/if}>{l s='No'}</option>
											</select>
										{elseif $params.type == 'date' || $params.type == 'datetime'}
											{l s='From'} <input type="text" class="filter datepicker" id="{$params.id_date}_0" name="{$params.name_date}[0]" value="{if isset($params.value.0)}{$params.value.0}{/if}"{if isset($params.width)} style="width:70px"{/if}/><br />
											{l s='To'} <input type="text" class="filter datepicker" id="{$params.id_date}_1" name="{$params.name_date}[1]" value="{if isset($params.value.1)}{$params.value.1}{/if}"{if isset($params.width)} style="width:70px"{/if}/>
										{elseif $params.type == 'select'}
											{if isset($params.filter_key)}
												<select onchange="$('#submitFilterButton{$list_id}').focus();$('#submitFilterButton{$list_id}').click();" name="{$list_id}Filter_{$params.filter_key}" {if isset($params.width)} style="width:{$params.width}px"{/if}>
													<option value="" {if $params.value == ''} selected="selected" {/if}>--</option>
													{if isset($params.list) && is_array($params.list)}
														{foreach $params.list AS $option_value => $option_display}
															<option value="{$option_value}" {if $option_display == $params.value ||  $option_value == $params.value} selected="selected"{/if}>{$option_display}</option>
														{/foreach}
													{/if}
												</select>
											{/if}
										{else}
											<input type="text" class="filter" name="{$list_id}Filter_{if isset($params.filter_key)}{$params.filter_key}{else}{$key}{/if}" value="{$params.value|escape:'htmlall':'UTF-8'}" {if isset($params.width) && $params.width != 'auto'} style="width:{$params.width}px"{else}style="width:95%"{/if} />
>>>>>>> f610b0d8
										{/if}
									</select>
								{/if}
							{else}
								<input type="text" class="filter" name="{$table}Filter_{if isset($params.filter_key)}{$params.filter_key}{else}{$key}{/if}" value="{$params.value|escape:'htmlall':'UTF-8'}" {if isset($params.width) && $params.width != 'auto'} style="width:{$params.width}px"{/if} />
							{/if}
						{/if}
					</td>
					{/foreach}

					{if $shop_link_type}
					<td>--</td>
					{/if}
					{if $has_actions}
					<td class="center">--</td>
					{/if}
				</tr>
			{/if}
			</thead><|MERGE_RESOLUTION|>--- conflicted
+++ resolved
@@ -24,23 +24,6 @@
 *}
 
 {if !$simple_header}
-<<<<<<< HEAD
-<script type="text/javascript">
-	$(document).ready(function() {
-		$('table.{$table} .filter').keypress(function(event){
-			formSubmit(event, 'submitFilterButton{$table}')
-		})
-	});
-</script>
-
-{* Display column names and arrows for ordering (ASC, DESC) *}
-{if $is_order_position}
-	<script type="text/javascript" src="../js/jquery/plugins/jquery.tablednd.js"></script>
-	<script type="text/javascript">
-		var token = '{$token}';
-		var come_from = '{$table}';
-		var alternate = {if $order_way == 'DESC'}'1'{else}'0'{/if};
-=======
 
 	<script type="text/javascript">
 		$(document).ready(function() {
@@ -69,32 +52,23 @@
 					dateFormat: 'yy-mm-dd'
 				});
 		});
->>>>>>> f610b0d8
 	</script>
-	<script type="text/javascript" src="../js/admin-dnd.js"></script>
-{/if}
-<script type="text/javascript">
-	$(function() {
-		if ($("table.{$table} .datepicker").length > 0)
-			$("table.{$table} .datepicker").datepicker({
-				prevText: '',
-				nextText: '',
-				dateFormat: 'yy-mm-dd'
-			});
-	});
-</script>
-{/if}
+
+
+{/if}{* End if simple_header *}
 
 {if $show_toolbar}
 	{include file="toolbar.tpl" toolbar_btn=$toolbar_btn toolbar_scroll=$toolbar_scroll title=$title}
 {/if}
 
 {if !$simple_header}
-<div class="leadin">{block name="leadin"}{/block}</div>
-{/if}
+	<div class="leadin">{block name="leadin"}{/block}</div>
+{/if}
+
+{block name="override_header"}{/block}
+
 
 {hook h='displayAdminListBefore'}
-
 {if isset($name_controller)}
 	{capture name=hookName assign=hookName}display{$name_controller|ucfirst}ListBefore{/capture}
 	{hook h=$hookName}
@@ -103,35 +77,8 @@
 	{hook h=$hookName}
 {/if}
 
+
 {if !$simple_header}
-<<<<<<< HEAD
-<form method="post" action="{$action}" class="form-horizontal">
-	<fieldset>
-		{block name="override_header"}{/block}
-
-		{if $show_filters}
-		<input type="hidden" id="submitFilter{$table}" name="submitFilter{$table}" value="0"/>
-		<span class="pull-right">
-			<button type="submit" name="submitReset{$table}" class="btn {if !$filters_has_value}btn-default{else}btn-primary{/if} btn-small"{if !$filters_has_value} disabled="disabled"{/if}>
-				<i class="icon-eraser"></i> {l s='Reset'}
-			</button>
-			<button type="submit" id="submitFilterButton{$table}" name="submitFilter" class="btn btn-default btn-small" />
-				<i class="icon-filter"></i> {l s='Filter'}
-			</button>
-		</span>
-		{/if}
-{/if}
-		<table 
-			class="table"
-			name="list_table"
-			{if $table_id} id={$table_id}{/if}
-			class="table {if $table_dnd}tableDnD{/if} {$table}"
-			>
-			<thead>
-				<tr>
-					<th class="center">
-					</th>
-=======
 <form method="post" action="{$action}" class="form">
 
 	{block name="override_form_extra"}{/block}
@@ -162,8 +109,8 @@
 						/ {$list_total} {l s='result(s)'}
 					</span>
 					<span style="float: right;">
-						<input type="submit" id="submitFilterButton{$list_id}" name="submitFilter" value="{l s='Filter'}" class="button" />					
 						<input type="submit" name="submitReset{$list_id}" value="{l s='Reset'}" class="button" />
+						<input type="submit" id="submitFilterButton{$list_id}" name="submitFilter" value="{l s='Filter'}" class="button" />
 					</span>
 					<span class="clear"></span>
 				</td>
@@ -177,90 +124,15 @@
 				cellpadding="0" cellspacing="0"
 				style="width: 100%; margin-bottom:10px;">
 					<col width="10px" />
->>>>>>> f610b0d8
 					{foreach $fields_display AS $key => $params}
-					<th {if isset($params.align)} class="{$params.align}"{/if}>
-
-						<span class="title_box {if isset($order_by) && ($key == $order_by)} active{/if}">
-
-							{if isset($params.hint)}
-							<span class="label-tooltip" data-toggle="tooltip"
-								title="
-									{if is_array($params.hint)}
-										{foreach $params.hint as $hint}
-											{if is_array($hint)}
-												{$hint.text}
-											{else}
-												{$hint}
-											{/if}
-										{/foreach}
-									{else}
-										{$params.hint}
-									{/if}
-								">
-								{$params.title}
-							</span>
-							{else}
-								{$params.title}
-							{/if}
-							
-							{if (!isset($params.orderby) || $params.orderby) && !$simple_header}
-							<a {if isset($order_by) && ($key == $order_by) && ($order_way == 'DESC')}class="active"{/if}  href="{$currentIndex}&{$table}Orderby={$key|urlencode}&{$table}Orderway=desc&token={$token}{if isset($smarty.get.$identifier)}&{$identifier}={$smarty.get.$identifier|intval}{/if}">
-								<i class="icon-caret-down"></i>
-							</a>
-							<a {if isset($order_by) && ($key == $order_by) && ($order_way == 'ASC')}class="active"{/if} href="{$currentIndex}&{$table}Orderby={$key|urlencode}&{$table}Orderway=asc&token={$token}{if isset($smarty.get.$identifier)}&{$identifier}={$smarty.get.$identifier|intval}{/if}">
-								<i class="icon-caret-up"></i>
-							</a>
-						</span>
-					{/if}
-					</th>
+						<col {if isset($params.width) && $params.width != 'auto'}width="{$params.width}px"{/if}/>
 					{/foreach}
 					{if $shop_link_type}
-					<th>
-						{if $shop_link_type == 'shop'}
-						{l s='Shop'}
-						{else}
-						{l s='Group shop'}
-						{/if}
-					</th>
+						<col width="80px" />
 					{/if}
 					{if $has_actions}
-					<th>{l s='Actions'}{if !$simple_header}{/if}</th>
+						<col width="52px" />
 					{/if}
-<<<<<<< HEAD
-				</tr>
-			{if !$simple_header && $show_filters}
-				<tr class="filter {if $row_hover}row_hover{/if}">
-					<td class="center">
-						{if $has_bulk_actions}
-							--
-						{/if}
-					</td>
-
-					{* Filters (input, select, date or bool) *}
-					{foreach $fields_display AS $key => $params}
-					<td {if isset($params.align)} class="{$params.align}" {/if}>
-						{if isset($params.search) && !$params.search}
-							--
-						{else}
-							{if $params.type == 'bool'}
-								<select class="filter" onchange="$('#submitFilterButton{$table}').focus();$('#submitFilterButton{$table}').click();" name="{$table}Filter_{$key}">
-									<option value="">--</option>
-									<option value="1" {if $params.value == 1} selected="selected" {/if}>{l s='Yes'}</option>
-									<option value="0" {if $params.value == 0 && $params.value != ''} selected="selected" {/if}>{l s='No'}</option>
-								</select>
-							{elseif $params.type == 'date' || $params.type == 'datetime'}
-								{l s='From'} <input type="text" class="filter datepicker" id="{$params.id_date}_0" name="{$params.name_date}[0]" value="{if isset($params.value.0)}{$params.value.0}{/if}"{if isset($params.width)} style="width:70px"{/if}/>
-								{l s='To'} <input type="text" class="filter datepicker" id="{$params.id_date}_1" name="{$params.name_date}[1]" value="{if isset($params.value.1)}{$params.value.1}{/if}"{if isset($params.width)} style="width:70px"{/if}/>
-							{elseif $params.type == 'select'}
-								{if isset($params.filter_key)}
-									<select class="filter" onchange="$('#submitFilterButton{$table}').focus();$('#submitFilterButton{$table}').click();" name="{$table}Filter_{$params.filter_key}" {if isset($params.width)} style="width:{$params.width}px"{/if}>
-										<option value="" {if $params.value == ''} selected="selected" {/if}>--</option>
-										{if isset($params.list) && is_array($params.list)}
-											{foreach $params.list AS $option_value => $option_display}
-												<option value="{$option_value}" {if $option_display == $params.value ||  $option_value == $params.value} selected="selected"{/if}>{$option_display}</option>
-											{/foreach}
-=======
 					<thead>
 						<tr class="nodrag nodrop" style="height: 40px">
 							<th class="center">
@@ -335,23 +207,17 @@
 											{/if}
 										{else}
 											<input type="text" class="filter" name="{$list_id}Filter_{if isset($params.filter_key)}{$params.filter_key}{else}{$key}{/if}" value="{$params.value|escape:'htmlall':'UTF-8'}" {if isset($params.width) && $params.width != 'auto'} style="width:{$params.width}px"{else}style="width:95%"{/if} />
->>>>>>> f610b0d8
 										{/if}
-									</select>
-								{/if}
-							{else}
-								<input type="text" class="filter" name="{$table}Filter_{if isset($params.filter_key)}{$params.filter_key}{else}{$key}{/if}" value="{$params.value|escape:'htmlall':'UTF-8'}" {if isset($params.width) && $params.width != 'auto'} style="width:{$params.width}px"{/if} />
-							{/if}
+									{/if}
+								</td>
+							{/foreach}
+
+							{if $shop_link_type}
+								<td>--</td>
+							{/if}
+							{if $has_actions}
+								<td class="center">--</td>
+							{/if}
+							</tr>
 						{/if}
-					</td>
-					{/foreach}
-
-					{if $shop_link_type}
-					<td>--</td>
-					{/if}
-					{if $has_actions}
-					<td class="center">--</td>
-					{/if}
-				</tr>
-			{/if}
-			</thead>+						</thead>
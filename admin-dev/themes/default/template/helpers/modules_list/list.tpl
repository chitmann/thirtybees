{*
* 2007-2014 PrestaShop
*
* NOTICE OF LICENSE
*
* This source file is subject to the Academic Free License (AFL 3.0)
* that is bundled with this package in the file LICENSE.txt.
* It is also available through the world-wide-web at this URL:
* http://opensource.org/licenses/afl-3.0.php
* If you did not receive a copy of the license and are unable to
* obtain it through the world-wide-web, please send an email
* to license@prestashop.com so we can send you a copy immediately.
*
* DISCLAIMER
*
* Do not edit or add to this file if you wish to upgrade PrestaShop to newer
* versions in the future. If you wish to customize PrestaShop for your
* needs please refer to http://www.prestashop.com for more information.
*
*  @author PrestaShop SA <contact@prestashop.com>
*  @copyright  2007-2014 PrestaShop SA
*  @license    http://opensource.org/licenses/afl-3.0.php  Academic Free License (AFL 3.0)
*  International Registered Trademark & Property of PrestaShop SA
*}
<div class="panel">
	<h3>
		<i class="icon-list-ul"></i>
		{if isset($panel_title)}{$panel_title|escape:'html':'UTF-8'}{else}{l s='Modules list'}{/if}
	</h3>
	<div id="modules_list_container_tab" class="row">
		<div class="col-lg-12">
			{if count($modules_list)}
				<table class="table">
					{counter start=1  assign="count"}
						{foreach from=$modules_list item=module}	
							<div>{include file='controllers/modules/tab_module_line.tpl' class_row={cycle values=",row alt"}}</div>
							{if $count %3 == 0}
							{/if}
						{counter}
					{/foreach}
				</table>
				{if $controller_name == 'AdminPayment' && isset($view_all)}
<<<<<<< HEAD
					<div class="panel-footer text-center">
						<br /><a class="btn btn-default pagination-centered" href="index.php?tab=AdminModules&amp;token={getAdminToken tab='AdminModules'}&amp;filterCategory=payments_gateways">{l s='View all available payments solutions'}</a>
=======
					<div class="panel-footer">
						<div class="col-lg-4 col-lg-offset-4">
							<a class="btn btn-default btn-block" href="index.php?tab=AdminModules&amp;token={getAdminToken tab='AdminModules'}&amp;filterCategory=payments_gateways">
								<i class="process-icon-payment"></i>
								{l s='View all available payments solutions'}
							</a>
						</div>
>>>>>>> 8b08c6dd
					</div>
				{/if}
			{else}
				<table class="table">
					<tr>
						<td>
							<div class="alert alert-warning">
							{if $controller_name == 'AdminPayment'}
							{l s='It seems there are no recommended payment solutions for your country.'}<br />
							<a target="_blank" href="http://www.prestashop.com/en/contribute-prestashop-localization">{l s='Do you think there should be one? Let us know!'}</a>
							{else}{l s='No modules available in this section.'}{/if}</div>
						</td>
					</tr>
				</table>
			{/if}
		</div>
	</div>
</div>

<script type="text/javascript">
	$(document).ready(function(){
		$('.fancybox-quick-view').fancybox({
			type: 'ajax',
			autoDimensions: false,
			autoSize: false,
			width: 600,
			height: 'auto',
			helpers: {
				overlay: {
					locked: false
				}
			}
		});
	});
</script><|MERGE_RESOLUTION|>--- conflicted
+++ resolved
@@ -40,10 +40,6 @@
 					{/foreach}
 				</table>
 				{if $controller_name == 'AdminPayment' && isset($view_all)}
-<<<<<<< HEAD
-					<div class="panel-footer text-center">
-						<br /><a class="btn btn-default pagination-centered" href="index.php?tab=AdminModules&amp;token={getAdminToken tab='AdminModules'}&amp;filterCategory=payments_gateways">{l s='View all available payments solutions'}</a>
-=======
 					<div class="panel-footer">
 						<div class="col-lg-4 col-lg-offset-4">
 							<a class="btn btn-default btn-block" href="index.php?tab=AdminModules&amp;token={getAdminToken tab='AdminModules'}&amp;filterCategory=payments_gateways">
@@ -51,7 +47,6 @@
 								{l s='View all available payments solutions'}
 							</a>
 						</div>
->>>>>>> 8b08c6dd
 					</div>
 				{/if}
 			{else}

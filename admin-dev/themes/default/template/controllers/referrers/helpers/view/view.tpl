--- conflicted
+++ resolved
@@ -107,24 +107,14 @@
 				</tr>
 			{/foreach}
 		</table>
-<<<<<<< HEAD
 		<form id="product_referrers" name="product_referrers" class="form-horizontal">
 			<div class="form-group">
 				<label class="control-label col-lg-3">{l s='Filter by product:'}</label>
 				<div class="col-lg-9">
 					<select id="selectProduct" name="selectProduct" style="width: 200px;" onfocus="fillProducts();" onchange="updateConversionRate(this.value);">
-						<option value="0" selected="selected">-- {l s='All'} --</option>
+						<option value="0" selected="selected">- {l s='All'} -</option>
 					</select>
 				</div>
-=======
-		<br class="clear" />
-		<form id="product_referrers" name="product_referrers">
-			<label>{l s='Filter by product:'}</label>
-			<div class="margin-left">
-				<select id="selectProduct" name="selectProduct" style="width: 200px;" onfocus="fillProducts();" onchange="updateConversionRate(this.value);">
-					<option value="0" selected="selected">- {l s='All'} -</option>
-				</select>
->>>>>>> d49c4cf6
 			</div>
 			<div class="form-group">
 				<label class="control-label col-lg-3">{l s='Search'}</label>
@@ -137,5 +127,4 @@
 	<script type="text/javascript">
 		updateConversionRate(0);
 	</script>
-	
-{/block}
+{/block}
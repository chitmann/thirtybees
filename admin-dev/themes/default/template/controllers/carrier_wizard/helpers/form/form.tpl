--- conflicted
+++ resolved
@@ -32,11 +32,7 @@
 	{if $input.name == 'zones'}
 		<div class="ranges_not_follow warn" style="display:none">
 			<label>{l s="Ranges are not correctly ordered:"}</label>
-<<<<<<< HEAD
-			<a href="#" class="btn btn-default" style="text-decoration:none">{l s="Reordering"}</a>
-=======
-			<a href="#" onclick="checkRangeContinuity(true); return false;" class="button" style="text-decoration:none">{l s="Reordering"}</a>
->>>>>>> db4b69d1
+			<a href="#" onclick="checkRangeContinuity(true); return false;" class="btn btn-default">{l s="Reordering"}</a>
 		</div>
 		{include file='controllers/carrier_wizard/helpers/form/form_ranges.tpl'}
 

--- conflicted
+++ resolved
@@ -69,11 +69,7 @@
 						<div class="col-sm-6">
 							<p>
 							{if $count_ok}
-<<<<<<< HEAD
-								{l s='[0]%1$d[/0] order(s) validated for a total amount of [1]%2$s[/1]' sprintf=[$count_ok, $total_ok] tags=['<span class="badge">', '<span class="badge badge-success">']}
-=======
-								{l s='[1]%1$d[/1] order(s) validated for a total amount of [2]%2$s[/2]' sprintf=[$count_ok, $total_ok] tags=['<span class="badge">', '<span class="badge">']}
->>>>>>> 04e1fe48
+								{l s='[1]%1$d[/1] order(s) validated for a total amount of [2]%2$s[/2]' sprintf=[$count_ok, $total_ok] tags=['<span class="badge">', '<span class="badge badge-success">']}
 							{else}
 								{l s="No orders validated for the moment"}
 							{/if}

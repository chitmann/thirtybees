--- conflicted
+++ resolved
@@ -76,10 +76,6 @@
 				</div>
 			</div>
 
-<<<<<<< HEAD
-			<div class="form-group">
-=======
->>>>>>> 3ba337f1
 			{foreach $types AS $k => $type}
 			<div class="form-group second-select format_{$k}" style="display:none;">			
 				<label class="control-label col-lg-3">{l s='Select a format'}</label>
@@ -120,14 +116,6 @@
 								<span class="slide-button btn btn-default"></span>
 							</span>
 						</div>
-<<<<<<< HEAD
-=======
-					</div>
-					<div class="row">
-						<div class="col-lg-9">
-							<p class="help-block">{l s='Select "No" only if your server timed out and you need to resume the regeneration.'}</p>
-						</div>
->>>>>>> 3ba337f1
 					</div>
 					<p class="help-block">
 						{l s='Select "No" only if your server timed out and you need to resume the regeneration.'}

<?php
/*
* 2007-2015 PrestaShop
*
* NOTICE OF LICENSE
*
* This source file is subject to the Open Software License (OSL 3.0)
* that is bundled with this package in the file LICENSE.txt.
* It is also available through the world-wide-web at this URL:
* http://opensource.org/licenses/osl-3.0.php
* If you did not receive a copy of the license and are unable to
* obtain it through the world-wide-web, please send an email
* to license@prestashop.com so we can send you a copy immediately.
*
* DISCLAIMER
*
* Do not edit or add to this file if you wish to upgrade PrestaShop to newer
* versions in the future. If you wish to customize PrestaShop for your
* needs please refer to http://www.prestashop.com for more information.
*
*  @author PrestaShop SA <contact@prestashop.com>
*  @copyright  2007-2015 PrestaShop SA
*  @license    http://opensource.org/licenses/osl-3.0.php  Open Software License (OSL 3.0)
*  International Registered Trademark & Property of PrestaShop SA
*/

class ProductSaleCore
{
	/*
	** Fill the `product_sale` SQL table with data from `order_detail`
	** @return bool True on success
	*/
	public static function fillProductSales()
	{
		$sql = 'REPLACE INTO '._DB_PREFIX_.'product_sale
				(`id_product`, `quantity`, `sale_nbr`, `date_upd`)
				SELECT od.product_id, SUM(od.product_quantity), COUNT(od.product_id), NOW()
							FROM '._DB_PREFIX_.'order_detail od GROUP BY od.product_id';
		return Db::getInstance()->execute($sql);
	}

	/*
	** Get number of actives products sold
	** @return int number of actives products listed in product_sales
	*/
	public static function getNbSales()
	{
		$sql = 'SELECT COUNT(ps.`id_product`) AS nb
				FROM `'._DB_PREFIX_.'product_sale` ps
				LEFT JOIN `'._DB_PREFIX_.'product` p ON p.`id_product` = ps.`id_product`
				'.Shop::addSqlAssociation('product', 'p', false).'
				WHERE product_shop.`active` = 1';
		return (int)Db::getInstance(_PS_USE_SQL_SLAVE_)->getValue($sql);
	}

	/*
	** Get required informations on best sales products
	**
	** @param integer $id_lang Language id
	** @param integer $page_number Start from (optional)
	** @param integer $nb_products Number of products to return (optional)
	** @return array from Product::getProductProperties
	*/
	public static function getBestSales($id_lang, $page_number = 0, $nb_products = 10, $order_by = null, $order_way = null)
	{
		if ($page_number < 0) $page_number = 0;
		if ($nb_products < 1) $nb_products = 10;
		$final_order_by = $order_by;
		$order_table = '';
		if (is_null($order_by) || $order_by == 'position' || $order_by == 'price') $order_by = 'sales';
		if ($order_by == 'date_add' || $order_by == 'date_upd')
			$order_table = 'product_shop';
		if (is_null($order_way) || $order_by == 'sales') $order_way = 'DESC';

		$interval = Validate::isUnsignedInt(Configuration::get('PS_NB_DAYS_NEW_PRODUCT')) ? Configuration::get('PS_NB_DAYS_NEW_PRODUCT') : 20;
<<<<<<< HEAD

=======
>>>>>>> 7f116e90
		$sql = 'SELECT p.*, product_shop.*, stock.out_of_stock, IFNULL(stock.quantity, 0) as quantity,
					pl.`description`, pl.`description_short`, pl.`link_rewrite`, pl.`meta_description`,
					pl.`meta_keywords`, pl.`meta_title`, pl.`name`, pl.`available_now`, pl.`available_later`,
					m.`name` AS manufacturer_name, p.`id_manufacturer` as id_manufacturer,
					MAX(image_shop.`id_image`) id_image, il.`legend`,
					ps.`quantity` AS sales, t.`rate`, pl.`meta_keywords`, pl.`meta_title`, pl.`meta_description`,
					DATEDIFF(p.`date_add`, DATE_SUB(NOW(),
<<<<<<< HEAD

					INTERVAL '.(int)$interval.' DAY)) > 0 AS new
				FROM `'._DB_PREFIX_.'product_sale` ps
=======
					INTERVAL '.(int)$interval.' DAY)) > 0 AS new'.(Combination::isFeatureActive() ? ', MAX(product_attribute_shop.minimal_quantity) AS product_attribute_minimal_quantity' : '')
				.' FROM `'._DB_PREFIX_.'product_sale` ps
>>>>>>> 7f116e90
				LEFT JOIN `'._DB_PREFIX_.'product` p ON ps.`id_product` = p.`id_product`
				'.Shop::addSqlAssociation('product', 'p', false).'
				LEFT JOIN `'._DB_PREFIX_.'product_attribute` pa
				ON (p.`id_product` = pa.`id_product`)
				'.(Combination::isFeatureActive() ?
				Shop::addSqlAssociation('product_attribute', 'pa', false, 'product_attribute_shop.`default_on` = 1').'
				'.Product::sqlStock('p', 'product_attribute_shop', false, Context::getContext()->shop) : Product::sqlStock('p', 'product', false, Context::getContext()->shop)).'
				LEFT JOIN `'._DB_PREFIX_.'product_lang` pl
					ON p.`id_product` = pl.`id_product`
					AND pl.`id_lang` = '.(int)$id_lang.Shop::addSqlRestrictionOnLang('pl').'
				LEFT JOIN `'._DB_PREFIX_.'image` i ON (i.`id_product` = p.`id_product`)'.
				Shop::addSqlAssociation('image', 'i', false, 'image_shop.cover=1').'
				LEFT JOIN `'._DB_PREFIX_.'image_lang` il ON (i.`id_image` = il.`id_image` AND il.`id_lang` = '.(int)$id_lang.')
				LEFT JOIN `'._DB_PREFIX_.'manufacturer` m ON (m.`id_manufacturer` = p.`id_manufacturer`)
				LEFT JOIN `'._DB_PREFIX_.'tax_rule` tr ON (product_shop.`id_tax_rules_group` = tr.`id_tax_rules_group`)
					AND tr.`id_country` = '.(int)Context::getContext()->country->id.'
					AND tr.`id_state` = 0
<<<<<<< HEAD
				LEFT JOIN `'._DB_PREFIX_.'tax` t ON (t.`id_tax` = tr.`id_tax`)
				'.Product::sqlStock('p');
=======
				LEFT JOIN `'._DB_PREFIX_.'tax` t ON (t.`id_tax` = tr.`id_tax`)';
>>>>>>> 7f116e90

			if (Group::isFeatureActive())
			{
				$groups = FrontController::getCurrentCustomerGroups();
				$sql .= '
					JOIN `'._DB_PREFIX_.'category_product` cp ON (cp.`id_product` = p.`id_product`)
					JOIN `'._DB_PREFIX_.'category_group` cg ON (cp.id_category = cg.id_category AND cg.`id_group` '.(count($groups) ? 'IN ('.implode(',', $groups).')' : '= 1').')';
			}

			$sql .= '
				WHERE product_shop.`active` = 1
					AND p.`visibility` != \'none\'
				GROUP BY product_shop.id_product
				ORDER BY '.(!empty($order_table) ? '`'.pSQL($order_table).'`.' : '').'`'.pSQL($order_by).'` '.pSQL($order_way).'
				LIMIT '.(int)($page_number * $nb_products).', '.(int)$nb_products;

		$result = Db::getInstance(_PS_USE_SQL_SLAVE_)->executeS($sql);

		if ($final_order_by == 'price')
			Tools::orderbyPrice($result, $order_way);
		if (!$result)
			return false;
		return Product::getProductsProperties($id_lang, $result);
	}

	/*
	** Get required informations on best sales products
	**
	** @param integer $id_lang Language id
	** @param integer $page_number Start from (optional)
	** @param integer $nb_products Number of products to return (optional)
	** @return array keys : id_product, link_rewrite, name, id_image, legend, sales, ean13, upc, link
	*/
	public static function getBestSalesLight($id_lang, $page_number = 0, $nb_products = 10, Context $context = null)
	{
		if (!$context)
			$context = Context::getContext();
		if ($page_number < 0) $page_number = 0;
		if ($nb_products < 1) $nb_products = 10;

		$sql = '
		SELECT
			p.id_product,  MAX(product_attribute_shop.id_product_attribute) id_product_attribute, pl.`link_rewrite`, pl.`name`, pl.`description_short`, product_shop.`id_category_default`,
			MAX(image_shop.`id_image`) id_image, il.`legend`,
			ps.`quantity` AS sales, p.`ean13`, p.`upc`, cl.`link_rewrite` AS category, p.show_price, p.available_for_order, IFNULL(stock.quantity, 0) as quantity, p.customizable,
			IFNULL(pa.minimal_quantity, p.minimal_quantity) as minimal_quantity, stock.out_of_stock,
			product_shop.`date_add` > "'.date('Y-m-d', strtotime('-'.(Configuration::get('PS_NB_DAYS_NEW_PRODUCT') ? (int)Configuration::get('PS_NB_DAYS_NEW_PRODUCT') : 20).' DAY')).'" as new,
			product_shop.`on_sale`, MAX(product_attribute_shop.minimal_quantity) AS product_attribute_minimal_quantity
		FROM `'._DB_PREFIX_.'product_sale` ps
		LEFT JOIN `'._DB_PREFIX_.'product` p ON ps.`id_product` = p.`id_product`
		'.Shop::addSqlAssociation('product', 'p').'
		LEFT JOIN `'._DB_PREFIX_.'product_attribute` pa
			ON (p.`id_product` = pa.`id_product`)
		'.Shop::addSqlAssociation('product_attribute', 'pa', false, 'product_attribute_shop.`default_on` = 1').'
		'.Product::sqlStock('p', 'product_attribute_shop', false, $context->shop).'
		LEFT JOIN `'._DB_PREFIX_.'product_lang` pl
			ON p.`id_product` = pl.`id_product`
			AND pl.`id_lang` = '.(int)$id_lang.Shop::addSqlRestrictionOnLang('pl').'
		LEFT JOIN `'._DB_PREFIX_.'image` i ON (i.`id_product` = p.`id_product`)'.
		Shop::addSqlAssociation('image', 'i', false, 'image_shop.cover=1').'
		LEFT JOIN `'._DB_PREFIX_.'image_lang` il ON (i.`id_image` = il.`id_image` AND il.`id_lang` = '.(int)$id_lang.')
		LEFT JOIN `'._DB_PREFIX_.'category_lang` cl
			ON cl.`id_category` = product_shop.`id_category_default`
			AND cl.`id_lang` = '.(int)$id_lang.Shop::addSqlRestrictionOnLang('cl');

		if (Group::isFeatureActive())
		{
			$groups = FrontController::getCurrentCustomerGroups();
			$sql .= '
				JOIN `'._DB_PREFIX_.'category_product` cp ON (cp.`id_product` = p.`id_product`)
				JOIN `'._DB_PREFIX_.'category_group` cg ON (cp.id_category = cg.id_category AND cg.`id_group` '.(count($groups) ? 'IN ('.implode(',', $groups).')' : '= 1').')';
		}

		$sql.= '
		WHERE product_shop.`active` = 1
		AND p.`visibility` != \'none\'
		GROUP BY product_shop.id_product
		ORDER BY sales DESC
		LIMIT '.(int)($page_number * $nb_products).', '.(int)$nb_products;

		if (!$result = Db::getInstance(_PS_USE_SQL_SLAVE_)->executeS($sql))
			return false;

		return Product::getProductsProperties($id_lang, $result);
	}

	public static function addProductSale($product_id, $qty = 1)
	{
		return Db::getInstance()->execute('
			INSERT INTO '._DB_PREFIX_.'product_sale
			(`id_product`, `quantity`, `sale_nbr`, `date_upd`)
			VALUES ('.(int)$product_id.', '.(int)$qty.', 1, NOW())
			ON DUPLICATE KEY UPDATE `quantity` = `quantity` + '.(int)$qty.', `sale_nbr` = `sale_nbr` + 1, `date_upd` = NOW()');
	}

	public static function getNbrSales($id_product)
	{
		$result = Db::getInstance()->getRow('SELECT `sale_nbr` FROM '._DB_PREFIX_.'product_sale WHERE `id_product` = '.(int)$id_product);
		if (!$result || empty($result) || !array_key_exists('sale_nbr', $result))
			return -1;
		return (int)$result['sale_nbr'];
	}

	public static function removeProductSale($id_product, $qty = 1)
	{
		$total_sales = ProductSale::getNbrSales($id_product);
		if ($total_sales > 1)
			return Db::getInstance()->execute('
				UPDATE '._DB_PREFIX_.'product_sale
				SET `quantity` = `quantity` - '.(int)$qty.', `sale_nbr` = `sale_nbr` - 1, `date_upd` = NOW()
				WHERE `id_product` = '.(int)$id_product
			);
		elseif ($total_sales == 1)
			return Db::getInstance()->delete('product_sale', 'id_product = '.(int)$id_product);
		return true;
	}
}<|MERGE_RESOLUTION|>--- conflicted
+++ resolved
@@ -73,10 +73,7 @@
 		if (is_null($order_way) || $order_by == 'sales') $order_way = 'DESC';
 
 		$interval = Validate::isUnsignedInt(Configuration::get('PS_NB_DAYS_NEW_PRODUCT')) ? Configuration::get('PS_NB_DAYS_NEW_PRODUCT') : 20;
-<<<<<<< HEAD
-
-=======
->>>>>>> 7f116e90
+
 		$sql = 'SELECT p.*, product_shop.*, stock.out_of_stock, IFNULL(stock.quantity, 0) as quantity,
 					pl.`description`, pl.`description_short`, pl.`link_rewrite`, pl.`meta_description`,
 					pl.`meta_keywords`, pl.`meta_title`, pl.`name`, pl.`available_now`, pl.`available_later`,
@@ -84,14 +81,8 @@
 					MAX(image_shop.`id_image`) id_image, il.`legend`,
 					ps.`quantity` AS sales, t.`rate`, pl.`meta_keywords`, pl.`meta_title`, pl.`meta_description`,
 					DATEDIFF(p.`date_add`, DATE_SUB(NOW(),
-<<<<<<< HEAD
-
-					INTERVAL '.(int)$interval.' DAY)) > 0 AS new
-				FROM `'._DB_PREFIX_.'product_sale` ps
-=======
 					INTERVAL '.(int)$interval.' DAY)) > 0 AS new'.(Combination::isFeatureActive() ? ', MAX(product_attribute_shop.minimal_quantity) AS product_attribute_minimal_quantity' : '')
 				.' FROM `'._DB_PREFIX_.'product_sale` ps
->>>>>>> 7f116e90
 				LEFT JOIN `'._DB_PREFIX_.'product` p ON ps.`id_product` = p.`id_product`
 				'.Shop::addSqlAssociation('product', 'p', false).'
 				LEFT JOIN `'._DB_PREFIX_.'product_attribute` pa
@@ -109,12 +100,7 @@
 				LEFT JOIN `'._DB_PREFIX_.'tax_rule` tr ON (product_shop.`id_tax_rules_group` = tr.`id_tax_rules_group`)
 					AND tr.`id_country` = '.(int)Context::getContext()->country->id.'
 					AND tr.`id_state` = 0
-<<<<<<< HEAD
-				LEFT JOIN `'._DB_PREFIX_.'tax` t ON (t.`id_tax` = tr.`id_tax`)
-				'.Product::sqlStock('p');
-=======
 				LEFT JOIN `'._DB_PREFIX_.'tax` t ON (t.`id_tax` = tr.`id_tax`)';
->>>>>>> 7f116e90
 
 			if (Group::isFeatureActive())
 			{

--- conflicted
+++ resolved
@@ -105,15 +105,9 @@
 			'position' => 			array('type' => self::TYPE_INT),
 			'date_add' => 			array('type' => self::TYPE_DATE, 'validate' => 'isDate'),
 			'date_upd' => 			array('type' => self::TYPE_DATE, 'validate' => 'isDate'),
-<<<<<<< HEAD
-			'name' => 				array('type' => self::TYPE_STRING, 'lang' => true, 'validate' => 'isCatalogName', 'required' => true, 'size' => 64),
-			'link_rewrite' => 		array('type' => self::TYPE_STRING, 'lang' => true, 'validate' => 'isLinkRewrite', 'required' => true, 'size' => 64),
-=======
-
 			// Lang fields
 			'name' => 				array('type' => self::TYPE_STRING, 'lang' => true, 'validate' => 'isCatalogName', 'required' => true, 'size' => 128),
 			'link_rewrite' => 		array('type' => self::TYPE_STRING, 'lang' => true, 'validate' => 'isLinkRewrite', 'required' => true, 'size' => 128),
->>>>>>> f9cfde9a
 			'description' => 		array('type' => self::TYPE_HTML, 'lang' => true, 'validate' => 'isCleanHtml'),
 			'meta_title' => 		array('type' => self::TYPE_STRING, 'lang' => true, 'validate' => 'isGenericName', 'size' => 128),
 			'meta_description' => 	array('type' => self::TYPE_STRING, 'lang' => true, 'validate' => 'isGenericName', 'size' => 255),

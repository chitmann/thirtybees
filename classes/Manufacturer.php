--- conflicted
+++ resolved
@@ -317,13 +317,8 @@
 		else
 			$alias = 'p.';
 
-<<<<<<< HEAD
-		$sql = 'SELECT p.*, product_shop.*, stock.out_of_stock, IFNULL(stock.quantity, 0) as quantity, MAX(product_attribute_shop.`id_product_attribute`) id_product_attribute,
-					pl.`description`, pl.`description_short`, pl.`link_rewrite`, pl.`meta_description`, pl.`meta_keywords`,
-=======
 		$sql = 'SELECT p.*, product_shop.*, stock.out_of_stock, IFNULL(stock.quantity, 0) as quantity'.(Combination::isFeatureActive() ? ', MAX(product_attribute_shop.minimal_quantity) AS product_attribute_minimal_quantity' : '').'
 					, pl.`description`, pl.`description_short`, pl.`link_rewrite`, pl.`meta_description`, pl.`meta_keywords`,
->>>>>>> 7f116e90
 					pl.`meta_title`, pl.`name`, pl.`available_now`, pl.`available_later`, MAX(image_shop.`id_image`) id_image, il.`legend`, m.`name` AS manufacturer_name,
 					DATEDIFF(
 						product_shop.`date_add`,

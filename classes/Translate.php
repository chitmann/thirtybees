--- conflicted
+++ resolved
@@ -62,14 +62,7 @@
 			$class_name_controller = $class.'controller';
 			// if the class is extended by a module, use modules/[module_name]/xx.php lang file
 			if (class_exists($class_name_controller) && Module::getModuleNameFromClass($class_name_controller))
-<<<<<<< HEAD
 				return Translate::getModuleTranslation(Module::$classInModule[$class_name_controller], $string, $class_name_controller, $sprintf, $addslashes);
-=======
-			{
-				$string = str_replace('\'', '\\\'', $string);
-				return Translate::getModuleTranslation(Module::$classInModule[$class_name_controller], $string, $class_name_controller, $sprintf, $addslashes);
-			}
->>>>>>> 7f116e90
 		}
 
 		$string = preg_replace("/\\*'/", "\'", $string);

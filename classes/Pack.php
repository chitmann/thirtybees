--- conflicted
+++ resolved
@@ -152,13 +152,9 @@
 		if (!Pack::isFeatureActive())
 			return array();
 
-<<<<<<< HEAD
 		$context = Context::getContext();
 
 		$sql = 'SELECT p.*, product_shop.*, pl.*, image_shop.`id_image` id_image, il.`legend`, cl.`name` AS category_default, a.quantity AS pack_quantity, product_shop.`id_category_default`, a.id_product_pack, a.id_product_attribute_item
-=======
-		$sql = 'SELECT p.*, product_shop.*, pl.*, image_shop.`id_image`, il.`legend`, cl.`name` AS category_default, a.quantity AS pack_quantity, product_shop.`id_category_default`, a.id_product_pack, a.id_product_attribute_item
->>>>>>> 0c2ad7d0
 				FROM `'._DB_PREFIX_.'pack` a
 				LEFT JOIN `'._DB_PREFIX_.'product` p ON p.id_product = a.id_product_item
 				LEFT JOIN `'._DB_PREFIX_.'product_lang` pl
@@ -171,14 +167,9 @@
 				LEFT JOIN `'._DB_PREFIX_.'category_lang` cl
 					ON product_shop.`id_category_default` = cl.`id_category`
 					AND cl.`id_lang` = '.(int)$id_lang.Shop::addSqlRestrictionOnLang('cl').'
-<<<<<<< HEAD
 				WHERE product_shop.`id_shop` = '.(int)$context->shop->id.'
 				AND a.`id_product_pack` = '.(int)$id_product.'
 				GROUP BY a.id_product_attribute_item';
-=======
-				WHERE product_shop.`id_shop` = '.(int)Context::getContext()->shop->id.'
-				AND a.`id_product_pack` = '.(int)$id_product;
->>>>>>> 0c2ad7d0
 
 		$result = Db::getInstance(_PS_USE_SQL_SLAVE_)->executeS($sql);
 
@@ -376,4 +367,4 @@
 		// not used
 		return true;
 	}
-}
+}
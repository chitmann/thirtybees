--- conflicted
+++ resolved
@@ -32,12 +32,6 @@
     <name>Erro no pagamento</name>
     <template>payment_error</template>
   </order_state>
-<<<<<<< HEAD
-  <order_state id='On_backorder'>
-    <name>Pedido em atraso</name>
-    <template>outofstock</template>
-  </order_state>
-=======
   <order_state id="On_backorder_paid">
     <name>On backorder (paid)</name>
     <template>outofstock</template>
@@ -46,7 +40,6 @@
     <name>On backorder (not paid)</name>
     <template>outofstock</template>
   </order_state>
->>>>>>> 7f116e90
   <order_state id='Awaiting_bank_wire_payment'>
     <name>Aguardando a transferência do pagamento pelo banco</name>
     <template>bankwire</template>

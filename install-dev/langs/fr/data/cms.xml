<?xml version='1.0'?>
<entity_cms>
  <cms id='Delivery'>
    <meta_title>Livraison</meta_title>
    <meta_description>Nos conditions de livraison</meta_description>
<<<<<<< HEAD
    <meta_keywords>conditions, livraison, retard, expédition, colis</meta_keywords>
=======
    <meta_keywords>conditions, livraison, délais, expédition, colis</meta_keywords>
>>>>>>> 7f116e90
    <content>&lt;h2&gt;Expéditions et retours&lt;/h2&gt;&lt;h3&gt;Expédition de votre colis&lt;/h3&gt;&lt;p&gt;Les colis sont généralement expédiés dans un délai de 2 jours après réception du paiement. Ils sont expédiés via UPS avec un numéro de suivi et remis sans signature. Les colis peuvent également être expédiés via UPS Extra et remis contre signature. Veuillez nous contacter avant de choisir ce mode de livraison, car il induit des frais supplémentaires. Quel que soit le mode de livraison choisi, nous vous envoyons un lien pour suivre votre colis en ligne.&lt;/p&gt;&lt;p&gt;Les frais d&apos;expédition incluent les frais de préparation et d&apos;emballage ainsi que les frais de port. Les frais de préparation sont fixes, tandis que les frais de transport varient selon le poids total du colis. Nous vous recommandons de regrouper tous vos articles dans une seule commande. Nous ne pouvons regrouper deux commandes placées séparément et des frais d&apos;expédition s&apos;appliquent à chacune d&apos;entre elles. Votre colis est expédié à vos propres risques, mais une attention particulière est portée aux objets fragiles.&lt;br /&gt;&lt;br /&gt;Les dimensions des boîtes sont appropriées et vos articles sont correctement protégés.&lt;/p&gt;</content>
    <link_rewrite>livraison</link_rewrite>
  </cms>
  <cms id='Legal_Notice'>
<<<<<<< HEAD
    <meta_title>Avis juridique</meta_title>
    <meta_description>Avis juridique</meta_description>
    <meta_keywords>avis, juridique, crédits</meta_keywords>
    <content>&lt;h2&gt;Mentions légales&lt;/h2&gt;&lt;h3&gt;Crédits&lt;/h3&gt;&lt;p&gt;Conception et production :&lt;/p&gt;&lt;p&gt;cette boutique en ligne a été créée à l&apos;aide du &lt;a href=&quot;http://www.prestashop.com&quot;&gt;logiciel PrestaShop. &lt;/a&gt;Rendez-vous sur le &lt;a href=&quot;http://www.prestashop.com/blog/en/&quot;&gt;blog e-commerce de PrestaShop&lt;/a&gt; pour vous tenir au courant des dernières actualités et obtenir des conseils sur la vente en ligne et la gestion d&apos;un site d&apos;e-commerce.&lt;/p&gt;</content>
    <link_rewrite>avis-juridique</link_rewrite>
=======
    <meta_title>Mentions légales</meta_title>
    <meta_description>Mentions légales</meta_description>
    <meta_keywords>mentions, légales, crédits</meta_keywords>
    <content>&lt;h2&gt;Mentions légales&lt;/h2&gt;&lt;h3&gt;Crédits&lt;/h3&gt;&lt;p&gt;Conception et production :&lt;/p&gt;&lt;p&gt;cette boutique en ligne a été créée à l&apos;aide du &lt;a href=&quot;http://www.prestashop.com&quot;&gt;logiciel PrestaShop. &lt;/a&gt;Rendez-vous sur le &lt;a href=&quot;http://www.prestashop.com/blog/en/&quot;&gt;blog e-commerce de PrestaShop&lt;/a&gt; pour vous tenir au courant des dernières actualités et obtenir des conseils sur la vente en ligne et la gestion d&apos;un site d&apos;e-commerce.&lt;/p&gt;</content>
    <link_rewrite>mentions-legales</link_rewrite>
>>>>>>> 7f116e90
  </cms>
  <cms id='Terms_and_conditions_of_use'>
    <meta_title>Conditions d&apos;utilisation</meta_title>
    <meta_description>Nos conditions d&apos;utilisation</meta_description>
    <meta_keywords>conditions, utilisation, vente</meta_keywords>
    <content>&lt;h1 class=&quot;page-heading&quot;&gt;Conditions d&apos;utilisation&lt;/h1&gt;
&lt;h3 class=&quot;page-subheading&quot;&gt;Règle n° 1&lt;/h3&gt;
&lt;p class=&quot;bottom-indent&quot;&gt;Lorem ipsum dolor sit amet conse ctetur adipisicing elit, sed do eiusmod tempor incididunt ut labore et dolore magna aliqua. Ut enim ad minim veniam, quis nostrud exercitation ullamco laboris nisi ut aliquip ex ea commodo consequat. Duis aute irure dolor in reprehenderit in voluptate velit esse cillum dolore eu fugiat nulla pariatur. Excepteur sint occaecat cupidatat non proident, sunt in culpa qui officia deserunt mollit anim id est laborum.&lt;/p&gt;
&lt;h3 class=&quot;page-subheading&quot;&gt;Règle n° 2&lt;/h3&gt;
&lt;p class=&quot;bottom-indent&quot;&gt;Sed do eiusmod tempor incididunt ut labore et dolore magna aliqua. Ut enim ad minim veniam, quis nostrud exercitation ullamco laboris nisi ut aliquip ex ea commodo consequat. Duis aute irure dolor in reprehenderit in voluptate velit esse cillum dolore eu fugiat nulla pariatur. Excepteur sint occaecat cupidatat non proident, sunt in culpa qui officia deserunt mollit anim id est laborum. Lorem ipsum dolor sit amet conse ctetur adipisicing elit, sed do eiusmod tempor incididunt ut labore et dolore magna aliqua. Ut enim ad minim veniam&amp;#1102;&lt;/p&gt;
&lt;h3 class=&quot;page-subheading&quot;&gt;Règle n° 3&lt;/h3&gt;
&lt;p class=&quot;bottom-indent&quot;&gt;Tempor incididunt ut labore et dolore magna aliqua. Ut enim ad minim veniam, quis nostrud exercitation ullamco laboris nisi ut aliquip ex ea commodo consequat. Duis aute irure dolor in reprehenderit in voluptate velit esse cillum dolore eu fugiat nulla pariatur. Excepteur sint occaecat cupidatat non proident, sunt in culpa qui officia deserunt mollit anim id est laborum. Lorem ipsum dolor sit amet conse ctetur adipisicing elit, sed do eiusmod tempor incididunt ut labore et dolore magna aliqua. Ut enim ad minim veniam&amp;#1102;&lt;/p&gt;</content>
    <link_rewrite>conditions-utilisation</link_rewrite>
  </cms>
  <cms id='About_us'>
    <meta_title>A propos</meta_title>
    <meta_description>En savoir plus sur notre entreprise</meta_description>
    <meta_keywords>à propos, informations</meta_keywords>
    <content>&lt;h1 class=&quot;page-heading bottom-indent&quot;&gt;A propos&lt;/h1&gt;
&lt;div class=&quot;row&quot;&gt;
&lt;div class=&quot;col-xs-12 col-sm-4&quot;&gt;
&lt;div class=&quot;cms-block&quot;&gt;
&lt;h3 class=&quot;page-subheading&quot;&gt;Notre entreprise&lt;/h3&gt;
&lt;p&gt;&lt;strong class=&quot;dark&quot;&gt;Lorem ipsum dolor sit amet conse ctetur adipisicing elit, sed do eiusmod tempor incididun.&lt;/strong&gt;&lt;/p&gt;
&lt;p&gt;Lorem ipsum dolor sit amet conse ctetur adipisicing elit, sed do eiusmod tempor incididunt ut labore et dolore magna aliqua. Ut enim ad minim veniam. Lorem ipsum dolor sit amet conse ctetur adipisicing elit.&lt;/p&gt;
&lt;ul class=&quot;list-1&quot;&gt;
&lt;li&gt;&lt;em class=&quot;icon-ok&quot;&gt;&lt;/em&gt;Produits haute qualité&lt;/li&gt;
&lt;li&gt;&lt;em class=&quot;icon-ok&quot;&gt;&lt;/em&gt;Service client inégalé&lt;/li&gt;
&lt;li&gt;&lt;em class=&quot;icon-ok&quot;&gt;&lt;/em&gt;Remboursement garanti pendant 30 jours&lt;/li&gt;
&lt;/ul&gt;
&lt;/div&gt;
&lt;/div&gt;
&lt;div class=&quot;col-xs-12 col-sm-4&quot;&gt;
&lt;div class=&quot;cms-box&quot;&gt;
&lt;h3 class=&quot;page-subheading&quot;&gt;Notre équipe&lt;/h3&gt;
&lt;img title=&quot;cms-img&quot; src=&quot;../img/cms/cms-img.jpg&quot; alt=&quot;cms-img&quot; width=&quot;370&quot; height=&quot;192&quot; /&gt;
&lt;p&gt;&lt;strong class=&quot;dark&quot;&gt;Lorem set sint occaecat cupidatat non &lt;/strong&gt;&lt;/p&gt;
&lt;p&gt;Eiusmod tempor incididunt ut labore et dolore magna aliqua. Ut enim ad minim veniam, quis nostrud exercitation ullamco laboris nisi ut aliquip ex ea commodo.&lt;/p&gt;
&lt;/div&gt;
&lt;/div&gt;
&lt;div class=&quot;col-xs-12 col-sm-4&quot;&gt;
&lt;div class=&quot;cms-box&quot;&gt;
&lt;h3 class=&quot;page-subheading&quot;&gt;Témoignages&lt;/h3&gt;
&lt;div class=&quot;testimonials&quot;&gt;
&lt;div class=&quot;inner&quot;&gt;&lt;span class=&quot;before&quot;&gt;“&lt;/span&gt;Lorem ipsum dolor sit amet conse ctetur adipisicing elit, sed do eiusmod tempor incididunt ut labore et dolore magna aliqua. Ut enim ad minim.&lt;span class=&quot;after&quot;&gt;”&lt;/span&gt;&lt;/div&gt;
&lt;/div&gt;
&lt;p&gt;&lt;strong class=&quot;dark&quot;&gt;Lorem ipsum dolor sit&lt;/strong&gt;&lt;/p&gt;
&lt;div class=&quot;testimonials&quot;&gt;
&lt;div class=&quot;inner&quot;&gt;&lt;span class=&quot;before&quot;&gt;“&lt;/span&gt;Excepteur sint occaecat cupidatat non proident, sunt in culpa qui officia deserunt mollit anim id est laborum. Lorem ipsum dolor sit amet conse ctetur adipisicing elit. Lorem ipsum dolor sit amet conse ctetur adipisicing elit, sed do eiusmod.&lt;span class=&quot;after&quot;&gt;”&lt;/span&gt;&lt;/div&gt;
&lt;/div&gt;
&lt;p&gt;&lt;strong class=&quot;dark&quot;&gt;Ipsum dolor sit&lt;/strong&gt;&lt;/p&gt;
&lt;/div&gt;
&lt;/div&gt;
&lt;/div&gt;</content>
    <link_rewrite>a-propos</link_rewrite>
  </cms>
  <cms id='Secure_payment'>
    <meta_title>Paiement sécurisé</meta_title>
    <meta_description>Notre méthode de paiement sécurisé</meta_description>
    <meta_keywords>paiement sécurisé, ssl, visa, mastercard, paypal</meta_keywords>
    <content>&lt;h2&gt;Paiement sécurisé&lt;/h2&gt;
&lt;h3&gt;Notre paiement sécurisé&lt;/h3&gt;&lt;p&gt;Avec SSL&lt;/p&gt;
&lt;h3&gt;Avec Visa/Mastercard/Paypal&lt;/h3&gt;&lt;p&gt;A propos de ce service&lt;/p&gt;</content>
    <link_rewrite>paiement-securise</link_rewrite>
  </cms>
</entity_cms><|MERGE_RESOLUTION|>--- conflicted
+++ resolved
@@ -3,28 +3,16 @@
   <cms id='Delivery'>
     <meta_title>Livraison</meta_title>
     <meta_description>Nos conditions de livraison</meta_description>
-<<<<<<< HEAD
-    <meta_keywords>conditions, livraison, retard, expédition, colis</meta_keywords>
-=======
     <meta_keywords>conditions, livraison, délais, expédition, colis</meta_keywords>
->>>>>>> 7f116e90
     <content>&lt;h2&gt;Expéditions et retours&lt;/h2&gt;&lt;h3&gt;Expédition de votre colis&lt;/h3&gt;&lt;p&gt;Les colis sont généralement expédiés dans un délai de 2 jours après réception du paiement. Ils sont expédiés via UPS avec un numéro de suivi et remis sans signature. Les colis peuvent également être expédiés via UPS Extra et remis contre signature. Veuillez nous contacter avant de choisir ce mode de livraison, car il induit des frais supplémentaires. Quel que soit le mode de livraison choisi, nous vous envoyons un lien pour suivre votre colis en ligne.&lt;/p&gt;&lt;p&gt;Les frais d&apos;expédition incluent les frais de préparation et d&apos;emballage ainsi que les frais de port. Les frais de préparation sont fixes, tandis que les frais de transport varient selon le poids total du colis. Nous vous recommandons de regrouper tous vos articles dans une seule commande. Nous ne pouvons regrouper deux commandes placées séparément et des frais d&apos;expédition s&apos;appliquent à chacune d&apos;entre elles. Votre colis est expédié à vos propres risques, mais une attention particulière est portée aux objets fragiles.&lt;br /&gt;&lt;br /&gt;Les dimensions des boîtes sont appropriées et vos articles sont correctement protégés.&lt;/p&gt;</content>
     <link_rewrite>livraison</link_rewrite>
   </cms>
   <cms id='Legal_Notice'>
-<<<<<<< HEAD
-    <meta_title>Avis juridique</meta_title>
-    <meta_description>Avis juridique</meta_description>
-    <meta_keywords>avis, juridique, crédits</meta_keywords>
-    <content>&lt;h2&gt;Mentions légales&lt;/h2&gt;&lt;h3&gt;Crédits&lt;/h3&gt;&lt;p&gt;Conception et production :&lt;/p&gt;&lt;p&gt;cette boutique en ligne a été créée à l&apos;aide du &lt;a href=&quot;http://www.prestashop.com&quot;&gt;logiciel PrestaShop. &lt;/a&gt;Rendez-vous sur le &lt;a href=&quot;http://www.prestashop.com/blog/en/&quot;&gt;blog e-commerce de PrestaShop&lt;/a&gt; pour vous tenir au courant des dernières actualités et obtenir des conseils sur la vente en ligne et la gestion d&apos;un site d&apos;e-commerce.&lt;/p&gt;</content>
-    <link_rewrite>avis-juridique</link_rewrite>
-=======
     <meta_title>Mentions légales</meta_title>
     <meta_description>Mentions légales</meta_description>
     <meta_keywords>mentions, légales, crédits</meta_keywords>
     <content>&lt;h2&gt;Mentions légales&lt;/h2&gt;&lt;h3&gt;Crédits&lt;/h3&gt;&lt;p&gt;Conception et production :&lt;/p&gt;&lt;p&gt;cette boutique en ligne a été créée à l&apos;aide du &lt;a href=&quot;http://www.prestashop.com&quot;&gt;logiciel PrestaShop. &lt;/a&gt;Rendez-vous sur le &lt;a href=&quot;http://www.prestashop.com/blog/en/&quot;&gt;blog e-commerce de PrestaShop&lt;/a&gt; pour vous tenir au courant des dernières actualités et obtenir des conseils sur la vente en ligne et la gestion d&apos;un site d&apos;e-commerce.&lt;/p&gt;</content>
     <link_rewrite>mentions-legales</link_rewrite>
->>>>>>> 7f116e90
   </cms>
   <cms id='Terms_and_conditions_of_use'>
     <meta_title>Conditions d&apos;utilisation</meta_title>

--- conflicted
+++ resolved
@@ -10,16 +10,6 @@
 
 UPDATE `PREFIX_quick_access` SET `link` = 'index.php?controller=AdminCartRules&addcart_rule' WHERE `link` = 'index.php?tab=AdminDiscounts&adddiscount';
 
-<<<<<<< HEAD
-CREATE TABLE `PREFIX_tab_module_preference` (
-  `id_tab_module_preference` int(11) NOT NULL auto_increment,
-  `id_employee` int(11) NOT NULL,
-  `id_tab` int(11) NOT NULL,
-  `module` varchar(255) NOT NULL,
-  PRIMARY KEY (`id_tab_module_preference`),
-  UNIQUE KEY `employee_module` (`id_employee`, `id_tab`, `module`)
-) ENGINE=ENGINE_TYPE  DEFAULT CHARSET=utf8;
-=======
 ALTER TABLE `PREFIX_order_cart_rule` ADD `free_shipping` BOOLEAN NOT NULL DEFAULT FALSE AFTER `value_tax_excl`;
 
 UPDATE `PREFIX_order_cart_rule` ocr, `PREFIX_cart_rule` cr SET ocr.free_shipping = 1 WHERE ocr.id_cart_rule = cr.id_cart_rule AND cr.free_shipping = 1;
@@ -29,4 +19,12 @@
 	o.`total_discounts_tax_incl` = o.`total_discounts_tax_incl` + o.`total_shipping_tax_incl`,
 	o.`total_discounts_tax_excl` = o.`total_discounts_tax_excl` + o.`total_shipping_tax_excl`
 WHERE o.id_order = ocr.id_order AND ocr.free_shipping = 1;
->>>>>>> a9106be3
+
+CREATE TABLE `PREFIX_tab_module_preference` (
+  `id_tab_module_preference` int(11) NOT NULL auto_increment,
+  `id_employee` int(11) NOT NULL,
+  `id_tab` int(11) NOT NULL,
+  `module` varchar(255) NOT NULL,
+  PRIMARY KEY (`id_tab_module_preference`),
+  UNIQUE KEY `employee_module` (`id_employee`, `id_tab`, `module`)
+) ENGINE=ENGINE_TYPE  DEFAULT CHARSET=utf8;
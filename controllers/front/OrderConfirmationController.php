<?php
/*
* 2007-2014 PrestaShop
*
* NOTICE OF LICENSE
*
* This source file is subject to the Open Software License (OSL 3.0)
* that is bundled with this package in the file LICENSE.txt.
* It is also available through the world-wide-web at this URL:
* http://opensource.org/licenses/osl-3.0.php
* If you did not receive a copy of the license and are unable to
* obtain it through the world-wide-web, please send an email
* to license@prestashop.com so we can send you a copy immediately.
*
* DISCLAIMER
*
* Do not edit or add to this file if you wish to upgrade PrestaShop to newer
* versions in the future. If you wish to customize PrestaShop for your
* needs please refer to http://www.prestashop.com for more information.
*
*  @author PrestaShop SA <contact@prestashop.com>
*  @copyright  2007-2014 PrestaShop SA
*  @license    http://opensource.org/licenses/osl-3.0.php  Open Software License (OSL 3.0)
*  International Registered Trademark & Property of PrestaShop SA
*/

class OrderConfirmationControllerCore extends FrontController
{
	public $ssl = true;
	public $php_self = 'order-confirmation';
<<<<<<< HEAD
	public $ssl = true;
=======
>>>>>>> 56ee97df
	public $id_cart;
	public $id_module;
	public $id_order;
	public $reference;
	public $secure_key;

	/**
	 * Initialize order confirmation controller
	 * @see FrontController::init()
	 */
	public function init()
	{
		parent::init();

		$this->id_cart = (int)(Tools::getValue('id_cart', 0));
		$is_guest = false;

		/* check if the cart has been made by a Guest customer, for redirect link */
		if (Cart::isGuestCartByCartId($this->id_cart))
		{
			$is_guest = true;
			$redirectLink = 'index.php?controller=guest-tracking';
		}
		else
			$redirectLink = 'index.php?controller=history';

		$this->id_module = (int)(Tools::getValue('id_module', 0));
		$this->id_order = Order::getOrderByCartId((int)($this->id_cart));
		$this->secure_key = Tools::getValue('key', false);
		$order = new Order((int)($this->id_order));
		if ($is_guest)
		{
			$customer = new Customer((int)$order->id_customer);
			$redirectLink .= '&id_order='.$order->reference.'&email='.urlencode($customer->email);
		}
		if (!$this->id_order || !$this->id_module || !$this->secure_key || empty($this->secure_key))
			Tools::redirect($redirectLink.(Tools::isSubmit('slowvalidation') ? '&slowvalidation' : ''));
		$this->reference = $order->reference;
		if (!Validate::isLoadedObject($order) || $order->id_customer != $this->context->customer->id || $this->secure_key != $order->secure_key)
			Tools::redirect($redirectLink);
		$module = Module::getInstanceById((int)($this->id_module));
		if ($order->module != $module->name)
			Tools::redirect($redirectLink);
	}

	/**
	 * Assign template vars related to page content
	 * @see FrontController::initContent()
	 */
	public function initContent()
	{
		parent::initContent();

		$this->context->smarty->assign(array(
			'is_guest' => $this->context->customer->is_guest,
			'HOOK_ORDER_CONFIRMATION' => $this->displayOrderConfirmation(),
			'HOOK_PAYMENT_RETURN' => $this->displayPaymentReturn()
		));

		if ($this->context->customer->is_guest)
		{
			$this->context->smarty->assign(array(
				'id_order' => $this->id_order,
				'reference_order' => $this->reference,
				'id_order_formatted' => sprintf('#%06d', $this->id_order),
				'email' => $this->context->customer->email
			));
			/* If guest we clear the cookie for security reason */
			$this->context->customer->mylogout();
		}

		$this->setTemplate(_PS_THEME_DIR_.'order-confirmation.tpl');
	}

	/**
	 * Execute the hook displayPaymentReturn
	 */
	public function displayPaymentReturn()
	{
		if (Validate::isUnsignedId($this->id_order) && Validate::isUnsignedId($this->id_module))
		{
			$params = array();
			$order = new Order($this->id_order);
			$currency = new Currency($order->id_currency);

			if (Validate::isLoadedObject($order))
			{
				$params['total_to_pay'] = $order->getOrdersTotalPaid();
				$params['currency'] = $currency->sign;
				$params['objOrder'] = $order;
				$params['currencyObj'] = $currency;

				return Hook::exec('displayPaymentReturn', $params, $this->id_module);
			}
		}
		return false;
	}

	/**
	 * Execute the hook displayOrderConfirmation
	 */
	public function displayOrderConfirmation()
	{
		if (Validate::isUnsignedId($this->id_order))
		{
			$params = array();
			$order = new Order($this->id_order);
			$currency = new Currency($order->id_currency);

			if (Validate::isLoadedObject($order))
			{
				$params['total_to_pay'] = $order->getOrdersTotalPaid();
				$params['currency'] = $currency->sign;
				$params['objOrder'] = $order;
				$params['currencyObj'] = $currency;

				return Hook::exec('displayOrderConfirmation', $params);
			}
		}
		return false;
	}
}
<|MERGE_RESOLUTION|>--- conflicted
+++ resolved
@@ -28,10 +28,6 @@
 {
 	public $ssl = true;
 	public $php_self = 'order-confirmation';
-<<<<<<< HEAD
-	public $ssl = true;
-=======
->>>>>>> 56ee97df
 	public $id_cart;
 	public $id_module;
 	public $id_order;

<?php

/*
* 2007-2015 PrestaShop
*
* NOTICE OF LICENSE
*
* This source file is subject to the Open Software License (OSL 3.0)
* that is bundled with this package in the file LICENSE.txt.
* It is also available through the world-wide-web at this URL:
* http://opensource.org/licenses/osl-3.0.php
* If you did not receive a copy of the license and are unable to
* obtain it through the world-wide-web, please send an email
* to license@prestashop.com so we can send you a copy immediately.
*
* DISCLAIMER
*
* Do not edit or add to this file if you wish to upgrade PrestaShop to newer
* versions in the future. If you wish to customize PrestaShop for your
* needs please refer to http://www.prestashop.com for more information.
*
*  @author PrestaShop SA <contact@prestashop.com>
*  @copyright  2007-2015 PrestaShop SA
*  @license    http://opensource.org/licenses/osl-3.0.php  Open Software License (OSL 3.0)
*  International Registered Trademark & Property of PrestaShop SA
*/

class AdminThemesControllerCore extends AdminController
{
	const MAX_NAME_LENGTH = 128;

	public function __construct()
	{
		$this->bootstrap = true;
		parent::__construct();
	}

	/** This value is used in isThemeCompatible method. only version node with an
	 * higher version number will be used in [theme]/config.xml
	 * @since 1.4.0.11, check theme compatibility 1.4
	 * @static
	 */
	public static $check_features_version = '1.4';

	/** $check_features is a multidimensional array used to check [theme]/config.xml values,
	 * and also checks prestashop current configuration if not match.
	 * @static
	 */
	public static $check_features = array(
		'ccc' => array(
			'attributes' => array(
				'available' => array(
					'value' => 'true',
					/*
					 * accepted attribute value if value doesn't match, prestashop configuration value must have those values
					*/
					'check_if_not_valid' => array(
						'PS_CSS_THEME_CACHE' => 0,
						'PS_JS_THEME_CACHE' => 0,
						'PS_HTML_THEME_COMPRESSION' => 0,
						'PS_JS_HTML_THEME_COMPRESSION' => 0,
					),
				),
			),
			'error' => 'This theme may not correctly use PrestaShop\'s "combine, compress and cache" options.',
			'tab' => 'AdminPerformance',
		),
		'guest_checkout' => array(
			'attributes' => array(
				'available' => array(
					'value' => 'true',
					'check_if_not_valid' => array('PS_GUEST_CHECKOUT_ENABLED' => 0)
				),
			),
			'error' => 'This theme may not correctly use PrestaShop\'s "guest checkout" feature.',
			'tab' => 'AdminPreferences',
		),
		'one_page_checkout' => array(
			'attributes' => array(
				'available' => array(
					'value' => 'true',
					'check_if_not_valid' => array('PS_ORDER_PROCESS_TYPE' => 0),
				),
			),
			'error' => 'This theme may not correctly use PrestaShop\'s "one-page checkout" feature.',
			'tab' => 'AdminPreferences',
		),
		'store_locator' => array(
			'attributes' => array(
				'available' => array(
					'value' => 'true',
					'check_if_not_valid' => array(
						'PS_STORES_SIMPLIFIED' => 0,
						'PS_STORES_DISPLAY_FOOTER' => 0
					),
				)
			),
			'error' => 'This theme may not correctly use PrestaShop\'s "store locator" feature.',
			'tab' => 'AdminStores',
		)
	);

	public $className = 'Theme';
	public $table = 'theme';
	protected $toolbar_scroll = false;
	private $img_error;

	public function init()
	{
		// No cache for auto-refresh uploaded logo
		header('Cache-Control: no-cache, must-revalidate');
		header('Expires: Mon, 26 Jul 1997 05:00:00 GMT');

		parent::init();
		$this->can_display_themes = (!Shop::isFeatureActive() || Shop::getContext() == Shop::CONTEXT_SHOP);

		libxml_use_internal_errors(true);

		// Download user themes from Addons
		if ($this->logged_on_addons)
			$this->downloadAddonsThemes();

		// Employee languages used for link and utm_source
		$lang = new Language($this->context->language->id);
		$iso_lang_uc = strtoupper($lang->iso_code);

		$this->fields_options = array(
			'appearance' => array(
				'title' => $this->l('Your current theme'),
				'icon' => 'icon-html5',
				'tabs' => array(
					'logo' => $this->l('Logo'),
					'logo2' => $this->l('Invoice & Email Logos'),
					'icons' => $this->l('Icons'),
					'mobile' => $this->l('Mobile'),
					),
				'fields' => array(
					'PS_LOGO' => array(
						'title' => $this->l('Header logo'),
						'hint' => $this->l('Will appear on main page. Recommended height: 52px. Maximum height on default theme: 65px.'),
						'type' => 'file',
						'name' => 'PS_LOGO',
						'tab' => 'logo',
						'thumb' => _PS_IMG_.Configuration::get('PS_LOGO')
					),
					'PS_LOGO_MOBILE' => array(
						'title' => $this->l('Header logo for mobile'),
						'desc' => ((Configuration::get('PS_LOGO_MOBILE') === false) ? '<span class="light-warning">'.$this->l('Warning: No mobile logo has been defined. The header logo will be used instead.').'</span><br />' : ''),
						'hint' => $this->l('Will appear on the main page of your mobile template. If left undefined, the header logo will be used.'),
						'type' => 'file',
						'name' => 'PS_LOGO_MOBILE',
						'tab' => 'mobile',
						'thumb' => (Configuration::get('PS_LOGO_MOBILE') !== false && file_exists(_PS_IMG_DIR_.Configuration::get('PS_LOGO_MOBILE'))) ? _PS_IMG_.Configuration::get('PS_LOGO_MOBILE') : _PS_IMG_.Configuration::get('PS_LOGO')
					),
					'PS_LOGO_MAIL' => array(
						'title' => $this->l('Mail logo'),
						'desc' => ((Configuration::get('PS_LOGO_MAIL') === false) ? '<span class="light-warning">'.$this->l('Warning: if no email logo is available, the main logo will be used instead.').'</span><br />' : ''),
						'hint' => $this->l('Will appear on email headers. If undefined, the header logo will be used.'),
						'type' => 'file',
						'name' => 'PS_LOGO_MAIL',
						'tab' => 'logo2',
						'thumb' => (Configuration::get('PS_LOGO_MAIL') !== false && file_exists(_PS_IMG_DIR_.Configuration::get('PS_LOGO_MAIL'))) ? _PS_IMG_.Configuration::get('PS_LOGO_MAIL') : _PS_IMG_.Configuration::get('PS_LOGO')
					),
					'PS_LOGO_INVOICE' => array(
						'title' => $this->l('Invoice logo'),
						'desc' => ((Configuration::get('PS_LOGO_INVOICE') === false) ? '<span class="light-warning">'.$this->l('Warning: if no invoice logo is available, the main logo will be used instead.').'</span><br />' : ''),
						'hint' => $this->l('Will appear on invoice headers.').' '.$this->l('Warning: you can use a PNG file for transparency, but it can take up to 1 second per page for processing. Please consider using JPG instead.'),
						'type' => 'file',
						'name' => 'PS_LOGO_INVOICE',
						'tab' => 'logo2',
						'thumb' => (Configuration::get('PS_LOGO_INVOICE') !== false && file_exists(_PS_IMG_DIR_.Configuration::get('PS_LOGO_INVOICE'))) ? _PS_IMG_.Configuration::get('PS_LOGO_INVOICE') : _PS_IMG_.Configuration::get('PS_LOGO')
					),
					'PS_FAVICON' => array(
						'title' => $this->l('Favicon'),
						'hint' => $this->l('Will appear in the address bar of your web browser.'),
						'type' => 'file',
						'name' => 'PS_FAVICON',
						'tab' => 'icons',
						'thumb' => _PS_IMG_.Configuration::get('PS_FAVICON').(Tools::getValue('conf') ? sprintf('?%04d', rand(0, 9999)) : '')
					),
					'PS_STORES_ICON' => array(
						'title' => $this->l('Store icon'),
						'hint' => $this->l('Will appear on the store locator (inside Google Maps).').'<br />'.$this->l('Suggested size: 30x30, transparent GIF.'),
						'type' => 'file',
						'name' => 'PS_STORES_ICON',
						'tab' => 'icons',
						'thumb' => _PS_IMG_.Configuration::get('PS_STORES_ICON')
					),
					'PS_ALLOW_MOBILE_DEVICE' => array(
						'title' => $this->l('Enable the mobile theme'),
						'hint' => $this->l('Allows visitors browsing on mobile devices to view a lighter version of your website.'),
						'type' => 'radio',
						'required' => true,
						'validation' => 'isGenericName',
						'tab' => 'mobile',
						'choices' => array(
							0 => $this->l('I\'d like to disable it.'),
							1 => $this->l('I\'d like to enable it only on smartphones.'),
							2 => $this->l('I\'d like to enable it only on tablets.'),
							3 => $this->l('I\'d like to enable it on both smartphones and tablets.')
						)
					),
				),
				'after_tabs' => array(
					'cur_theme' => Theme::getThemeInfo($this->context->shop->id_theme),
				),
				'submit' => array('title' => $this->l('Save')),
				'buttons' => array(
					'storeLink' => array(
						'title' => $this->l('Visit the theme catalog'),
						'icon' => 'process-icon-themes',
						'href' => 'http://addons.prestashop.com/en/3-templates-prestashop'
						.'?utm_source=back-office&utm_medium=theme-button'
						.'&utm_campaign=back-office-'.$iso_lang_uc
						.'&utm_content='.(defined('_PS_HOST_MODE_') ? 'cloud' : 'download'),
						'js' => 'return !window.open(this.href)'
					)
				)
			),
		);

		$installed_theme = Theme::getAllThemes(array($this->context->shop->id_theme));
		$non_installed_theme = ($this->context->mode == Context::MODE_HOST) ? array() : Theme::getNonInstalledTheme();
		if (count($installed_theme) || !empty($non_installed_theme))
		{
			$this->fields_options['theme'] = array(
				'title' => sprintf($this->l('Select a theme for the "%s" shop'), $this->context->shop->name),
				'description' => (!$this->can_display_themes) ? $this->l('You must select a shop from the above list if you wish to choose a theme.') : '',
				'fields' => array(
					'theme_for_shop' => array(
						'type' => 'theme',
						'themes' => $installed_theme,
						'not_installed' => $non_installed_theme,
						'id_theme' => $this->context->shop->id_theme,
						'can_display_themes' => $this->can_display_themes,
						'no_multishop_checkbox' => true
					),
				),
			);
		}
	}

	public function renderForm()
	{
		$get_available_themes = Theme::getAvailable(false);
		$available_theme_dir = array();
		$selected_theme_dir = null;
		$metas = Meta::getMetas();
		$formated_metas = array();

		$image_url = false;
		if ($this->object)
		{
			if ((int)$this->object->id > 0)
			{
				$theme = New Theme((int)$this->object->id);
				$theme_metas = Db::getInstance()->executeS('SELECT ml.`title`, m.`page`, tm.`left_column` as `left`, tm.`right_column` as `right`, m.`id_meta`, tm.`id_theme_meta`
					FROM '._DB_PREFIX_.'theme_meta as tm
					LEFT JOIN '._DB_PREFIX_.'meta m ON (m.`id_meta` = tm.`id_meta`)
					LEFT JOIN '._DB_PREFIX_.'meta_lang ml ON(ml.id_meta = m.id_meta AND ml.id_lang = '.(int)$this->context->language->id.')
					WHERE tm.`id_theme` = '.(int)$this->object->id.
					((int)Context::getContext()->shop->id ? ' AND id_shop = '.(int)Context::getContext()->shop->id : ''));

				// if no theme_meta are found, we must create them
				if (empty($theme_metas))
				{
					$metas = Db::getInstance()->executeS('SELECT id_meta FROM '._DB_PREFIX_.'meta');
					$metas_default = array();
					foreach ($metas as $meta)
					{
						$tmp_meta['id_meta'] = (int)$meta['id_meta'];
						$tmp_meta['left'] = 1;
						$tmp_meta['right'] = 1;
						$metas_default[] = $tmp_meta;
					}
					$theme->updateMetas($metas_default);
					$theme_metas = Db::getInstance()->executeS('SELECT ml.`title`, m.`page`, tm.`left_column` as `left`, tm.`right_column` as `right`, m.`id_meta`, tm.`id_theme_meta`
						FROM '._DB_PREFIX_.'theme_meta as tm
						LEFT JOIN '._DB_PREFIX_.'meta m ON (m.`id_meta` = tm.`id_meta`)
						LEFT JOIN '._DB_PREFIX_.'meta_lang ml ON(ml.id_meta = m.id_meta AND ml.id_lang = '.(int)$this->context->language->id.')
						WHERE tm.`id_theme` = '.(int)$this->object->id);
				}
				$image_url = '<img alt="preview" src="'.__PS_BASE_URI__.'themes/'.$theme->directory.'/preview.jpg">';

					foreach ($theme_metas as $key => &$meta)
						if (!isset($meta['title']) || !$meta['title'] || $meta['title'] == '')
								$meta['title'] = $meta['page'];

				$formated_metas = $theme_metas;
			}
			$selected_theme_dir = $this->object->directory;
		}

		foreach ($get_available_themes as $k => $dirname)
		{
			$available_theme_dir[$k]['value'] = $dirname;
			$available_theme_dir[$k]['label'] = $dirname;
			$available_theme_dir[$k]['id'] = $dirname;
		};

		$this->fields_form = array(
			'tinymce' => false,
			'legend' => array(
				'title' => $this->l('Theme'),
				'icon' => 'icon-picture'
			),
			'input' => array(
				array(
					'type' => 'text',
					'label' => $this->l('Name of the theme'),
					'name' => 'name',
					'required' => true,
					'hint' => $this->l('Invalid characters:').' <>;=#{}',
				),
				array(
					'type' => 'file',
					'label' => $this->l('Preview image for the theme'),
					'name' => 'image_preview',
					'display_image' => true,
					'hint' => sprintf($this->l('Maximum image size: %1s'), Tools::formatBytes(Tools::getMaxUploadSize())),
					'image' => $image_url,
				),
				array(
					'type' => 'switch',
					'label' => $this->l('Default left column'),
					'name' => 'default_left_column',
					'hint' => $this->l('Choose a default behavior when displaying the column in a new page added by you or by a module.'),
					'values' => array(
						array(
							'id' => 'default_left_column_on',
							'value' => 1,
							'label' => $this->l('Yes')
						),
						array(
							'id' => 'default_left_column_off',
							'value' => 0,
							'label' => $this->l('No')
						)
					),
				),
				array(
					'type' => 'switch',
					'label' => $this->l('Default right column'),
					'name' => 'default_right_column',
					'hint' => $this->l('Choose a default behavior when displaying the column in a new page added by you or by a module.'),
					'values' => array(
						array(
							'id' => 'default_right_column_on',
							'value' => 1,
							'label' => $this->l('Yes')
						),
						array(
							'id' => 'default_right_column_off',
							'value' => 0,
							'label' => $this->l('No')
						)
					),
				),
				array(
					'type' => 'text',
					'label' => $this->l('Number of products per page'),
					'name' => 'product_per_page',
					'hint' => $this->l('This value will be used when activating the theme.'),
				)
			),
			'submit' => array(
				'title' => $this->l('Save'),
			)
		);
		// adding a new theme, you can create a directory, and copy from an existing theme
		if ($this->display == 'add' || !Validate::isLoadedObject($this->object))
		{
			$this->fields_form['input'][] = array(
				'type' => 'text',
				'label' => $this->l('Name of the theme\'s directory'),
				'name' => 'directory',
				'required' => true,
				'hint' => $this->l('If the directory does not exist, PrestaShop will create it automatically.'),
			);

			$theme_query = Theme::getThemes();
			$this->fields_form['input'][] = array(
				'type' => 'select',
				'name' => 'based_on',
				'label' => $this->l('Copy missing files from existing theme'),
				'hint' => $this->l('If you create a new theme from scratch, it is recommended that you use the files from the default theme as a foundation.'),
				'options' => array(
					'id' => 'id',
					'name' => 'name',
					'default' => array(
						'value' => 0,
						'label' => '-'
					),
					'query' => $theme_query,
				)
			);

			$this->fields_form['input'][] = array(
				'type' => 'switch',
				'label' => $this->l('Responsive'),
				'name' => 'responsive',
				'hint' => $this->l('Please indicate if the theme is adapted to all screen sizes (mobile, tablet, desktop).'),
				'values' => array(
					array(
						'id' => 'responsive_on',
						'value' => 1,
						'label' => $this->l('Yes')
					),
					array(
						'id' => 'responsive_off',
						'value' => 0,
						'label' => $this->l('No')
					)
				),
			);
		}
		else
			$this->fields_form['input'][] = array(
				'type' => 'radio',
				'label' => $this->l('Directory'),
				'name' => 'directory',
				'required' => true,
				'br' => true,
				'values' => $available_theme_dir,
				'selected' => $selected_theme_dir,
				'hint' => $this->l('Please select a valid theme directory.'),
			);

		$list = '';
		if (Tools::getIsset('update'.$this->table))
		{
			$fields_list = array(
				'title' => array(
					'title' => $this->l('Meta'),
					'align' => 'center',
					'width' => 'auto'
				),
				'left' => array(
					'title' => $this->l('Left column'),
					'active' => 'left',
					'type' => 'bool',
					'ajax' => true
				),
				'right' => array(
					'title' => $this->l('Right column'),
					'active' => 'right',
					'type' => 'bool',
					'ajax' => true
				),
			);
			$helper_list = New HelperList();
			$helper_list->tpl_vars = array('icon' => 'icon-columns');
			$helper_list->title = $this->l('Appearance of columns');
			$helper_list->no_link = true;
			$helper_list->shopLinkType = '';
			$helper_list->identifier = 'id_theme_meta';
			$helper_list->table = 'meta';
			$helper_list->tpl_vars['show_filters'] = false;
			$helper_list->currentIndex = $this->context->link->getAdminLink('AdminThemes', false);
			$helper_list->token = Tools::getAdminTokenLite('AdminThemes');
			$list = $helper_list->generateList($formated_metas, $fields_list);
		}

		return parent::renderForm().$list;
	}

	public function renderList()
	{
		return parent::renderList();
	}

	/**
	 * copy $base_theme_dir into $target_theme_dir.
	 *
	 * @param string $base_theme_dir   relative path to base dir
	 * @param string $target_theme_dir relative path to target dir
	 *
	 * @return boolean true if success
	 */
	protected static function copyTheme($base_theme_dir, $target_theme_dir)
	{
		$res = true;
		$base_theme_dir = Tools::normalizeDirectory($base_theme_dir);
		$base_dir = _PS_ALL_THEMES_DIR_.$base_theme_dir;
		$target_theme_dir = Tools::normalizeDirectory($target_theme_dir);
		$target_dir = _PS_ALL_THEMES_DIR_.$target_theme_dir;
		$files = scandir($base_dir);

		foreach ($files as $file)
		{
			if (!in_array($file[0], array('.', '..', '.svn')))
			{
				if (is_dir($base_dir.$file))
				{
					if (!is_dir($target_dir.$file))
						mkdir($target_dir.$file, Theme::$access_rights);

					$res &= AdminThemesController::copyTheme($base_theme_dir.$file, $target_theme_dir.$file);
				}
				elseif (!file_exists($target_dir.$file))
					$res &= copy($base_dir.$file, $target_dir.$file);
			}
		}

		return $res;
	}

	public function downloadAddonsThemes()
	{
		if (!$this->logged_on_addons)
			return false;

		if (!$this->isFresh(Theme::CACHE_FILE_CUSTOMER_THEMES_LIST, 86400))
			file_put_contents(_PS_ROOT_DIR_.Theme::CACHE_FILE_CUSTOMER_THEMES_LIST, Tools::addonsRequest('customer_themes'));

		$customer_themes_list = file_get_contents(_PS_ROOT_DIR_.Theme::CACHE_FILE_CUSTOMER_THEMES_LIST);
		if (!empty($customer_themes_list) && $customer_themes_list_xml = simplexml_load_string($customer_themes_list))
		{
			foreach ($customer_themes_list_xml->theme as $addons_theme)
			{
				//get addons theme if folder does not exist
				$ids_themes = Tools::unSerialize(Configuration::get('PS_ADDONS_THEMES_IDS'));

				if (!is_array($ids_themes) || (is_array($ids_themes) && !in_array((string)$addons_theme->id, $ids_themes)))
				{
					$zip_content = Tools::addonsRequest('module', array(
						'id_module' => pSQL($addons_theme->id),
						'username_addons' => pSQL(trim($this->context->cookie->username_addons)),
						'password_addons' => pSQL(trim($this->context->cookie->password_addons)))
						);

					$uniqid = uniqid();
					$sandbox = _PS_CACHE_DIR_.'sandbox'.DIRECTORY_SEPARATOR.$uniqid.DIRECTORY_SEPARATOR;
					mkdir($sandbox);

					file_put_contents($sandbox.(string)$addons_theme->name.'.zip', $zip_content);

					if ($this->extractTheme($sandbox.(string)$addons_theme->name.'.zip', $sandbox))
						if ($theme_directory = $this->installTheme(Theme::UPLOADED_THEME_DIR_NAME, $sandbox, false))
							$ids_themes[$theme_directory] = (string)$addons_theme->id;

					Tools::deleteDirectory($sandbox);
				}
				Configuration::updateValue('PS_ADDONS_THEMES_IDS', serialize($ids_themes));
			}
		}
	}

	public function processAdd()
	{
		if (Tools::getValue('directory') == '' || Tools::getValue('name') == '')
		{
			$this->errors[] = $this->l('Form invalid');
			$this->display = 'form';
			return false;
		}
		if (($new_dir = Tools::getValue('directory')) != '')
		{
			if (!Validate::isDirName($new_dir))
			{
				$this->display = 'add';

				return !($this->errors[] = sprintf(Tools::displayError('"%s" is not a valid directory name'), $new_dir));
			}
			if (Theme::getByDirectory($new_dir))
			{
				$this->display = 'add';

				return !($this->errors[] = Tools::displayError('A directory with this name already exists.'));
			}

			if (mkdir(_PS_ALL_THEMES_DIR_.$new_dir, Theme::$access_rights))
				$this->confirmations[] = $this->l('The directory was successfully created.');

			if (0 !== $id_based = (int)Tools::getValue('based_on'))
			{
				$base_theme = new Theme($id_based);
				$this->copyTheme($base_theme->directory, $new_dir);
				$base_theme = new Theme((int)Tools::getValue('based_on'));
			}

			if (isset($_FILES['image_preview']) && $_FILES['image_preview']['error'] == 0)
			{
				if (@getimagesize($_FILES['image_preview']['tmp_name']) && !ImageManager::validateUpload($_FILES['image_preview'], Tools::getMaxUploadSize()))
					move_uploaded_file($_FILES['image_preview']['tmp_name'], _PS_ALL_THEMES_DIR_.$new_dir.'/preview.jpg');
				else
				{
					$this->errors[] = $this->l('Image is not valid.');
					$this->display = 'form';

					return false;
				}
			}
		}

		$theme = parent::processAdd();
		if ((int)$theme->product_per_page == 0)
		{
			$theme->product_per_page = 1;
			$theme->save();
		}
		if (is_object($theme) && (int)$theme->id > 0)
		{

			$metas = Meta::getMetas();

			foreach ($metas as &$meta)
			{
				$meta['left'] = $theme->default_left_column;
				$meta['right'] = $theme->default_right_column;

			}
			$theme->updateMetas($metas, true);
		}

		return $theme;
	}

	public function processUpdate()
	{
		if (Tools::getIsset('id_theme') && Tools::getIsset('name') && Tools::getIsset('directory'))
		{

			$theme = New Theme((int)Tools::getValue('id_theme'));
			$theme->name = Tools::getValue('name');
			$theme->directory = Tools::getValue('directory');
			$theme->default_left_column = Tools::getValue('default_left_column');
			$theme->default_right_column = Tools::getValue('default_right_column');
			$nb_product_per_page = (int)Tools::getValue('product_per_page');
			if ($nb_product_per_page == 0)
				$nb_product_per_page = 1;

			$theme->product_per_page = $nb_product_per_page;

			if ($this->context->shop->id_theme == (int)Tools::getValue('id_theme'))
				Configuration::updateValue('PS_PRODUCTS_PER_PAGE', $nb_product_per_page);

			if (isset($_FILES['image_preview']) && $_FILES['image_preview']['error'] == 0)
			{
				if (@getimagesize($_FILES['image_preview']['tmp_name']) && !ImageManager::validateUpload($_FILES['image_preview'], 300000))
					move_uploaded_file($_FILES['image_preview']['tmp_name'], _PS_ALL_THEMES_DIR_.$theme->directory.'/preview.jpg');
				else
				{
					$this->errors[] = $this->l('Image is not valid.');
					$this->display = 'form';

					return false;
				}
			}
			$theme->update();
		}
		Tools::redirectAdmin(Context::getContext()->link->getAdminLink('AdminThemes').'&conf=29');
	}

	protected function processUpdateOptions()
	{
		parent::processUpdateOptions();

		if (!count($this->errors))
			Tools::redirectAdmin(Context::getContext()->link->getAdminLink('AdminThemes').'&conf=6');
	}

	public function processDelete()
	{
		$obj = $this->loadObject();
		if ($obj)
		{

			if ($obj->isUsed())
			{
				$this->errors[] = $this->l('The theme is being used by at least one shop. Please choose another theme before continuing.');

				return false;
			}
			$themes = array();
			foreach (Theme::getThemes() as $theme)
			{
				if ($theme->id != $obj->id)
					$themes[] = $theme->directory;
			}

			if (is_dir(_PS_ALL_THEMES_DIR_.$obj->directory) && !in_array($obj->directory, $themes))
				Tools::deleteDirectory(_PS_ALL_THEMES_DIR_.$obj->directory.'/');

			$ids_themes = Tools::unSerialize(Configuration::get('PS_ADDONS_THEMES_IDS'));
			if (array_key_exists($obj->directory, $ids_themes))
				unset($ids_themes[$obj->directory]);

			$obj->removeMetas();
		}
		elseif ($obj === false && $theme_dir = Tools::getValue('theme_dir'))
		{
			$theme_dir = basename($theme_dir);
			if (Tools::deleteDirectory(_PS_ALL_THEMES_DIR_.$theme_dir.'/'))
				Tools::redirectAdmin(Context::getContext()->link->getAdminLink('AdminThemes').'&conf=2');
			else
				$this->errors[] = Tools::displayError('The folder cannot be deleted');
		}

		return parent::processDelete();
	}

	public function initPageHeaderToolbar()
	{
		parent::initPageHeaderToolbar();

		if (empty($this->display))
		{
			$this->page_header_toolbar_btn['import_theme'] = array(
				'href' => self::$currentIndex.'&action=importtheme&token='.$this->token,
				'desc' => $this->l('Add new theme', null, null, false),
				'icon' => 'process-icon-new'
			);

			if ($this->context->mode)
				unset($this->toolbar_btn['new']);

			$this->page_header_toolbar_btn['export_theme'] = array(
				'href' => self::$currentIndex.'&action=exporttheme&token='.$this->token,
				'desc' => $this->l('Export theme', null, null, false),
				'icon' => 'process-icon-export'
			);
		}

		if ($this->display == 'importtheme')
			$this->toolbar_title[] = $this->l('Import theme');
		elseif ($this->display == 'exporttheme')
			$this->toolbar_title[] = $this->l('Export theme');
		else
			$this->toolbar_title[] = $this->l('Theme');

		$title = implode(' '.Configuration::get('PS_NAVIGATION_PIPE').' ', $this->toolbar_title);
		$this->page_header_toolbar_title = $title;
	}

	private function checkParentClass($name)
	{
		if (!$obj = Module::getInstanceByName($name))
			return false;
		if (is_callable(array($obj,	 'validateOrder')))
			return false;
		if (is_callable(array($obj, 'getDateBetween')))
			return false;
		if (is_callable(array($obj, 'getGridEngines')))
			return false;
		if (is_callable(array($obj, 'getGraphEngines')))
			return false;
		if (is_callable(array($obj, 'hookAdminStatsModules')))
			return false;
		else
			return true;
	}

	private function checkNames()
	{
		$author = Tools::getValue('name');
		$theme_name = Tools::getValue('theme_name');

		if (!$author || !Validate::isGenericName($author) || strlen($author) > self::MAX_NAME_LENGTH)
			$this->errors[] = $this->l('Please enter a valid author name');
		elseif (!$theme_name || !Validate::isGenericName($theme_name) || strlen($theme_name) > self::MAX_NAME_LENGTH)
			$this->errors[] = $this->l('Please enter a valid theme name');

		if (count($this->errors) > 0)
			return false;

		return true;
	}

	private function checkDocumentation()
	{
		$extensions = array(
			'.pdf',
			'.txt'
		);

		if (isset($_FILES['documentation']) && $_FILES['documentation']['name'] != '')
		{
			$extension = strrchr($_FILES['documentation']['name'], '.');
			$name = Tools::getValue('documentationName');

			if (!in_array($extension, $extensions))
				$this->errors[] = $this->l('File extension must be .txt or .pdf');
			elseif ($_FILES['documentation']['error'] > 0 || $_FILES['documentation']['size'] > 1048576)
				$this->errors[] = $this->l('An error occurred during documentation upload');
			elseif (!$name || !Validate::isGenericName($name) || strlen($name) > self::MAX_NAME_LENGTH)
				$this->errors[] = $this->l('Please enter a valid documentation name');
		}

		if (count($this->errors) > 0)
			return false;

		return true;
	}

	private function checkVersionsAndCompatibility()
	{
		$exp = '#^[0-9]+[.]+[0-9.]*[0-9]$#';

		if (!preg_match('#^[0-9][.][0-9]$#', Tools::getValue('theme_version')) ||
			!preg_match($exp, Tools::getValue('compa_from')) || !preg_match($exp, Tools::getValue('compa_to')) ||
			version_compare(Tools::getValue('compa_from'), Tools::getValue('compa_to')) == 1
		)
			$this->errors[] = $this->l('Syntax error on version field. Only digits and periods (.) are allowed, and the compatibility version should be increasing or at least be equal to the previous version.');

		if (count($this->errors) > 0)
			return false;

		return true;
	}

	private function checkPostedDatas()
	{
		$mail = Tools::getValue('email');
		$website = Tools::getValue('website');

		if ($mail && !preg_match('#^[\w.-]+@[\w.-]+\.[a-zA-Z]{2,6}$#', $mail))
			$this->errors[] = $this->l('There is an error in your email syntax!');
		elseif ($website && (!Validate::isURL($website) || !Validate::isAbsoluteUrl($website)))
			$this->errors[] = $this->l('There is an error in your URL syntax!');
		elseif (!$this->checkVersionsAndCompatibility() || !$this->checkNames() || !$this->checkDocumentation())
			return false;
		else
			return true;

		return false;
	}

	private function archiveThisFile($obj, $file, $server_path, $archive_path)
	{
		if (is_dir($server_path.$file))
		{
			$dir = scandir($server_path.$file);
			foreach ($dir as $row)
			{
				if ($row != '.' && $row != '..')
					$this->archiveThisFile($obj, $row, $server_path.$file.'/', $archive_path.$file.'/');
			}
		}
		elseif (!$obj->addFile($server_path.$file, $archive_path.$file))
			$this->error = true;
	}

	private function generateArchive()
	{
		$zip = new ZipArchive();
		$zip_file_name = md5(time()).'.zip';
		if ($zip->open(_PS_CACHE_DIR_.$zip_file_name, ZipArchive::OVERWRITE) === true)
		{
			if (!$zip->addFromString('Config.xml', $this->xml_file))
				$this->errors[] = $this->l('Cannot create config file.');

			if (isset($_FILES['documentation']))
				if (!empty($_FILES['documentation']['tmp_name']) &&
					!empty($_FILES['documentation']['name']) &&
					!$zip->addFile($_FILES['documentation']['tmp_name'], 'doc/'.$_FILES['documentation']['name']))
					$this->errors[] = $this->l('Cannot copy documentation.');

			$given_path = realpath(_PS_ALL_THEMES_DIR_.Tools::getValue('theme_directory'));

			if ($given_path !== false)
			{
				$ps_all_theme_dir_lenght = strlen(realpath(_PS_ALL_THEMES_DIR_));
				$to_compare_path = substr($given_path, 0, $ps_all_theme_dir_lenght);
				if ($to_compare_path != realpath(_PS_ALL_THEMES_DIR_))
					$this->errors[] = $this->l('Wrong theme directory path');
				else
				{
					$this->archiveThisFile($zip, Tools::getValue('theme_directory'), _PS_ALL_THEMES_DIR_, 'themes/');
					foreach ($this->to_export as $row)
					{
						if (!in_array($row, $this->native_modules))
							$this->archiveThisFile($zip, $row, _PS_ROOT_DIR_.'/modules/', 'modules/');
					}
				}
			}
			else
				$this->errors[] = $this->l('Wrong theme directory path');

			$zip->close();

			if (!$this->errors)
			{
				if (ob_get_length() > 0)
					ob_end_clean();

				ob_start();
				header('Pragma: public');
				header('Expires: 0');
				header('Cache-Control: must-revalidate, post-check=0, pre-check=0');
				header('Cache-Control: public');
				header('Content-Description: File Transfer');
				header('Content-type: application/octet-stream');
				header('Content-Disposition: attachment; filename="'.$zip_file_name.'"');
				header('Content-Transfer-Encoding: binary');
				ob_end_flush();
				readfile(_PS_CACHE_DIR_.$zip_file_name);
				@unlink(_PS_CACHE_DIR_.$zip_file_name);
				exit;
			}
		}

		$this->errors[] = $this->l('An error occurred during the archive generation');
	}

	private function generateXML($theme_to_export, $metas)
	{
		$theme = new SimpleXMLElement('<?xml version="1.0" encoding="UTF-8"?><!-- Copyright PrestaShop --><theme></theme>');
		$theme->addAttribute('version', Tools::getValue('theme_version'));
		$theme->addAttribute('name', Tools::htmlentitiesUTF8(Tools::getValue('theme_name')));
		$theme->addAttribute('directory', Tools::htmlentitiesUTF8(Tools::getValue('theme_directory')));
		$author = $theme->addChild('author');
		$author->addAttribute('name', Tools::htmlentitiesUTF8(Tools::getValue('name')));
		$author->addAttribute('email', Tools::htmlentitiesUTF8(Tools::getValue('email')));
		$author->addAttribute('url', Tools::htmlentitiesUTF8(Tools::getValue('website')));

		$descriptions = $theme->addChild('descriptions');
		$languages = Language::getLanguages();
		foreach ($languages as $language)
		{
			$val = Tools::htmlentitiesUTF8(Tools::getValue('body_title_'.$language['id_lang']));
			$description = $descriptions->addChild('description', Tools::htmlentitiesUTF8($val));
			$description->addAttribute('iso', $language['iso_code']);
		}


		$variations = $theme->addChild('variations');

		$variation = $variations->addChild('variation');
		$variation->addAttribute('name', Tools::htmlentitiesUTF8(Tools::getValue('theme_name')));
		$variation->addAttribute('directory', Tools::getValue('theme_directory'));
		$variation->addAttribute('responsive', $theme_to_export->responsive);
		$variation->addAttribute('default_left_column', $theme_to_export->default_left_column);
		$variation->addAttribute('default_right_column', $theme_to_export->default_right_column);
		$variation->addAttribute('product_per_page', $theme_to_export->product_per_page);
		$variation->addAttribute('from', Tools::getValue('compa_from'));
		$variation->addAttribute('to', Tools::getValue('compa_to'));

		$docs = $theme->addChild('docs');
		if (isset($this->user_doc))
			foreach ($this->user_doc as $row)
			{
				$array = explode('¤', $row);
				$doc = $docs->addChild('doc');
				$doc->addAttribute('name', $array[0]);
				$doc->addAttribute('path', $array[1]);
			}

		$metas_xml = $theme->addChild('metas');

		foreach ($metas as $row)
		{
			$meta_obj = New Meta((int)$row['id_meta']);

			$meta_xml = $metas_xml->addChild('meta');
			$meta_xml->addAttribute('meta_page', $meta_obj->page);
			$meta_xml->addAttribute('left', $row['left_column']);
			$meta_xml->addAttribute('right', $row['right_column']);
		}
		$modules = $theme->addChild('modules');
		if (isset($this->to_export))
			foreach ($this->to_export as $row)
			{
				if (!in_array($row, $this->native_modules))
				{
					$module = $modules->addChild('module');
					$module->addAttribute('action', 'install');
					$module->addAttribute('name', $row);
				}
			}
		foreach ($this->to_enable as $row)
		{
			$module = $modules->addChild('module');
			$module->addAttribute('action', 'enable');
			$module->addAttribute('name', $row);
		}
		foreach ($this->to_disable as $row)
		{
			$module = $modules->addChild('module');
			$module->addAttribute('action', 'disable');
			$module->addAttribute('name', $row);
		}

		$hooks = $modules->addChild('hooks');
		foreach ($this->to_hook as $row)
		{
			$array = explode(';', $row);
			$hook = $hooks->addChild('hook');
			$hook->addAttribute('module', $array[0]);
			$hook->addAttribute('hook', $array[1]);
			$hook->addAttribute('position', $array[2]);
			if (!empty($array[3]))
				$hook->addAttribute('exceptions', $array[3]);
		}

		$images = $theme->addChild('images');
		foreach ($this->image_list as $row)
		{
			$array = explode(';', $row);
			$image = $images->addChild('image');
			$image->addAttribute('name', Tools::htmlentitiesUTF8($array[0]));
			$image->addAttribute('width', $array[1]);
			$image->addAttribute('height', $array[2]);
			$image->addAttribute('products', $array[3]);
			$image->addAttribute('categories', $array[4]);
			$image->addAttribute('manufacturers', $array[5]);
			$image->addAttribute('suppliers', $array[6]);
			$image->addAttribute('scenes', $array[7]);
		}
		$this->xml_file = $theme->asXML();
	}

	public function processExportTheme()
	{
		if (Tools::isSubmit('name'))
		{
			if ($this->checkPostedDatas())
			{
				$filename = Tools::htmlentitiesUTF8($_FILES['documentation']['name']);
				$name = Tools::htmlentitiesUTF8(Tools::getValue('documentationName'));
				$this->user_doc = array($name.'¤doc/'.$filename);


				$table = Db::getInstance()->executeS('
			SELECT name, width, height, products, categories, manufacturers, suppliers, scenes
			FROM `'._DB_PREFIX_.'image_type`');

				$this->image_list = array();
				foreach ($table as $row)
				{
					$this->image_list[] = $row['name'].';'.$row['width'].';'.$row['height'].';'.
						($row['products'] == 1 ? 'true' : 'false').';'.
						($row['categories'] == 1 ? 'true' : 'false').';'.
						($row['manufacturers'] == 1 ? 'true' : 'false').';'.
						($row['suppliers'] == 1 ? 'true' : 'false').';'.
						($row['scenes'] == 1 ? 'true' : 'false');
				}

				$id_shop = Db::getInstance()->getValue('SELECT `id_shop` FROM `'._DB_PREFIX_.'shop` WHERE `id_theme` = '.(int)Tools::getValue('id_theme_export'));

				// Select the list of module for this shop
				$this->module_list = Db::getInstance()->executeS('
				SELECT m.`id_module`, m.`name`, m.`active`, ms.`id_shop`
				FROM `'._DB_PREFIX_.'module` m
				LEFT JOIN `'._DB_PREFIX_.'module_shop` ms On (m.`id_module` = ms.`id_module`)
				WHERE ms.`id_shop` = '.(int)$id_shop.'
			');

				// Select the list of hook for this shop
				$this->hook_list = Db::getInstance()->executeS('
				SELECT h.`id_hook`, h.`name` as name_hook, hm.`position`, hm.`id_module`, m.`name` as name_module, GROUP_CONCAT(hme.`file_name`, ",") as exceptions
				FROM `'._DB_PREFIX_.'hook` h
				LEFT JOIN `'._DB_PREFIX_.'hook_module` hm ON hm.`id_hook` = h.`id_hook`
				LEFT JOIN `'._DB_PREFIX_.'module` m ON hm.`id_module` = m.`id_module`
				LEFT OUTER JOIN `'._DB_PREFIX_.'hook_module_exceptions` hme ON (hme.`id_module` = hm.`id_module` AND hme.`id_hook` = h.`id_hook`)
				WHERE hm.`id_shop` = '.(int)$id_shop.'
				GROUP BY `id_module`, `id_hook`
				ORDER BY `name_module`
			');

				$this->native_modules = $this->getNativeModule();

				foreach ($this->hook_list as &$row)
					$row['exceptions'] = trim(preg_replace('/(,,+)/', ',', $row['exceptions']), ',');

				$this->to_install = array();
				$this->to_enable = array();
				$this->to_hook = array();

				foreach ($this->module_list as $array)
				{
					if (!self::checkParentClass($array['name']))
						continue;
					if (in_array($array['name'], $this->native_modules))
					{
						if ($array['active'] == 1)
							$this->to_enable[] = $array['name'];
						else
							$this->to_disable[] = $array['name'];
					}
					elseif ($array['active'] == 1)
						$this->to_install[] = $array['name'];
				}
				foreach ($this->native_modules as $str)
				{
					$flag = 0;
					if (!self::checkParentClass($str))
						continue;
					foreach ($this->module_list as $tmp)
					{
						if (in_array($str, $tmp))
						{
							$flag = 1;
							break;
						}
					}
					if ($flag == 0)
						$this->to_disable[] = $str;
				}

				foreach ($_POST as $key => $value)
					if (strncmp($key, 'modulesToExport_module', strlen('modulesToExport_module')) == 0)
						$this->to_export[] = $value;

				if ($this->to_install)
					foreach ($this->to_install as $string)
					{
						foreach ($this->hook_list as $tmp)
						{
							if ($tmp['name_module'] == $string)
								$this->to_hook[] = $string.';'.$tmp['name_hook'].';'.$tmp['position'].';'.$tmp['exceptions'];
						}
					}
				if ($this->to_enable)
					foreach ($this->to_enable as $string)
					{
						foreach ($this->hook_list as $tmp)
						{
							if ($tmp['name_module'] == $string)
								$this->to_hook[] = $string.';'.$tmp['name_hook'].';'.$tmp['position'].';'.$tmp['exceptions'];
						}
					}

				$theme_to_export = New Theme((int)Tools::getValue('id_theme_export'));
				$metas = $theme_to_export->getMetas();

				$this->generateXML($theme_to_export, $metas);
				$this->generateArchive();
			}
			else
				$this->display = 'exporttheme';
		}
		else
			$this->display = 'exporttheme';
	}

	private function renderExportTheme1()
	{
		$to_install = array();

		$module_list = Db::getInstance()->executeS('
			SELECT m.`id_module`, m.`name`, m.`active`, ms.`id_shop`
			FROM `'._DB_PREFIX_.'module` m
			LEFT JOIN `'._DB_PREFIX_.'module_shop` ms On (m.`id_module` = ms.`id_module`)
			WHERE ms.`id_shop` = '.(int)$this->context->shop->id.'
		');

		// Select the list of hook for this shop
		$hook_list = Db::getInstance()->executeS('
			SELECT h.`id_hook`, h.`name` as name_hook, hm.`position`, hm.`id_module`, m.`name` as name_module, GROUP_CONCAT(hme.`file_name`, ",") as exceptions
			FROM `'._DB_PREFIX_.'hook` h
			LEFT JOIN `'._DB_PREFIX_.'hook_module` hm ON hm.`id_hook` = h.`id_hook`
			LEFT JOIN `'._DB_PREFIX_.'module` m ON hm.`id_module` = m.`id_module`
			LEFT OUTER JOIN `'._DB_PREFIX_.'hook_module_exceptions` hme ON (hme.`id_module` = hm.`id_module` AND hme.`id_hook` = h.`id_hook`)
			WHERE hm.`id_shop` = '.(int)$this->context->shop->id.'
			GROUP BY `id_module`, `id_hook`
			ORDER BY `name_module`
		');

		foreach ($hook_list as &$row)
			$row['exceptions'] = trim(preg_replace('/(,,+)/', ',', $row['exceptions']), ',');

		$native_modules = $this->getNativeModule();

		foreach ($module_list as $array)
		{
			if (!self::checkParentClass($array['name']))
				continue;
			if (in_array($array['name'], $native_modules))
			{
				if ($array['active'] == 1)
					$to_enable[] = $array['name'];
				else
					$to_disable[] = $array['name'];
			}
			elseif ($array['active'] == 1)
				$to_install[] = $array['name'];
		}
		foreach ($native_modules as $str)
		{
			$flag = 0;
			if (!$this->checkParentClass($str))
				continue;
			foreach ($module_list as $tmp)
			{
				if (in_array($str, $tmp))
				{
					$flag = 1;
					break;
				}
			}
			if ($flag == 0)
				$to_disable[] = $str;
		}

		$employee = $this->context->employee;
		$mail = Tools::getValue('email') ? Tools::getValue('email') : $employee->email;
		$author = Tools::getValue('author_name') ? Tools::getValue('author_name') : $employee->firstname.' '.$employee->lastname;
		$website = Tools::getValue('website') ? Tools::getValue('website') : Tools::getHttpHost(true);

		$this->formatHelperArray($to_install);

		$theme = New Theme(Tools::getValue('id_theme_export'));

		$fields_form = array(
			'form' => array(
				'tinymce' => false,
				'legend' => array(
					'title' => $this->l('Theme configuration'),
					'icon' => 'icon-picture'
				),
				'input' => array(
					array(
						'type' => 'hidden',
						'name' => 'id_theme_export'
					),
					array(
						'type' => 'text',
						'name' => 'name',
						'label' => $this->l('Name'),
					),
					array(
						'type' => 'text',
						'name' => 'email',
						'label' => $this->l('Email'),
					),
					array(
						'type' => 'text',
						'name' => 'website',
						'label' => $this->l('Website'),
					),
					array(
						'type' => 'text',
						'name' => 'theme_name',
						'label' => $this->l('Theme name'),
					),
					array(
						'type' => 'text',
						'name' => 'theme_directory',
						'label' => $this->l('Theme directory'),
					),
					array(
						'type' => 'text',
						'name' => 'body_title',
						'lang' => true,
						'label' => $this->l('Description'),
					),
					array(
						'type' => 'text',
						'name' => 'theme_version',
						'label' => $this->l('Theme version'),
					),
					array(
						'type' => 'text',
						'name' => 'compa_from',
						'label' => $this->l('Compatible from'),
					),
					array(
						'type' => 'text',
						'name' => 'compa_to',
						'label' => $this->l('Compatible to'),
					),
					array(
						'type' => 'file',
						'name' => 'documentation',
						'label' => $this->l('Documentation'),
					),
					array(
						'type' => 'text',
						'name' => 'documentationName',
						'label' => $this->l('Documentation name'),
					),
				),
				'submit' => array(
					'title' => $this->l('Save'),
				)
			)
		);

		if (count($to_install) > 0)
		{
			$fields_form['form']['input'][] = array(
				'type' => 'checkbox',
				'label' => $this->l('Select the theme\'s modules that you wish to export'),
				'values' => array(
					'query' => $this->formatHelperArray($to_install),
					'id' => 'id',
					'name' => 'name'
				),
				'name' => 'modulesToExport',
			);
		}

		$default_language = (int)$this->context->language->id;
		$languages = $this->getLanguages();

		foreach ($languages as $language)
			$fields_value['body_title'][$language['id_lang']] = '';

		$helper = new HelperForm();
		$helper->languages = $languages;
		$helper->default_form_language = $default_language;
		$fields_value['name'] = $author;
		$fields_value['email'] = $mail;
		$fields_value['website'] = $website;
		$fields_value['theme_name'] = $theme->name;
		$fields_value['theme_directory'] = $theme->directory;
		$fields_value['theme_version'] = '1.0';
		$fields_value['compa_from'] = _PS_VERSION_;
		$fields_value['compa_to'] = _PS_VERSION_;
		$fields_value['id_theme_export'] = Tools::getValue('id_theme_export');
		$fields_value['documentationName'] = $this->l('documentation');

		$toolbar_btn['save'] = array(
			'href' => '',
			'desc' => $this->l('Save')
		);

		$helper->currentIndex = $this->context->link->getAdminLink('AdminThemes', false).'&action=exporttheme';
		$helper->token = Tools::getAdminTokenLite('AdminThemes');
		$helper->show_toolbar = true;
		$helper->fields_value = $fields_value;
		$helper->toolbar_btn = $toolbar_btn;
		$helper->override_folder = $this->tpl_folder;

		return $helper->generateForm(array($fields_form));
	}

	public function renderExportTheme()
	{
		if (Tools::getIsset('id_theme_export') && (int)Tools::getValue('id_theme_export') > 0)
			return $this->renderExportTheme1();

		$theme_list = Theme::getThemes();
		$fields_form = array(
			'form' => array(
				'tinymce' => false,
				'legend' => array(
					'title' => $this->l('Theme'),
					'icon' => 'icon-picture'
				),
				'input' => array(
					array(
						'type' => 'select',
						'name' => 'id_theme_export',
						'label' => $this->l('Choose the theme that you want to export'),
						'options' => array(
							'id' => 'id',
							'name' => 'name',
							'query' => $theme_list,
						)

					),
				),
				'submit' => array(
					'title' => $this->l('Save'),
				)
			)
		);

		$toolbar_btn['save'] = array(
			'href' => '#',
			'desc' => $this->l('Export')
		);

		$fields_value['id_theme_export'] = array();
		$helper = new HelperForm();

		$helper->currentIndex = $this->context->link->getAdminLink('AdminThemes', false).'&action=exporttheme';
		$helper->token = Tools::getAdminTokenLite('AdminThemes');
		$helper->show_toolbar = true;
		$helper->fields_value = $fields_value;
		$helper->toolbar_btn = $toolbar_btn;
		$helper->override_folder = $this->tpl_folder;

		return $helper->generateForm(array($fields_form));
	}

	private function checkXmlFields($xml_file)
	{
		if (!file_exists($xml_file) || !$xml = simplexml_load_file($xml_file))
			return false;
		if (!$xml['version'] || !$xml['name'])
			return false;
		foreach ($xml->variations->variation as $val)
		{
			if (!$val['name'] || !$val['directory'] || !$val['from'] || !$val['to'])
				return false;
		}
		foreach ($xml->modules->module as $val)
		{
			if (!$val['action'] || !$val['name'])
				return false;
		}
		foreach ($xml->modules->hooks->hook as $val)
		{
			if (!$val['module'] || !$val['hook'] || !$val['position'])
				return false;
		}

		return true;
	}

	private function recurseCopy($src, $dst)
	{
		if (!$dir = opendir($src))
			return;
		if (!file_exists($dst))
			mkdir($dst);
		while (($file = readdir($dir)) !== false)
		{
			if (strncmp($file, '.', 1) != 0)
			{
				if (is_dir($src.'/'.$file))
					self::recurseCopy($src.'/'.$file, $dst.'/'.$file);
				elseif (is_readable($src.'/'.$file) && $file != 'Thumbs.db' && $file != '.DS_Store' && substr($file, -1) != '~')
					copy($src.'/'.$file, $dst.'/'.$file);
			}
		}
		closedir($dir);
	}

	public function processImportTheme()
	{
		$this->display = 'importtheme';

		if ($this->context->mode == Context::MODE_HOST)
			return true;

		if (isset($_FILES['themearchive']) && isset($_POST['filename']) && Tools::isSubmit('theme_archive_server'))
		{
			$uniqid = uniqid();
			$sandbox = _PS_CACHE_DIR_.'sandbox'.DIRECTORY_SEPARATOR.$uniqid.DIRECTORY_SEPARATOR;
			mkdir($sandbox);
			$archive_uploaded = false;

			if (Tools::getValue('filename') != '')
			{
				$uploader = new Uploader('themearchive');
				$uploader->setCheckFileSize(false);
				$uploader->setAcceptTypes(array('zip'));
				$uploader->setSavePath($sandbox);
				$file = $uploader->process(Theme::UPLOADED_THEME_DIR_NAME.'.zip');

				if ($file[0]['error'] === 0)
				{
					if (Tools::ZipTest($sandbox.Theme::UPLOADED_THEME_DIR_NAME.'.zip'))
						$archive_uploaded = true;
					else
						$this->errors[] = $this->l('Zip file seems to be broken');
				}
				else
					$this->errors[] = $file[0]['error'];

			}
			elseif (Tools::getValue('themearchiveUrl') != '')
			{
				if (!Validate::isModuleUrl($url = Tools::getValue('themearchiveUrl'), $this->errors))
					$this->errors[] = $this->l('Only zip files are allowed');
				elseif (!Tools::copy($url, $sandbox.Theme::UPLOADED_THEME_DIR_NAME.'.zip'))
					$this->errors[] = $this->l('Error during the file download');
				elseif (Tools::ZipTest($sandbox.Theme::UPLOADED_THEME_DIR_NAME.'.zip'))
					$archive_uploaded = true;
				else
					$this->errors[] = $this->l('Zip file seems to be broken');
			}
			elseif (Tools::getValue('theme_archive_server') != '')
			{
				$filename = _PS_ALL_THEMES_DIR_.Tools::getValue('theme_archive_server');
				if (substr($filename, -4) != '.zip')
					$this->errors[] = $this->l('Only zip files are allowed');
				elseif (!copy($filename, $sandbox.Theme::UPLOADED_THEME_DIR_NAME.'.zip'))
					$this->errors[] = $this->l('An error has occurred during the file copy.');
				elseif (Tools::ZipTest($sandbox.Theme::UPLOADED_THEME_DIR_NAME.'.zip'))
					$archive_uploaded = true;
				else
					$this->errors[] = $this->l('Zip file seems to be broken');
			}
			else
				$this->errors[] = $this->l('You must upload or enter a location of your zip');

			if ($archive_uploaded)
				if ($this->extractTheme($sandbox.Theme::UPLOADED_THEME_DIR_NAME.'.zip', $sandbox))
					$this->installTheme(Theme::UPLOADED_THEME_DIR_NAME, $sandbox);

			Tools::deleteDirectory($sandbox);

			if (count($this->errors) > 0)
				$this->display = 'importtheme';
			else
				Tools::redirectAdmin(Context::getContext()->link->getAdminLink('AdminThemes').'&conf=18');
		}
	}

	protected function extractTheme($theme_zip_file, $sandbox)
	{
		if (Tools::ZipExtract($theme_zip_file, $sandbox.Theme::UPLOADED_THEME_DIR_NAME.'/'))
			return true;

		$this->errors[] = $this->l('Error during zip extraction');
		return false;
	}

	protected function installTheme($theme_dir, $sandbox = false, $redirect = true)
	{
		if (!$sandbox)
		{
			$uniqid = uniqid();
			$sandbox = _PS_CACHE_DIR_.'sandbox'.DIRECTORY_SEPARATOR.$uniqid.DIRECTORY_SEPARATOR;
			mkdir($sandbox);
			Tools::recurseCopy(_PS_ALL_THEMES_DIR_.$theme_dir, $sandbox.$theme_dir);
		}

		$xml_file = $sandbox.$theme_dir.'/Config.xml';
		if (!$this->checkXmlFields($xml_file))
			$this->errors[] = $this->l('Bad configuration file');
		else
		{
			$imported_theme = $this->importThemeXmlConfig(simplexml_load_file($xml_file));
			foreach ($imported_theme as $theme)
			{
				if (Validate::isLoadedObject($theme))
				{
					if (!copy($sandbox.$theme_dir.'/Config.xml', _PS_ROOT_DIR_.'/config/xml/themes/'.$theme->directory.'.xml'))
						$this->errors[] = $this->l('Can\'t copy configuration file');

					$target_dir = _PS_ALL_THEMES_DIR_.$theme->directory;
					if (file_exists($target_dir))
						Tools::deleteDirectory($target_dir);

					$theme_doc_dir = $target_dir.'/docs/';
					if (file_exists($theme_doc_dir))
						Tools::deleteDirectory($theme_doc_dir);

					mkdir($target_dir);
					mkdir($theme_doc_dir);

					Tools::recurseCopy($sandbox.$theme_dir.'/themes/'.$theme->directory.'/', $target_dir.'/');
					Tools::recurseCopy($sandbox.$theme_dir.'/doc/', $theme_doc_dir);
					Tools::recurseCopy($sandbox.$theme_dir.'/modules/', _PS_MODULE_DIR_);
				}
				else
					$this->errors[] = $theme;
			}
		}

		Tools::deleteDirectory($sandbox);

		if (!count($this->errors))
		{
			if ($redirect)
				Tools::redirectAdmin(Context::getContext()->link->getAdminLink('AdminThemes').'&conf=18');
			else
				return true;
		}
		else
			return false;
	}

	protected function isThemeInstalled($theme_name)
	{
		$themes = Theme::getThemes();

		foreach ($themes as $theme_object)
		{
			if ($theme_object->name == $theme_name)
				return true;
		}
		return false;
	}

	/**
	 * @param SimpleXMLElement	$xml
	 * @param bool 				$theme_dir only used if the theme directory to import is already located on the shop
	 *
	 * @return array|string		return array of themes on success, otherwise the error as a string is returned
	 */
	protected function importThemeXmlConfig(SimpleXMLElement $xml, $theme_dir = false)
	{
		$attr = $xml->attributes();
		$th_name = (string)$attr->name;
		if ($this->isThemeInstalled($th_name))
			return array(sprintf($this->l('Theme %s already installed.'), $th_name));

		$new_theme_array = array();
		foreach ($xml->variations->variation as $variation)
		{
			$name = strval($variation['name']);

			$new_theme = new Theme();
			$new_theme->name = $name;

			$new_theme->directory = strval($variation['directory']);

			if ($theme_dir)
			{
				$new_theme->name = $theme_dir;
				$new_theme->directory = $theme_dir;
			}

			if ($this->isThemeInstalled($new_theme->name))
				continue;

			$new_theme->product_per_page = Configuration::get('PS_PRODUCTS_PER_PAGE');

			if (isset($variation['product_per_page']))
				$new_theme->product_per_page = intval($variation['product_per_page']);

			$new_theme->responsive = false;
			if (isset($variation['responsive']))
				$new_theme->responsive = (bool)strval($variation['responsive']);

			$new_theme->default_left_column = true;
			$new_theme->default_right_column = true;

			if (isset($variation['default_left_column']))
				$new_theme->default_left_column = (bool)strval($variation['default_left_column']);

			if (isset($variation['default_right_column']))
				$new_theme->default_right_column = (bool)strval($variation['default_right_column']);

			$fill_default_meta = true;
			$metas_xml = array();
			if ($xml->metas->meta)
			{
				foreach ($xml->metas->meta as $meta)
				{
					$meta_id = Db::getInstance()->getValue('SELECT id_meta FROM '._DB_PREFIX_.'meta WHERE page=\''.pSQL($meta['meta_page']).'\'');
					if ((int)$meta_id > 0)
					{
						$tmp_meta = array();
						$tmp_meta['id_meta'] = (int)$meta_id;
						$tmp_meta['left'] = intval($meta['left']);
						$tmp_meta['right'] = intval($meta['right']);
						$metas_xml[(int)$meta_id] = $tmp_meta;
					}
				}
				$fill_default_meta = false;
				if (count($xml->metas->meta) < (int)Db::getInstance()->getValue('SELECT count(*) FROM '._DB_PREFIX_.'meta'))
					$fill_default_meta = true;

			}

			if ($fill_default_meta == true)
			{
				$metas = Db::getInstance()->executeS('SELECT id_meta FROM '._DB_PREFIX_.'meta');
				foreach ($metas as $meta)
				{
					if (!isset($metas_xml[(int)$meta['id_meta']]))
					{
						$tmp_meta['id_meta'] = (int)$meta['id_meta'];
						$tmp_meta['left'] = $new_theme->default_left_column;
						$tmp_meta['right'] = $new_theme->default_right_column;
						$metas_xml[(int)$meta['id_meta']] = $tmp_meta;
					}
				}
			}

			if (!is_dir(_PS_ALL_THEMES_DIR_.$new_theme->directory))
				if (!mkdir(_PS_ALL_THEMES_DIR_.$new_theme->directory))
					return sprintf($this->l('Error while creating %s directory'), _PS_ALL_THEMES_DIR_.$new_theme->directory);

			$new_theme->add();

			if ($new_theme->id > 0)
			{
				$new_theme->updateMetas($metas_xml);
				$new_theme_array[] = $new_theme;
			}
			else
				$new_theme_array[] = sprintf($this->l('Error while installing theme %s'), $new_theme->name);

		}

		return $new_theme_array;
	}

	public function renderImportTheme()
	{
		$fields_form = array();

		$toolbar_btn['save'] = array(
			'href' => '#',
			'desc' => $this->l('Save')
		);

		if ($this->context->mode != Context::MODE_HOST)
		{
			$fields_form[0] = array(
				'form' => array(
					'tinymce' => false,
					'legend' => array(
						'title' => $this->l('Import from your computer'),
						'icon' => 'icon-picture'
<<<<<<< HEAD
					),
					'input' => array(
						array(
							'type' => 'file',
							'label' => $this->l('Zip file'),
							'desc' => $this->l('Browse your computer files and select the Zip file for your new theme.'),
							'name' => 'themearchive'
						),
					),
=======
					),
					'input' => array(
						array(
							'type' => 'file',
							'label' => $this->l('Zip file'),
							'desc' => $this->l('Browse your computer files and select the Zip file for your new theme.'),
							'name' => 'themearchive'
						),
					),
>>>>>>> 7f116e90
					'submit' => array(
						'id' => 'zip',
						'title' => $this->l('Save'),
					)
				),
			);

			$fields_form[1] = array(
				'form' => array(
					'tinymce' => false,
					'legend' => array(
						'title' => $this->l('Import from the web'),
						'icon' => 'icon-picture'
<<<<<<< HEAD
					),
					'input' => array(
						array(
							'type' => 'text',
							'label' => $this->l('Archive URL'),
							'desc' => $this->l('Indicate the complete URL to an online Zip file that contains your new theme. For instance, "http://example.com/files/theme.zip".'),
							'name' => 'themearchiveUrl'
						),
					),
=======
					),
					'input' => array(
						array(
							'type' => 'text',
							'label' => $this->l('Archive URL'),
							'desc' => $this->l('Indicate the complete URL to an online Zip file that contains your new theme. For instance, "http://example.com/files/theme.zip".'),
							'name' => 'themearchiveUrl'
						),
					),
>>>>>>> 7f116e90
					'submit' => array(
						'title' => $this->l('Save'),
					)
				),
			);

			$theme_archive_server = array();
			$files = scandir(_PS_ALL_THEMES_DIR_);
			$theme_archive_server[] = '-';

			foreach ($files as $file)
			{
				if (is_file(_PS_ALL_THEMES_DIR_.$file) && substr(_PS_ALL_THEMES_DIR_.$file, -4) == '.zip')
				{
					$theme_archive_server[] = array(
						'id' => basename(_PS_ALL_THEMES_DIR_.$file),
						'name' => basename(_PS_ALL_THEMES_DIR_.$file)
					);
				}
			}

			$fields_form[2] = array(
				'form' => array(
					'tinymce' => false,
					'legend' => array(
						'title' => $this->l('Import from FTP'),
						'icon' => 'icon-picture'
					),
					'input' => array(
						array(
							'type' => 'select',
							'label' => $this->l('Select the archive'),
							'name' => 'theme_archive_server',
							'desc' => $this->l('This selector lists the Zip files that you uploaded in the \'/themes\' folder.'),
							'options' => array(
								'id' => 'id',
								'name' => 'name',
								'query' => $theme_archive_server,
							)
						),
					),
					'submit' => array(
						'title' => $this->l('Save'),
					)
				),
			);
		}

		$this->context->smarty->assign(
			array(
				'import_theme' => true,
				'logged_on_addons' => $this->logged_on_addons,
				'iso_code' => $this->context->language->iso_code,
				'add_new_theme_href' => self::$currentIndex.'&addtheme&token='.$this->token,
				'add_new_theme_label' => $this->l('Create a new theme'),
			)
		);

		$create_new_theme_panel = $this->context->smarty->fetch('controllers/themes/helpers/view/importtheme_view.tpl');

		$helper = new HelperForm();

		$helper->currentIndex = $this->context->link->getAdminLink('AdminThemes', false).'&action=importtheme';
		$helper->token = Tools::getAdminTokenLite('AdminThemes');
		$helper->show_toolbar = true;
		$helper->toolbar_btn = $toolbar_btn;
		$helper->fields_value['themearchiveUrl'] = '';
		$helper->fields_value['theme_archive_server'] = array();
		$helper->multiple_fieldsets = true;
		$helper->override_folder = $this->tpl_folder;
		$helper->languages = $this->getLanguages();
		$helper->default_form_language = (int)$this->context->language->id;

		return $helper->generateForm($fields_form).$create_new_theme_panel;
	}

	public function initContent()
	{
		if ($this->display == 'list')
			$this->display = '';
		if (isset($this->display) && method_exists($this, 'render'.$this->display))
		{
			$this->content .= $this->initPageHeaderToolbar();

			$this->content .= $this->{'render'.$this->display}();
			$this->context->smarty->assign(array(
				'content' => $this->content,
				'show_page_header_toolbar' => $this->show_page_header_toolbar,
				'page_header_toolbar_title' => $this->page_header_toolbar_title,
				'page_header_toolbar_btn' => $this->page_header_toolbar_btn
			));
		}
		else
		{
			$content = '';
			if (Configuration::hasKey('PS_LOGO') && trim(Configuration::get('PS_LOGO')) != ''
				&& file_exists(_PS_IMG_DIR_.Configuration::get('PS_LOGO')) && filesize(_PS_IMG_DIR_.Configuration::get('PS_LOGO')))
			{
				list($width, $height, $type, $attr) = getimagesize(_PS_IMG_DIR_.Configuration::get('PS_LOGO'));
				Configuration::updateValue('SHOP_LOGO_HEIGHT', (int)round($height));
				Configuration::updateValue('SHOP_LOGO_WIDTH', (int)round($width));
			}
			if (Configuration::get('PS_LOGO_MOBILE') && trim(Configuration::get('PS_LOGO_MOBILE')) != ''
				&& file_exists(_PS_IMG_DIR_.Configuration::get('PS_LOGO_MOBILE')) && filesize(_PS_IMG_DIR_.Configuration::get('PS_LOGO_MOBILE')))
			{
				list($width, $height, $type, $attr) = getimagesize(_PS_IMG_DIR_.Configuration::get('PS_LOGO_MOBILE'));
				Configuration::updateValue('SHOP_LOGO_MOBILE_HEIGHT', (int)round($height));
				Configuration::updateValue('SHOP_LOGO_MOBILE_WIDTH', (int)round($width));
			}

			$this->content .= $content;

			return parent::initContent();
		}
	}

	public function ajaxProcessGetAddonsThemes()
	{
		$parent_domain = Tools::getHttpHost(true).substr($_SERVER['REQUEST_URI'], 0, -1 * strlen(basename($_SERVER['REQUEST_URI'])));
		$iso_lang = $this->context->language->iso_code;
		$iso_currency = $this->context->currency->iso_code;
		$iso_country = $this->context->country->iso_code;
		$activity = Configuration::get('PS_SHOP_ACTIVITY');
		$addons_url = 'http://addons.prestashop.com/iframe/search-1.6.php?psVersion='._PS_VERSION_.'&onlyThemes=1&isoLang='.$iso_lang.'&isoCurrency='.$iso_currency.'&isoCountry='.$iso_country.'&activity='.(int)$activity.'&parentUrl='.$parent_domain;

		die(Tools::file_get_contents($addons_url));
	}

	/**
	 * This function checks if the theme designer has thunk to make his theme compatible 1.4,
	 * and noticed it on the $theme_dir/config.xml file. If not, some new functionnalities has
	 * to be desactivated
	 *
	 * @since 1.4
	 *
	 * @param string $theme_dir theme directory
	 *
	 * @return boolean Validity is ok or not
	 */
	protected function _isThemeCompatible($theme_dir)
	{
		$return = true;
		$check_version = AdminThemes::$check_features_version;

		if (!is_file(_PS_ALL_THEMES_DIR_.$theme_dir.'/config.xml'))
		{
			$this->errors[] = Tools::displayError('The config.xml file is missing in your theme path.').'<br/>';
			$xml = null;
		}
		else
		{
			$xml = @simplexml_load_file(_PS_ALL_THEMES_DIR_.$theme_dir.'/config.xml');
			if (!$xml)
				$this->errors[] = Tools::displayError('The config.xml file in your theme path is not a valid XML file.').'<br/>';
		}
		// will be set to false if any version node in xml is correct
		$xml_version_too_old = true;

		// foreach version in xml file,
		// node means feature, attributes has to match
		// the corresponding value in AdminThemes::$check_features[feature] array
		$xmlArray = simpleXMLToArray($xml);
		foreach ($xmlArray as $version)
		{
			if (isset($version['value']) && version_compare($version['value'], $check_version) >= 0)
			{
				foreach (AdminThemes::$check_features as $codeFeature => $arrConfigToCheck)
				{
					foreach ($arrConfigToCheck['attributes'] as $attr => $v)
					{
						if (!isset($version[$codeFeature]) || !isset($version[$codeFeature][$attr]) || $version[$codeFeature][$attr] != $v['value'])
							if (!$this->_checkConfigForFeatures($codeFeature, $attr)) // feature missing in config.xml file, or wrong attribute value
								$return = false;
					}
				}
				$xml_version_too_old = false;
			}
		}
		if ($xml_version_too_old && !$this->_checkConfigForFeatures(array_keys(AdminThemes::$check_features)))
		{
			$this->errors[] .= Tools::displayError('The config.xml file has not been created for this version of PrestaShop.');
			$return = false;
		}

		return $return;
	}

	/**
	 * _checkConfigForFeatures
	 *
	 * @param array $arrFeature array of feature code to check
	 * @param mixed $configItem will precise the attribute which not matches. If empty, will check every attributes
	 *
	 * @return error message, or null if disabled
	 */
	protected function _checkConfigForFeatures($arrFeatures, $configItem = array())
	{
		$return = true;
		if (is_array($configItem))
		{
			foreach ($arrFeatures as $feature)
			{
				if (!count($configItem))
					$configItem = array_keys(AdminThemes::$check_features[$feature]['attributes']);
			}
			foreach ($configItem as $attr)
			{
				$check = $this->_checkConfigForFeatures($arrFeatures, $attr);
				if ($check == false)
					$return = false;
			}

			return $return;
		}

		$return = true;
		if (!is_array($arrFeatures))
			$arrFeatures = array($arrFeatures);

		foreach ($arrFeatures as $feature)
		{
			$arrConfigToCheck = AdminThemes::$check_features[$feature]['attributes'][$configItem]['check_if_not_valid'];
			foreach ($arrConfigToCheck as $config_key => $config_val)
			{
				$config_get = Configuration::get($config_key);
				if ($config_get != $config_val)
				{
					$this->errors[] = Tools::displayError(AdminThemes::$check_features[$feature]['error']).'.'
						.(!empty(AdminThemes::$check_features[$feature]['tab'])
							? ' <a href="?tab='.AdminThemes::$check_features[$feature]['tab'].'&amp;token='
							.Tools::getAdminTokenLite(AdminThemes::$check_features[$feature]['tab']).'" ><u>'
							.Tools::displayError('You can disable this function.')
							.'</u></a>' : ''
						).'<br/>';
					$return = false;
					break; // break for this attributes
				}
			}
		}

		return $return;
	}

	/**
	 *
	 * @param int $type
	 * $type = 0 both native & partner (default)
	 * $type = 1 native
	 * $type = 2 partner
	 *
	 *
	 * @return array
	 */
	private function getNativeModule($type = 0)
	{
		$xml = simplexml_load_string(Tools::file_get_contents('http://api.prestashop.com/xml/modules_list_16.xml'));

		if ($xml)
		{
			$natives = array();

			switch ($type)
			{
				case 0:
					foreach ($xml->modules as $row)
						foreach ($row->module as $row2)
							$natives[] = (string)$row2['name'];
					break;
				case 1:
					foreach ($xml->modules as $row)
						if ($row['type'] == 'native')
							foreach ($row->module as $row2)
								$natives[] = (string)$row2['name'];
					break;
				case 2:
					foreach ($xml->modules as $row)
						if ($row['type'] == 'partner')
							foreach ($row->module as $row2)
								$natives[] = (string)$row2['name'];
					break;
			}

			if (count($natives) > 0)
				return $natives;
		}

		return array(
			'addsharethis',
			'bankwire',
			'blockadvertising',
			'blockbanner',
			'blockbestsellers',
			'blockcart',
			'blockcategories',
			'blockcms',
			'blockcmsinfo',
			'blockcontact',
			'blockcontactinfos',
			'blockcurrencies',
			'blockcustomerprivacy',
			'blockfacebook',
			'blocklanguages',
			'blocklayered',
			'blocklink',
			'blockmanufacturer',
			'blockmyaccount',
			'blockmyaccountfooter',
			'blocknewproducts',
			'blocknewsletter',
			'blockpaymentlogo',
			'blockpermanentlinks',
			'blockreinsurance',
			'blockrss',
			'blocksearch',
			'blocksharefb',
			'blocksocial',
			'blockspecials',
			'blockstore',
			'blocksupplier',
			'blocktags',
			'blocktopmenu',
			'blockuserinfo',
			'blockviewed',
			'blockwishlist',
			'carriercompare',
			'cashondelivery',
			'cheque',
			'crossselling',
			'dashactivity',
			'dashgoals',
			'dashproducts',
			'dashtrends',
			'dateofdelivery',
			'editorial',
			'favoriteproducts',
			'feeder',
			'followup',
			'gapi',
			'graphnvd3',
			'gridhtml',
			'homefeatured',
			'homeslider',
			'loyalty',
			'mailalerts',
			'newsletter',
			'pagesnotfound',
			'productcomments',
			'productpaymentlogos',
			'productscategory',
			'producttooltip',
			'pscleaner',
			'referralprogram',
			'sekeywords',
			'sendtoafriend',
			'socialsharing',
			'statsbestcategories',
			'statsbestcustomers',
			'statsbestmanufacturers',
			'statsbestproducts',
			'statsbestsuppliers',
			'statsbestvouchers',
			'statscarrier',
			'statscatalog',
			'statscheckup',
			'statsdata',
			'statsequipment',
			'statsforecast',
			'statslive',
			'statsnewsletter',
			'statsorigin',
			'statspersonalinfos',
			'statsproduct',
			'statsregistrations',
			'statssales',
			'statssearch',
			'statsstock',
			'statsvisits',
			'themeconfigurator',
			'trackingfront',
			'vatnumber',
			'watermark'
		);
	}

	private function getModules($xml)
	{
		$native_modules = $this->getNativeModule();
		$theme_module = array();

		$theme_module['to_install'] = array();
		$theme_module['to_enable'] = array();
		$theme_module['to_disable'] = array();
		foreach ($xml->modules->module as $row)
		{
			if (strval($row['action']) == 'install' && !in_array(strval($row['name']), $native_modules))
				$theme_module['to_install'][] = strval($row['name']);
			elseif (strval($row['action']) == 'enable')
				$theme_module['to_enable'][] = strval($row['name']);
			elseif (strval($row['action']) == 'disable')
				$theme_module['to_disable'][] = strval($row['name']);
		}

		return $theme_module;
	}

	private function formatHelperArray($origin_arr)
	{
		$fmt_arr = array();
		foreach ($origin_arr as $module)
		{
			$display_name = $module;

			$module_obj = Module::getInstanceByName($module);
			if (Validate::isLoadedObject($module_obj))
				$display_name = $module_obj->displayName;

			$tmp = array();
			$tmp['id'] = 'module'.$module;
			$tmp['val'] = $module;
			$tmp['name'] = $display_name;
			$fmt_arr[] = $tmp;
		}

		return $fmt_arr;
	}

	private function formatHelperValuesArray($originArr)
	{
		$fmtArr = array();
		foreach ($originArr as $key => $type)
			foreach ($type as $module)
				$fmtArr[$key.'_module'.$module] = true;

		return $fmtArr;
	}

	public function renderChooseThemeModule()
	{
		$theme = New Theme((int)Tools::getValue('id_theme'));

		$xml = false;
		if (file_exists(_PS_ROOT_DIR_.'/config/xml/themes/'.$theme->directory.'.xml'))
			$xml = simplexml_load_file(_PS_ROOT_DIR_.'/config/xml/themes/'.$theme->directory.'.xml');
		elseif (file_exists(_PS_ROOT_DIR_.'/config/xml/themes/default.xml'))
			$xml = simplexml_load_file(_PS_ROOT_DIR_.'/config/xml/themes/default.xml');

		if ($xml)
		{
			$theme_module = $this->getModules($xml);

			$toolbar_btn['save'] = array(
				'href' => '#',
				'desc' => $this->l('Save')
			);

			$to_install = array();
			$to_enable = array();
			$to_disable = array();

			if (isset($theme_module['to_install']))
				$to_install = $this->formatHelperArray($theme_module['to_install']);
			if (isset($theme_module['to_enable']))
				$to_enable = $this->formatHelperArray($theme_module['to_enable']);
			if (isset($theme_module['to_disable']))
				$to_disable = $this->formatHelperArray($theme_module['to_disable']);

			$fields_form = array(
				'form' => array(
					'tinymce' => false,
					'legend' => array(
						'title' => $this->l('Modules to install'),
						'icon' => 'icon-picture'
					),
					'description' => $this->l('Themes often include their own modules in order to work properly. This option enables you to choose which modules should be enabled and which should be disabled. If you are unsure of what to do next, just press the "Save" button and proceed to the next step.'),
					'input' => array(
						array(
							'type' => 'shop',
							'label' => $this->l('Shop association'),
							'name' => 'checkBoxShopAsso_theme'
						),
						array(
							'type' => 'hidden',
							'name' => 'id_theme',
						),
					),
					'submit' => array(
						'title' => $this->l('Save'),
					),
				)
			);

			if (count($to_install) > 0)
				$fields_form['form']['input'][] = array(
					'type' => 'checkbox',
					'label' => $this->l('Select the theme\'s modules you wish to install'),
					'values' => array(
						'query' => $to_install,
						'id' => 'id',
						'name' => 'name'
					),
					'name' => 'to_install',
					'expand' => array(
						'print_total' => count($to_install),
						'default' => 'show',
						'show' => array('text' => $this->l('Show'), 'icon' => 'plus-sign-alt'),
						'hide' => array('text' => $this->l('Hide'), 'icon' => 'minus-sign-alt')
					),
				);
			if (count($to_enable) > 0)
				$fields_form['form']['input'][] = array(
					'type' => 'checkbox',
					'label' => $this->l('Select the theme\'s modules you wish to enable'),
					'values' => array(
						'query' => $to_enable,
						'id' => 'id',
						'name' => 'name'
					),
					'name' => 'to_enable',
					'expand' => array(
						'print_total' => count($to_enable),
						'default' => 'show',
						'show' => array('text' => $this->l('Show'), 'icon' => 'plus-sign-alt'),
						'hide' => array('text' => $this->l('Hide'), 'icon' => 'minus-sign-alt')
					),
				);
			if (count($to_disable) > 0)
				$fields_form['form']['input'][] = array(
					'type' => 'checkbox',
					'label' => $this->l('Select the theme\'s modules you wish to disable'),
					'values' => array(
						'query' => $to_disable,
						'id' => 'id',
						'name' => 'name'
					),
					'name' => 'to_disable',
					'expand' => array(
						'print_total' => count($to_disable),
						'default' => 'show',
						'show' => array('text' => $this->l('Show'), 'icon' => 'plus-sign-alt'),
						'hide' => array('text' => $this->l('Hide'), 'icon' => 'minus-sign-alt')
					),
				);
			$shops = array();
			$shop = New Shop(Configuration::get('PS_SHOP_DEFAULT'));
			$tmp['id_shop'] = $shop->id;
			$tmp['id_theme'] = $shop->id_theme;
			$shops[] = $tmp;

			if (Shop::isFeatureActive())
				$shops = Shop::getShops();

			$current_shop = Context::getContext()->shop->id;

			foreach ($shops as $shop)
			{
				$shop_theme = New Theme((int)$shop['id_theme']);
				if ((int)Tools::getValue('id_theme') == (int)$shop['id_theme'])
					continue;

				$old_xml_name = 'default.xml';
				if (file_exists(_PS_ROOT_DIR_.'/config/xml/themes/'.$shop_theme->directory.'.xml'))
					$old_xml_name = $shop_theme->directory.'.xml';

				$shop_xml = simplexml_load_file(_PS_ROOT_DIR_.'/config/xml/themes/'.$old_xml_name);
				$theme_shop_module = $this->getModules($shop_xml);

				$to_shop_uninstall = array_merge($theme_shop_module['to_install'], $theme_shop_module['to_enable']);

				$to_shop_uninstall = preg_grep('/dash/', $to_shop_uninstall, PREG_GREP_INVERT);

				$to_shop_uninstall_clean = array_diff($to_shop_uninstall, $theme_module['to_enable']);

				$to_shop_uninstall_formated = $this->formatHelperArray($to_shop_uninstall_clean);

				if (count($to_shop_uninstall_formated) == 0)
					continue;

				$class = '';
				if ($shop['id_shop'] == $current_shop)
					$theme_module['to_disable_shop'.$shop['id_shop']] = array_merge($theme_shop_module['to_install'], $to_shop_uninstall_clean);
				else
					$class = 'hide';

				$fields_form['form']['input'][] = array(
					'type' => 'checkbox',
					'label' => sprintf($this->l('Select the modules from the old %1s theme that you wish to disable'), $shop_theme->directory),
					'form_group_class' => $class,
					'values' => array(
						'query' => $to_shop_uninstall_formated,
						'id' => 'id',
						'name' => 'name'
					),
					'expand' => array(
						'print_total' => count($to_shop_uninstall_formated),
						'default' => 'show',
						'show' => array('text' => $this->l('Show'), 'icon' => 'plus-sign-alt'),
						'hide' => array('text' => $this->l('Hide'), 'icon' => 'minus-sign-alt')
					),
					'name' => 'to_disable_shop'.$shop['id_shop']
				);

			}

			$fields_value = $this->formatHelperValuesArray($theme_module);

			$fields_value['id_theme'] = (int)Tools::getValue('id_theme');

			$helper = new HelperForm();

			$helper->currentIndex = $this->context->link->getAdminLink('AdminThemes', false).'&action=ThemeInstall';
			$helper->token = Tools::getAdminTokenLite('AdminThemes');
			$helper->submit_action = '';
			$helper->show_toolbar = true;
			$helper->toolbar_btn = $toolbar_btn;
			$helper->fields_value = $fields_value;
			$helper->languages = $this->getLanguages();
			$helper->default_form_language = (int)$this->context->language->id;
			$helper->table = 'theme';

			$helper->override_folder = $this->tpl_folder;

			return $helper->generateForm(array($fields_form));
		}

		Tools::redirectAdmin(Context::getContext()->link->getAdminLink('AdminThemes'));
	}

	private function updateImages($xml)
	{
		$return = array();

		if (isset($xml->images->image))
			foreach ($xml->images->image as $row)
			{
				Db::getInstance()->delete('image_type', '`name` = \''.pSQL($row['name']).'\'');
					Db::getInstance()->execute('
					INSERT INTO `'._DB_PREFIX_.'image_type` (`name`, `width`, `height`, `products`, `categories`, `manufacturers`, `suppliers`, `scenes`)
					VALUES (\''.pSQL($row['name']).'\',
						'.(int)$row['width'].',
						'.(int)$row['height'].',
						'.($row['products'] == 'true' ? 1 : 0).',
						'.($row['categories'] == 'true' ? 1 : 0).',
						'.($row['manufacturers'] == 'true' ? 1 : 0).',
						'.($row['suppliers'] == 'true' ? 1 : 0).',
						'.($row['scenes'] == 'true' ? 1 : 0).')');

					$return['ok'][] = array(
						'name' => strval($row['name']),
						'width' => (int)$row['width'],
						'height' => (int)$row['height']
					);
			}

		return $return;
	}

	private function hookModule($id_module, $module_hooks, $shop)
	{
		Db::getInstance()->execute('INSERT IGNORE INTO '._DB_PREFIX_.'module_shop (id_module, id_shop) VALUES('.(int)$id_module.', '.(int)$shop.')');

		Db::getInstance()->execute($sql = 'DELETE FROM `'._DB_PREFIX_.'hook_module` WHERE `id_module` = '.(int)$id_module.' AND id_shop = '.(int)$shop);

		foreach ($module_hooks as $hooks)
		{
			foreach ($hooks as $hook)
			{
				$sql_hook_module = 'INSERT INTO `'._DB_PREFIX_.'hook_module` (`id_module`, `id_shop`, `id_hook`, `position`)
									VALUES ('.(int)$id_module.', '.(int)$shop.', '.(int)Hook::getIdByName($hook['hook']).', '.(int)$hook['position'].')';

				if (count($hook['exceptions']) > 0)
				{
					foreach ($hook['exceptions'] as $exception)
					{
						$sql_hook_module_except = 'INSERT INTO `'._DB_PREFIX_.'hook_module_exceptions` (`id_module`, `id_hook`, `file_name`) VALUES ('.(int)$id_module.', '.(int)Hook::getIdByName($hook['hook']).', "'.pSQL($exception).'")';
						Db::getInstance()->execute($sql_hook_module_except);
					}
				}
				Db::getInstance()->execute($sql_hook_module);
			}
		}
	}

	public function processThemeInstall()
	{
		$shops_asso = $this->context->employee->getAssociatedShops();
		if (Shop::isFeatureActive() && !Tools::getIsset('checkBoxShopAsso_theme') && count($shops_asso) > 1)
		{
			$this->errors[] = $this->l('You must choose at least one shop.');
			$this->display = 'ChooseThemeModule';

			return;
		}

		$theme = New Theme((int)Tools::getValue('id_theme'));

		if (count($shops_asso) == 1)
			$shops = $shops_asso;
		else
		{
			$shops = array(Configuration::get('PS_SHOP_DEFAULT'));
			if (Tools::isSubmit('checkBoxShopAsso_theme'))
				$shops = Tools::getValue('checkBoxShopAsso_theme');
		}

		$xml = false;
		if (file_exists(_PS_ROOT_DIR_.'/config/xml/themes/'.$theme->directory.'.xml'))
			$xml = simplexml_load_file(_PS_ROOT_DIR_.'/config/xml/themes/'.$theme->directory.'.xml');
		elseif (file_exists(_PS_ROOT_DIR_.'/config/xml/themes/default.xml'))
			$xml = simplexml_load_file(_PS_ROOT_DIR_.'/config/xml/themes/default.xml');

		if ($xml)
		{
			$module_hook = array();
			foreach ($xml->modules->hooks->hook as $row)
			{
				$name = strval($row['module']);

				$exceptions = (isset($row['exceptions']) ? explode(',', strval($row['exceptions'])) : array());

					$module_hook[$name]['hook'][] = array(
						'hook' => strval($row['hook']),
						'position' => strval($row['position']),
						'exceptions' => $exceptions
					);
			}

			$this->img_error = $this->updateImages($xml);

			$this->modules_errors = array();
			foreach ($shops as $id_shop)
			{
				foreach ($_POST as $key => $value)
				{
					if (strncmp($key, 'to_install', strlen('to_install')) == 0)
					{
						$module = Module::getInstanceByName($value);
						if ($module)
						{
							$is_installed_success = true;
							if (!Module::isInstalled($module->name))
								$is_installed_success = $module->install();
							if ($is_installed_success)
							{
								if (!Module::isEnabled($module->name))
									$module->enable();

								if ((int)$module->id > 0 && isset($module_hook[$module->name]))
									$this->hookModule($module->id, $module_hook[$module->name], $id_shop);
							}
							else
								$this->modules_errors[] = array('module_name' => $module->name, 'errors' => $module->getErrors());

							unset($module_hook[$module->name]);
						}

					}
					elseif (strncmp($key, 'to_enable', strlen('to_enable')) == 0)
					{
						$module = Module::getInstanceByName($value);
						if ($module)
						{
							$is_installed_success = true;
							if (!Module::isInstalled($module->name))
								$is_installed_success = $module->install();

							if ($is_installed_success)
							{
								if (!Module::isEnabled($module->name))
									$module->enable();

								if ((int)$module->id > 0 && isset($module_hook[$module->name]))
									$this->hookModule($module->id, $module_hook[$module->name], $id_shop);
							}
							else
								$this->modules_errors[] = array('module_name' => $module->name, 'errors' => $module->getErrors());

							unset($module_hook[$module->name]);
						}

					}
					elseif (strncmp($key, 'to_disable', strlen('to_disable')) == 0)
					{
						$key_exploded = explode('_', $key);
						$id_shop_module = (int)substr($key_exploded[2], 4);

						if ((int)$id_shop_module > 0 && $id_shop_module != (int)$id_shop)
							continue;

						$module_obj = Module::getInstanceByName($value);
						if (Validate::isLoadedObject($module_obj))
						{
							if (Module::isEnabled($module_obj->name))
								$module_obj->disable();

							unset($module_hook[$module_obj->name]);
						}
					}
				}
				$shop = New Shop((int)$id_shop);
				$shop->id_theme = (int)Tools::getValue('id_theme');
				$this->context->shop->id_theme = $shop->id_theme;
				$this->context->shop->update();
				$shop->save();

				if (Shop::isFeatureActive())
					Configuration::updateValue('PS_PRODUCTS_PER_PAGE', (int)$theme->product_per_page, false, null, (int)$id_shop);
				else
					Configuration::updateValue('PS_PRODUCTS_PER_PAGE', (int)$theme->product_per_page);
			}

			$this->doc = array();
			foreach ($xml->docs->doc as $row)
				$this->doc[strval($row['name'])] = __PS_BASE_URI__.'themes/'.$theme->directory.'/docs/'.basename(strval($row['path']));
		}

		Tools::clearCache($this->context->smarty);
		$this->theme_name = $theme->name;
		$this->display = 'view';
	}

	public function renderView()
	{
		$this->tpl_view_vars = array(
			'doc' => $this->doc,
			'theme_name' => $this->theme_name,
			'img_error' => $this->img_error,
			'modules_errors' => $this->modules_errors,
			'back_link' => Context::getContext()->link->getAdminLink('AdminThemes'),
			'image_link' => Context::getContext()->link->getAdminLink('AdminImages')
		);

		return parent::renderView();
	}

	/**
	 * This functions make checks about AdminThemes configuration edition only.
	 *
	 * @since 1.4
	 */
	public function postProcess()
	{
		if (Tools::isSubmit('submitOptionstheme') && Tools::isSubmit('id_theme') && !Tools::isSubmit('deletetheme')
			&& Tools::getValue('action') != 'ThemeInstall' && $this->context->shop->id_theme != Tools::getValue('id_theme'))
			$this->display = 'ChooseThemeModule';
		elseif (Tools::isSubmit('installThemeFromFolder') && ($this->context->mode != Context::MODE_HOST))
		{
			$theme_dir = Tools::getValue('theme_dir');
			$this->installTheme($theme_dir);
		}
		else
		{
			// new check compatibility theme feature (1.4) :
			$val = Tools::getValue('PS_THEME');
			Configuration::updateValue('PS_IMG_UPDATE_TIME', time());
			if (!empty($val) && !$this->_isThemeCompatible($val)) // don't submit if errors
				unset($_POST['submitThemes'.$this->table]);
			Tools::clearCache($this->context->smarty);

			return parent::postProcess();
		}
	}

	/**
	 * Update PS_LOGO
	 */
	public function updateOptionPsLogo()
	{
		$this->updateLogo('PS_LOGO', 'logo');
	}

	/**
	 * Update PS_LOGO_MOBILE
	 */
	public function updateOptionPsLogoMobile()
	{
		$this->updateLogo('PS_LOGO_MOBILE', 'logo_mobile');
	}

	/**
	 * Update PS_LOGO_MAIL
	 */
	public function updateOptionPsLogoMail()
	{
		$this->updateLogo('PS_LOGO_MAIL', 'logo_mail');
	}

	/**
	 * Update PS_LOGO_INVOICE
	 */
	public function updateOptionPsLogoInvoice()
	{
		$this->updateLogo('PS_LOGO_INVOICE', 'logo_invoice');
	}

	/**
	 * Update PS_STORES_ICON
	 */
	public function updateOptionPsStoresIcon()
	{
		$this->updateLogo('PS_STORES_ICON', 'logo_stores');
	}

	/**
	 * Generic function which allows logo upload
	 *
	 * @param $field_name
	 * @param $logo_prefix
	 *
	 * @return bool
	 */
	protected function updateLogo($field_name, $logo_prefix)
	{
		$id_shop = Context::getContext()->shop->id;
		if (isset($_FILES[$field_name]['tmp_name']) && $_FILES[$field_name]['tmp_name'] && $_FILES[$field_name]['size'])
		{
			if ($error = ImageManager::validateUpload($_FILES[$field_name], Tools::getMaxUploadSize()))
			{
				$this->errors[] = $error;
				return false;
			}
			$tmp_name = tempnam(_PS_TMP_IMG_DIR_, 'PS');

			if (!$tmp_name || !move_uploaded_file($_FILES[$field_name]['tmp_name'], $tmp_name))
				return false;

			$ext = ($field_name == 'PS_STORES_ICON') ? '.gif' : '.jpg';
			$logo_name = Tools::link_rewrite(Context::getContext()->shop->name).'-'
				.$logo_prefix.'-'.(int)Configuration::get('PS_IMG_UPDATE_TIME').(int)$id_shop.$ext;

			if (Context::getContext()->shop->getContext() == Shop::CONTEXT_ALL || $id_shop == 0
				|| Shop::isFeatureActive() == false)
				$logo_name = Tools::link_rewrite(Context::getContext()->shop->name).'-'
				.$logo_prefix.'-'.(int)Configuration::get('PS_IMG_UPDATE_TIME').$ext;

			if ($field_name == 'PS_STORES_ICON')
			{
				if (!@ImageManager::resize($tmp_name, _PS_IMG_DIR_.$logo_name, null, null, 'gif', true))
					$this->errors[] = Tools::displayError('An error occurred while attempting to copy your logo.');
			}
			else
			{
				if (!@ImageManager::resize($tmp_name, _PS_IMG_DIR_.$logo_name))
					$this->errors[] = Tools::displayError('An error occurred while attempting to copy your logo.');
			}
			$id_shop = null;
			$id_shop_group = null;
			if (!count($this->errors) && @filemtime(_PS_IMG_DIR_.Configuration::get($field_name)))
			{
				if (Shop::isFeatureActive())
				{
					if (Shop::getContext() == Shop::CONTEXT_SHOP)
					{
						$id_shop = Shop::getContextShopID();
						$id_shop_group = Shop::getContextShopGroupID();
						Shop::setContext(Shop::CONTEXT_ALL);
						$logo_all = Configuration::get($field_name);
						Shop::setContext(Shop::CONTEXT_GROUP);
						$logo_group = Configuration::get($field_name);
						Shop::setContext(Shop::CONTEXT_SHOP);
						$logo_shop = Configuration::get($field_name);
						if ($logo_all != $logo_shop && $logo_group != $logo_shop && $logo_shop != false)
							@unlink(_PS_IMG_DIR_.Configuration::get($field_name));
					}
					elseif (Shop::getContext() == Shop::CONTEXT_GROUP)
					{
						$id_shop_group = Shop::getContextShopGroupID();
						Shop::setContext(Shop::CONTEXT_ALL);
						$logo_all = Configuration::get($field_name);
						Shop::setContext(Shop::CONTEXT_GROUP);
						if ($logo_all != Configuration::get($field_name))
							@unlink(_PS_IMG_DIR_.Configuration::get($field_name));
					}
				}
				else
					@unlink(_PS_IMG_DIR_.Configuration::get($field_name));
			}
			Configuration::updateValue($field_name, $logo_name, false, $id_shop_group, $id_shop);
			@unlink($tmp_name);
		}
	}

	/**
	 * Update PS_FAVICON
	 */
	public function updateOptionPsFavicon()
	{
		$id_shop = Context::getContext()->shop->id;
		if ($id_shop == Configuration::get('PS_SHOP_DEFAULT'))
			$this->uploadIco('PS_FAVICON', _PS_IMG_DIR_.'favicon.ico');
		if ($this->uploadIco('PS_FAVICON', _PS_IMG_DIR_.'favicon-'.(int)$id_shop.'.ico'))
			Configuration::updateValue('PS_FAVICON', 'favicon-'.(int)$id_shop.'.ico');

		Configuration::updateGlobalValue('PS_FAVICON', 'favicon.ico');
		$this->redirect_after = self::$currentIndex.'&token='.$this->token;
	}

	/**
	 * Update theme for current shop
	 */
	public function updateOptionThemeForShop()
	{
		if (!$this->can_display_themes)
			return;

		$id_theme = (int)Tools::getValue('id_theme');
		if ($id_theme && $this->context->shop->id_theme != $id_theme)
		{
			$this->context->shop->id_theme = $id_theme;
			$this->context->shop->update();
			$this->redirect_after = self::$currentIndex.'&token='.$this->token;
		}
	}

	protected function uploadIco($name, $dest)
	{
		if (isset($_FILES[$name]['tmp_name']) && !empty($_FILES[$name]['tmp_name']))
		{
			// Check ico validity
			if ($error = ImageManager::validateIconUpload($_FILES[$name]))
				$this->errors[] = $error;

			// Copy new ico
			elseif (!copy($_FILES[$name]['tmp_name'], $dest))
				$this->errors[] = sprintf(Tools::displayError('An error occurred while uploading the favicon: cannot copy file "%s" to folder "%s".'), $_FILES[$name]['tmp_name'], $dest);
		}

		return !count($this->errors);
	}

	public function initProcess()
	{
		if ((isset($_GET['responsive'.$this->table]) || isset($_GET['responsive'])) && Tools::getValue($this->identifier))
		{
			if ($this->tabAccess['edit'] === '1')
				$this->action = 'responsive';
			else
				$this->errors[] = Tools::displayError('You do not have permission to edit this.');
		}
		elseif ((isset($_GET['default_left_column'.$this->table]) || isset($_GET['default_left_column'])) && Tools::getValue($this->identifier))
		{
			if ($this->tabAccess['edit'] === '1')
				$this->action = 'defaultleftcolumn';
			else
				$this->errors[] = Tools::displayError('You do not have permission to edit this.');
		}
		elseif ((isset($_GET['default_right_column'.$this->table]) || isset($_GET['default_right_column'])) && Tools::getValue($this->identifier))
		{
			if ($this->tabAccess['edit'] === '1')
				$this->action = 'defaultrightcolumn';
			else
				$this->errors[] = Tools::displayError('You do not have permission to edit this.');
		}
		elseif (Tools::getIsset('id_theme_meta') && Tools::getIsset('leftmeta'))
		{
			if ($this->tabAccess['edit'] === '1')
				$this->action = 'leftmeta';
			else
				$this->errors[] = Tools::displayError('You do not have permission to edit this.');
		}
		elseif (Tools::getIsset('id_theme_meta') && Tools::getIsset('rightmeta'))
		{
			if ($this->tabAccess['edit'] === '1')
				$this->action = 'rightmeta';
			else
				$this->errors[] = Tools::displayError('You do not have permission to edit this.');
		}

		parent::initProcess();
		// This is a composite page, we don't want the "options" display mode
		if ($this->display == 'options' || $this->display == 'list')
			$this->display = '';
	}

	public function printResponsiveIcon($value)
	{
		return ($value ? '<span class="list-action-enable  action-enabled"><i class="icon-check"></i></span>' : '<span class="list-action-enable  action-disabled"><i class="icon-remove"></i></span>');
	}

	public function processResponsive()
	{
		if (Validate::isLoadedObject($object = $this->loadObject()))
		{
			if ($object->toggleResponsive())
				$this->redirect_after = self::$currentIndex.'&conf=5&token='.$this->token;
			else
				$this->errors[] = Tools::displayError('An error occurred while updating responsive status.');
		}
		else
			$this->errors[] = Tools::displayError('An error occurred while updating the responsive status for this object.').
				' <b>'.$this->table.'</b> '.
				Tools::displayError('(cannot load object)');

		return $object;
	}

	public function processDefaultLeftColumn()
	{
		if (Validate::isLoadedObject($object = $this->loadObject()))
		{
			if ($object->toggleDefaultLeftColumn())
				$this->redirect_after = self::$currentIndex.'&conf=5&token='.$this->token;
			else
				$this->errors[] = Tools::displayError('An error occurred while updating default left column status.');
		}
		else
			$this->errors[] = Tools::displayError('An error occurred while updating the default left column status for this object.').
				' <b>'.$this->table.'</b> '.
				Tools::displayError('(cannot load object)');

		return $object;
	}

	public function processDefaultRightColumn()
	{
		if (Validate::isLoadedObject($object = $this->loadObject()))
		{
			if ($object->toggleDefaultRightColumn())
				$this->redirect_after = self::$currentIndex.'&conf=5&token='.$this->token;
			else
				$this->errors[] = Tools::displayError('An error occurred while updating default right column status.');
		}
		else
			$this->errors[] = Tools::displayError('An error occurred while updating the default right column status for this object.').
				' <b>'.$this->table.'</b> '.
				Tools::displayError('(cannot load object)');

		return $object;
	}

	public function ajaxProcessLeftMeta()
	{
		$theme_meta = Db::getInstance()->getRow(
			'SELECT * FROM '._DB_PREFIX_.'theme_meta WHERE id_theme_meta = '.(int)Tools::getValue('id_theme_meta')
		);

		$result = false;
		if ($theme_meta)
		{
			$sql = 'UPDATE '._DB_PREFIX_.'theme_meta SET left_column='.(int)!(bool)$theme_meta['left_column'].' WHERE id_theme_meta='.(int)Tools::getValue('id_theme_meta');
			$result = Db::getInstance()->execute($sql);
		}

		if ($result)
			echo json_encode(array('success' => 1, 'text' => $this->l('The status has been updated successfully.')));
		else
			echo json_encode(array('success' => 0, 'text' => $this->l('An error occurred while updating this meta.')));
	}

	public function processLeftMeta()
	{
		$theme_meta = Db::getInstance()->getRow(
			'SELECT * FROM '._DB_PREFIX_.'theme_meta WHERE id_theme_meta = '.(int)Tools::getValue('id_theme_meta')
		);

		$result = false;
		if ($theme_meta)
		{
			$sql = 'UPDATE '._DB_PREFIX_.'theme_meta SET left_column='.(int)!(bool)$theme_meta['left_column'].' WHERE id_theme_meta='.(int)Tools::getValue('id_theme_meta');
			$result = Db::getInstance()->execute($sql);
		}

		if ($result)
			$this->redirect_after = self::$currentIndex.'&updatetheme&id_theme='.$theme_meta['id_theme'].'&conf=5&token='.$this->token;
		else
			$this->errors[] = Tools::displayError('An error occurred while updating this meta.');
	}

	public function ajaxProcessRightMeta()
	{
		$theme_meta = Db::getInstance()->getRow(
			'SELECT * FROM '._DB_PREFIX_.'theme_meta WHERE id_theme_meta = '.(int)Tools::getValue('id_theme_meta')
		);

		$result = false;
		if ($theme_meta)
		{
			$sql = 'UPDATE '._DB_PREFIX_.'theme_meta SET right_column='.(int)!(bool)$theme_meta['right_column'].' WHERE id_theme_meta='.(int)Tools::getValue('id_theme_meta');
			$result = Db::getInstance()->execute($sql);
		}

		if ($result)
			echo json_encode(array('success' => 1, 'text' => $this->l('The status has been updated successfully.')));
		else
			echo json_encode(array('success' => 0, 'text' => $this->l('An error occurred while updating this meta.')));
	}

	public function processRightMeta()
	{
		$theme_meta = Db::getInstance()->getRow(
			'SELECT * FROM '._DB_PREFIX_.'theme_meta WHERE id_theme_meta = '.(int)Tools::getValue('id_theme_meta')
		);

		$result = false;
		if ($theme_meta)
		{
			$sql = 'UPDATE '._DB_PREFIX_.'theme_meta SET right_column='.(int)!(bool)$theme_meta['right_column'].' WHERE id_theme_meta='.(int)Tools::getValue('id_theme_meta');
			$result = Db::getInstance()->execute($sql);
		}

		if ($result)
			$this->redirect_after = self::$currentIndex.'&updatetheme&id_theme='.$theme_meta['id_theme'].'&conf=5&token='.$this->token;
		else
			$this->errors[] = Tools::displayError('An error occurred while updating this meta.');
	}


	/**
	 * Function used to render the options for this controller
	 */
	public function renderOptions()
	{
		if (isset($this->display) && method_exists($this, 'render'.$this->display))
			return $this->{'render'.$this->display}();
		if ($this->fields_options && is_array($this->fields_options))
		{
			$helper = new HelperOptions($this);
			$this->setHelperDisplay($helper);
			$helper->toolbar_scroll = true;
			$helper->title = $this->l('Theme appearance');
			$helper->toolbar_btn = array(
				'save' => array(
					'href' => '#',
					'desc' => $this->l('Save')
				)
			);
			$helper->id = $this->id;
			$helper->tpl_vars = $this->tpl_option_vars;
			$options = $helper->generateOptions($this->fields_options);

			return $options;
		}
	}

	public function setMedia()
	{
		parent::setMedia();
		$this->addJS(_PS_JS_DIR_.'admin/themes.js');

		if ($this->context->mode == Context::MODE_HOST && Tools::getValue('action') == 'importtheme')
			$this->addJS(_PS_JS_DIR_.'admin/addons.js');
	}
}<|MERGE_RESOLUTION|>--- conflicted
+++ resolved
@@ -1692,7 +1692,6 @@
 					'legend' => array(
 						'title' => $this->l('Import from your computer'),
 						'icon' => 'icon-picture'
-<<<<<<< HEAD
 					),
 					'input' => array(
 						array(
@@ -1702,17 +1701,6 @@
 							'name' => 'themearchive'
 						),
 					),
-=======
-					),
-					'input' => array(
-						array(
-							'type' => 'file',
-							'label' => $this->l('Zip file'),
-							'desc' => $this->l('Browse your computer files and select the Zip file for your new theme.'),
-							'name' => 'themearchive'
-						),
-					),
->>>>>>> 7f116e90
 					'submit' => array(
 						'id' => 'zip',
 						'title' => $this->l('Save'),
@@ -1726,7 +1714,6 @@
 					'legend' => array(
 						'title' => $this->l('Import from the web'),
 						'icon' => 'icon-picture'
-<<<<<<< HEAD
 					),
 					'input' => array(
 						array(
@@ -1736,17 +1723,6 @@
 							'name' => 'themearchiveUrl'
 						),
 					),
-=======
-					),
-					'input' => array(
-						array(
-							'type' => 'text',
-							'label' => $this->l('Archive URL'),
-							'desc' => $this->l('Indicate the complete URL to an online Zip file that contains your new theme. For instance, "http://example.com/files/theme.zip".'),
-							'name' => 'themearchiveUrl'
-						),
-					),
->>>>>>> 7f116e90
 					'submit' => array(
 						'title' => $this->l('Save'),
 					)

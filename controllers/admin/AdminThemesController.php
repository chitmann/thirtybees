--- conflicted
+++ resolved
@@ -102,11 +102,8 @@
 
 	public function init()
 	{
-<<<<<<< HEAD
 
 		define('MAX_NAME_LENGTH', 128);
-=======
->>>>>>> 8929bb5f
 		// No cache for auto-refresh uploaded logo
 		header('Cache-Control: no-cache, must-revalidate');
 		header('Expires: Mon, 26 Jul 1997 05:00:00 GMT');
@@ -408,571 +405,18 @@
 	public function initPageHeaderToolbar()
 	{
 		if (empty($this->display))
-		{
 			$this->page_header_toolbar_btn['new_theme'] = array(
 				'href' => self::$currentIndex.'&amp;addtheme&amp;token='.$this->token,
 				'desc' => $this->l('Add new theme'),
 				'icon' => 'process-icon-new'
 			);
-			$this->page_header_toolbar_btn['import_theme'] = array(
-				'href' => self::$currentIndex . '&amp;action=importtheme&amp;token=' . $this->token,
-				'desc' => $this->l('import new theme'),
-				'icon' => 'process-icon-new'
-			);
-			$this->page_header_toolbar_btn['export_theme'] = array(
-				'href' => self::$currentIndex . '&amp;action=exporttheme&amp;token=' . $this->token,
-				'desc' => $this->l('export theme'),
-				'icon' => 'process-icon-new'
-			);
-		}
+
 		parent::initPageHeaderToolbar();
 	}
 
-	private function checkParentClass($name)
-	{
-		if (!$obj = Module::getInstanceByName($name))
-			return false;
-		if (is_callable(array($obj, 'validateOrder')))
-			return false;
-		if (is_callable(array($obj, 'getDateBetween')))
-			return false;
-		if (is_callable(array($obj, 'getGridEngines')))
-			return false;
-		if (is_callable(array($obj, 'getGraphEngines')))
-			return false;
-		if (is_callable(array($obj, 'hookAdminStatsModules')))
-			return false;
-		else
-			return true;
-		return false;
-	}
-
-	private function checkNames()
-	{
-		$author = Tools::getValue('name');
-		$themeName = Tools::getValue('theme_name');
-		$count = 0;
-
-		if (!$author || !Validate::isGenericName($author) || strlen($author) > MAX_NAME_LENGTH)
-			$this->errors[] = $this->l('Please enter a valid author name');
-		elseif (!$themeName || !Validate::isGenericName($themeName) || strlen($themeName) > MAX_NAME_LENGTH)
-			$this->errors[] = $this->l('Please enter a valid theme name');
-
-		/*
-		while ($this->error === false && Tools::isSubmit('myvar_'.++$count))
-		{
-			if ((int)Tools::getValue('myvar_'.$count) == -1)
-				continue;
-			$name = Tools::getValue('themevariationname_'.$count);
-			if (!$name || !Validate::isGenericName($name) || strlen($name) > MAX_NAME_LENGTH)
-				$this->_html .= parent::displayError($this->l('Please enter a valid theme variation name'));
-		}*/
-		if (count($this->errors) > 0)
-			return false;
-		return true;
-	}
-
-	private function checkDocumentation()
-	{
-		$extensions = array('.pdf', '.txt');
-
-		if (isset($_FILES['documentation']))
-		{
-			$extension = strrchr($_FILES['documentation']['name'], '.');
-			$name = Tools::getValue('documentationName');
-
-			if (!in_array($extension, $extensions))
-				$this->errors[] = $this->l('File extension must be .txt or .pdf');
-			elseif ($_FILES['documentation']['error'] > 0 || $_FILES['documentation']['size'] > 1048576)
-				$this->errors[] = $this->l('An error occurred during documentation upload');
-			elseif (!$name || !Validate::isGenericName($name) || strlen($name) > MAX_NAME_LENGTH)
-				$this->errors[] = $this->l('Please enter a valid documentation name');
-		}
-
-		if (count($this->errors) > 0)
-			return false;
-		return true;
-	}
-
-	private function checkVersionsAndCompatibility()
-	{
-		$count = 0;
-		$exp = '#^[0-9]+[.]+[0-9.]*[0-9]$#';
-
-		if (!preg_match('#^[0-9][.][0-9]$#', Tools::getValue('theme_version')) ||
-			!preg_match($exp, Tools::getValue('compa_from')) || !preg_match($exp, Tools::getValue('compa_to')) ||
-			version_compare(Tools::getValue('compa_from'), Tools::getValue('compa_to')) == 1)
-			$this->errors[] = $this->l('Syntax error on version field. Only digits and points are allowed and the compatibility should be increasing or equal.');
-
-		/*
-		while ($this->error === false && Tools::isSubmit('myvar_'.++$count))
-		{
-			if ((int)Tools::getValue('myvar_'.$count) == -1)
-				continue;
-			$from = Tools::getValue('compafrom_'.$count);
-			$to = Tools::getValue('compato_'.$count);
-			if (!preg_match($exp, $from) || !preg_match($exp, $to) || version_compare($from, $to) == 1)
-				$this->errors[] = $this->l('Syntax error on version. Only digits and points are allowed and compatibility should be increasing or equal.');
-		}
-		if ($this->errors[] == true)
-			return false;
-
-		*/
-		if (count($this->errors) > 0)
-			return false;
-		return true;
-	}
-
-	private function checkPostedDatas()
-	{
-		$mail = Tools::getValue('email');
-		$website = Tools::getValue('website');
-
-		if ($mail && !preg_match('#^[\w.-]+@[\w.-]+\.[a-zA-Z]{2,6}$#', $mail))
-			$this->errors[] = $this->l('There is an error in your e-mail syntax!');
-		elseif ($website && (!Validate::isURL($website) || !Validate::isAbsoluteUrl($website)))
-			$this->errors[] = $this->l('There is an error in your URL syntax!');
-		elseif (!$this->checkVersionsAndCompatibility() || !$this->checkNames() || !$this->checkDocumentation())
-			return false;
-		else
-			return true;
-		return false;
-	}
-
-	public function processExportTheme()
-	{
-		if (Tools::isSubmit('name'))
-		{
-//			var_dump($_POST);
-//			die();
-			if ($this->checkPostedDatas())
-			{
-				$filename = Tools::htmlentitiesUTF8($_FILES['documentation']['name']);
-				$name = Tools::htmlentitiesUTF8(Tools::getValue('documentationName'));
-				$user_doc = $name.'¤doc/'.$filename;
-
-				var_dump($_POST);
-			}
-			else
-				$this->display='exporttheme';
-			var_dump($this->errors);
-			die();
-		}
-		else
-			$this->display='exporttheme';
-	}
-
-	private function renderExportTheme1()
-	{
-		$module_list = Db::getInstance()->executeS('
-				SELECT m.`id_module`, m.`name`, m.`active`, ms.`id_shop`
-				FROM `' . _DB_PREFIX_ . 'module` m
-				LEFT JOIN `' . _DB_PREFIX_ . 'module_shop` ms On (m.`id_module` = ms.`id_module`)
-				WHERE ms.`id_shop` = ' . (int)$this->context->shop->id . '
-			');
-
-		// Select the list of hook for this shop
-		$hook_list = Db::getInstance()->executeS('
-				SELECT h.`id_hook`, h.`name` as name_hook, hm.`position`, hm.`id_module`, m.`name` as name_module, GROUP_CONCAT(hme.`file_name`, ",") as exceptions
-				FROM `' . _DB_PREFIX_ . 'hook` h
-				LEFT JOIN `' . _DB_PREFIX_ . 'hook_module` hm ON hm.`id_hook` = h.`id_hook`
-				LEFT JOIN `' . _DB_PREFIX_ . 'module` m ON hm.`id_module` = m.`id_module`
-				LEFT OUTER JOIN `' . _DB_PREFIX_ . 'hook_module_exceptions` hme ON (hme.`id_module` = hm.`id_module` AND hme.`id_hook` = h.`id_hook`)
-				WHERE hm.`id_shop` = ' . (int)$this->context->shop->id . '
-				GROUP BY `id_module`, `id_hook`
-				ORDER BY `name_module`
-			');
-
-		foreach ($hook_list as &$row)
-			$row['exceptions'] = trim(preg_replace('/(,,+)/', ',', $row['exceptions']), ',');
-
-		$native_modules = $this->getNativeModule();
-
-		foreach ($module_list as $array)
-		{
-			if (!self::checkParentClass($array['name']))
-				continue;
-			if (in_array($array['name'], $native_modules))
-			{
-				if ($array['active'] == 1)
-					$to_enable[] = $array['name'];
-				else
-					$to_disable[] = $array['name'];
-			} elseif ($array['active'] == 1)
-				$to_install[] = $array['name'];
-		}
-		foreach ($native_modules as $str)
-		{
-			$flag = 0;
-			if (!$this->checkParentClass($str))
-				continue;
-			foreach ($module_list as $tmp)
-				if (in_array($str, $tmp))
-				{
-					$flag = 1;
-					break;
-				}
-			if ($flag == 0)
-				$to_disable[] = $str;
-		}
-
-		$employee = $this->context->employee;
-		$mail     = Tools::getValue('email') ? Tools::htmlentitiesUTF8(Tools::getValue('email')) : Tools::htmlentitiesUTF8($employee->email);
-		$author   = Tools::getValue('author_name') ? Tools::htmlentitiesUTF8(Tools::getValue('author_name')) : Tools::htmlentitiesUTF8(($employee->firstname) . ' ' . $employee->lastname);
-		$website  = Tools::getValue('website') ? Tools::htmlentitiesUTF8(Tools::getValue('website')) : Tools::getHttpHost(true);
-
-		$this->formatHelperArray($to_install);
-
-		$theme = New Theme(Tools::getValue('id_theme_export'));
-
-		$fields_form = array(
-			'form' => array(
-				'tinymce' => false,
-				'legend'  => array(
-					'title' => $this->l('Theme'),
-					'icon'  => 'icon-picture'
-				),
-				'input' => array(
-					array(
-						'type'  => 'text',
-						'name'  => 'name',
-						'label' => $this->l('Name'),
-					),
-					array(
-						'type'  => 'text',
-						'name'  => 'email',
-						'label' => $this->l('Email'),
-					),
-					array(
-						'type'  => 'text',
-						'name'  => 'website',
-						'label' => $this->l('Website'),
-					),
-					array(
-						'type'   => 'checkbox',
-						'label'  => $this->l('Select the theme\'s modules you wish to export:'),
-						'values' => array(
-							'query' => $this->formatHelperArray($to_install),
-							'id'    => 'id',
-							'name'  => 'name'
-						),
-						'name'   => 'modulesToExport',
-					),
-					array(
-						'type'  => 'text',
-						'name'  => 'theme_name',
-						'label' => $this->l('Theme name'),
-					),
-					array(
-						'type'  => 'text',
-						'name'  => 'theme_directory',
-						'label' => $this->l('Theme directory'),
-					),
-					array(
-						'type'  => 'text',
-						'name'  => 'body_title',
-
-						'lang'  => true,
-						'label' => $this->l('Description'),
-					),
-					array(
-						'type'  => 'text',
-						'name'  => 'theme_version',
-						'label' => $this->l('Theme version'),
-					),
-					array(
-						'type'  => 'text',
-						'name'  => 'compa_from',
-						'label' => $this->l('Compatible from'),
-					),
-					array(
-						'type'  => 'text',
-						'name'  => 'compa_to',
-						'label' => $this->l('Compatible to'),
-					),
-					array(
-						'type'  => 'file',
-						'name'  => 'documentation',
-						'label' => $this->l('Documentation'),
-					),
-					array(
-						'type'  => 'text',
-						'name'  => 'documentationName',
-						'label' => $this->l('Documentation name'),
-					),
-				),
-				'submit'  => array(
-					'title' => $this->l('Save'),
-					'class' => 'button'
-				))
-		);
-
-		$default_language = (int)$this->context->language->id;
-		$languages = Language::getLanguages();
-
-		foreach($languages as $language)
-			$fields_value['body_title'][$language['id_lang']] = '';
-
-		$helper = new HelperForm();
-		$helper->languages = $languages;
-		$helper->default_form_language = $default_language;
-		$fields_value['name'] = $author;
-		$fields_value['email'] = $mail;
-		$fields_value['website'] = $website;
-		$fields_value['theme_name'] = $theme->name;
-		$fields_value['theme_directory'] = $theme->directory;
-		$fields_value['theme_version'] = '1.0';
-		$fields_value['compa_from'] = _PS_VERSION_;
-		$fields_value['compa_to'] = _PS_VERSION_;
-		$fields_value['documentationName'] = $this->l('documentation');
-
-		$toolbar_btn['save'] = array(
-			'href' => $this->context->link->getAdminLink('AdminThemes', false).'&action=exporttheme',
-			'desc' => $this->l('Save')
-		);
-
-		$helper->currentIndex = $this->context->link->getAdminLink('AdminThemes', false).'&action=exporttheme';
-		$helper->token = Tools::getAdminTokenLite('AdminThemes');
-		$helper->show_toolbar = true;
-		$helper->fields_value = $fields_value;
-		$helper->toolbar_btn = $toolbar_btn;
-
-
-		$helper->override_folder = $this->tpl_folder;
-
-		return $helper->generateForm(array($fields_form));
-	}
-
-	public function renderExportTheme()
-	{
-		if (Tools::getIsset('id_theme_export') && (int)Tools::getValue('id_theme_export') > 0)
-		{
-			return $this->renderExportTheme1();
-//		var_dump($_POST);
-//			return;
-		}
-		$theme_list = Theme::getThemes();
-
-		$toolbar_btn['save'] = array(
-			'href' => $this->context->link->getAdminLink('AdminThemes', false).'&action=exporttheme',
-			'desc' => $this->l('Save')
-		);
-
-		$fields_form = array(
-			'form' => array(
-				'tinymce' => false,
-				'legend'  => array(
-					'title' => $this->l('Theme'),
-					'icon'  => 'icon-picture'
-				),
-				'input' => array(
-					array(
-						'type' => 'select',
-						'name' => 'id_theme_export',
-						'label' => $this->l('Copy missing files from existing theme:'),
-						'hint' => $this->l('If you create a new theme, it\'s recommended that you use default theme files.'),
-						'options' => array(
-							'id' => 'id', 'name' => 'name',
-							'query' => $theme_list,
-						)
-
-					),
-				),
-				'submit'  => array(
-					'title' => $this->l('Save'),
-					'class' => 'button'
-				))
-		);
-
-		$fields_value['id_theme_export'] = array();
-		$helper = new HelperForm();
-
-		$helper->currentIndex = $this->context->link->getAdminLink('AdminThemes', false).'&action=exporttheme';
-		$helper->token = Tools::getAdminTokenLite('AdminThemes');
-		$helper->show_toolbar = true;
-		$helper->fields_value = $fields_value;
-		$helper->toolbar_btn = $toolbar_btn;
-
-		$helper->override_folder = $this->tpl_folder;
-
-		return $helper->generateForm(array($fields_form));
-	}
-
-	private function checkXmlFields($sandbox)
-	{
-		if (!file_exists($sandbox.'uploaded/Config.xml') || !$xml = simplexml_load_file($sandbox.'uploaded/Config.xml'))
-			return false;
-		if (!$xml['version'] || !$xml['name'])
-			return false;
-		foreach ($xml->variations->variation as $val)
-			if (!$val['name'] || !$val['directory'] || !$val['from'] || !$val['to'])
-				return false;
-		foreach ($xml->modules->module as $val)
-			if (!$val['action'] || !$val['name'])
-				return false;
-		foreach ($xml->modules->hooks->hook as $val)
-			if (!$val['module'] || !$val['hook'] || !$val['position'])
-				return false;
-		return true;
-	}
-
-	private function deleteDirectory($dirname)
-	{
-		$files = scandir($dirname);
-
-		foreach ($files as $file)
-			if ($file != '.' && $file != '..')
-			{
-				if (is_dir($dirname.'/'.$file))
-					$this->deleteDirectory($dirname.'/'.$file);
-				elseif (file_exists($dirname.'/'.$file))
-					unlink($dirname.'/'.$file);
-			}
-		rmdir($dirname);
-	}
-
-	private function recurseCopy($src, $dst)
-	{
-		if (!$dir = opendir($src))
-			return;
-		if (!file_exists($dst))
-			mkdir($dst);
-		while (($file = readdir($dir)) !== false)
-			if (strncmp($file, '.', 1) != 0)
-			{
-				if (is_dir($src.'/'.$file))
-					self::recurseCopy($src.'/'.$file, $dst.'/'.$file);
-				elseif (is_readable($src.'/'.$file) && $file != 'Thumbs.db' && $file != '.DS_Store' && substr($file, -1) != '~')
-					copy($src.'/'.$file, $dst.'/'.$file);
-			}
-		closedir($dir);
-	}
-
-	public function processImportTheme()
-	{
-		$this->display = "importtheme";
-
-
-		if (isset($_FILES['themearchive']))
-		{
-			$uniqid = uniqid();
-			$sandbox = _PS_CACHE_DIR_.'sandbox'.DIRECTORY_SEPARATOR.$uniqid.DIRECTORY_SEPARATOR;
-			mkdir($sandbox);
-			$archive_uploaded = false;
-			if ($_FILES['themearchive']['error'] || !file_exists($_FILES['themearchive']['tmp_name']))
-				$this->errors[] = sprintf($this->l('An error has occurred during the file upload (%s)'), $_FILES['themearchive']['error']);
-			elseif (substr($_FILES['themearchive']['name'], -4) != '.zip')
-				$this->errors[] = $this->l('Only zip files are allowed');
-			elseif (!move_uploaded_file($_FILES['themearchive']['tmp_name'], $sandbox.'uploaded.zip'))
-				$this->errors[] = $this->l('An error has occurred during the file copy.');
-			elseif (Tools::ZipTest($sandbox.'uploaded.zip'))
-				$archive_uploaded = true;
-			else
-				$this->errors[] = $this->l('Zip file seems to be broken');
-
-			if ($archive_uploaded)
-			{
-
-				if (!Tools::ZipExtract($sandbox.'/uploaded.zip', $sandbox.'uploaded/'))
-				{
-					$this->errors[] = $this->l('Error during zip extraction');
-				}
-				else
-				{
-					if (!$this->checkXmlFields($sandbox))
-						$this->errors[] = $this->l('Bad configuration file');
-					else
-					{
-						$iso = $this->context->language->iso_code;
-						$xml = simplexml_load_file($sandbox.'uploaded/Config.xml');
-						$this->xml = $xml;
-
-						$theme_directory = strval($xml->variations->variation[0]['directory']);
-
-						$themes = Theme::getThemes();
-
-						$name = strval($xml->variations->variation[0]['name']);
-
-						foreach($themes as $theme_object)
-							if ($theme_object->name == $name)
-								$this->errors[] = $this->l('Theme already installed.');
-
-						if (count($this->errors) > 0)
-						{
-							if (!copy($sandbox . 'uploaded/Config.xml', _PS_ROOT_DIR_ . '/config/xml/' . $theme_directory . '.xml'))
-								$this->errors[] = $this->l('Can\'t copy configuration file');
-
-							$new_theme       = new Theme();
-							$new_theme->name = $name;
-
-							$new_theme->directory = $theme_directory;
-
-							$new_theme->add();
-
-							$target_dir = _PS_ALL_THEMES_DIR_ . $theme_directory;
-
-							$this->recurseCopy($sandbox . 'uploaded/themes/' . $theme_directory, $target_dir);
-							$this->recurseCopy($sandbox . 'uploaded/modules/', _PS_MODULE_DIR_);
-						}
-					}
-				}
-
-			}
-			$this->deleteDirectory($sandbox);
-			if (count($this->errors)>0)
-				$this->display = 'importtheme';
-			else
-				Tools::redirectAdmin(Context::getContext()->link->getAdminLink('AdminThemes'));
-		}
-	}
-
-	public function renderImportTheme()
-	{
-		$toolbar_btn['save'] = array(
-			'href' => '#',
-			'desc' => $this->l('Save')
-		);
-
-		$fields_form = array(
-			'form' => array(
-				'tinymce' => false,
-				'legend'  => array(
-					'title' => $this->l('Theme'),
-					'icon'  => 'icon-picture'
-				),
-				'input' => array(
-					array(
-						'type'     => 'file',
-						'label'    => $this->l('Zip of the theme:'),
-						'name'     => 'themearchive',
-						'required' => true,
-						'hint'     => $this->l('Invalid characters:') . ' <>;=#{}',
-					),
-				),
-				'submit'  => array(
-					'title' => $this->l('Save'),
-					'class' => 'button'
-				))
-		);
-
-		$helper = new HelperForm();
-
-		$helper->currentIndex = $this->context->link->getAdminLink('AdminThemes', false).'&action=importtheme';
-		$helper->token = Tools::getAdminTokenLite('AdminThemes');
-		$helper->show_toolbar = true;
-		$helper->toolbar_btn = $toolbar_btn;
-
-		$helper->override_folder = $this->tpl_folder;
-
-
-
-
-
-		return $helper->generateForm(array($fields_form));
-	}
-
 	public function initContent()
 	{
+
 		$this->checkMobileNeeds();
 		
 		$themes = array();
@@ -1117,450 +561,6 @@
 		return $return;
 	}
 
-
-	private function getNativeModule()
-	{
-		$xml = simplexml_load_string(Tools::file_get_contents('http://api.prestashop.com/xml/modules_list_15.xml'));
-
-		if ($xml)
-		{
-			$natives = array();
-			foreach ($xml->modules as $row)
-				foreach ($row->module as $row2)
-					$natives[] = (string)$row2['name'];
-
-			if (count($natives > 0))
-				return $natives;
-		}
-
-		return array('addsharethis', 'bankwire', 'blockadvertising', 'blockbanner',
-			'blockbestsellers', 'blockcart', 'blockcategories', 'blockcms', 'blockcmsinfo',
-			'blockcontact', 'blockcontactinfos', 'blockcurrencies', 'blockcustomerprivacy',
-			'blockfacebook', 'blocklanguages', 'blocklayered', 'blocklink', 'blockmanufacturer',
-			'blockmyaccount', 'blockmyaccountfooter', 'blocknewproducts', 'blocknewsletter',
-			'blockpaymentlogo', 'blockpermanentlinks', 'blockreinsurance', 'blockrss',
-			'blocksearch', 'blocksharefb', 'blocksocial', 'blockspecials', 'blockstore',
-			'blocksupplier', 'blocktags', 'blocktopmenu', 'blockuserinfo', 'blockviewed',
-			'blockwishlist', 'carriercompare', 'cashondelivery', 'cheque', 'crossselling',
-			'dashactivity', 'dashgoals', 'dashproducts', 'dashtrends', 'dateofdelivery',
-			'editorial', 'favoriteproducts', 'feeder', 'followup', 'gapi', 'graphnvd3',
-			'gridhtml', 'homefeatured', 'homeslider', 'loyalty', 'mailalerts', 'newsletter',
-			'pagesnotfound', 'productcomments', 'productpaymentlogos', 'productscategory',
-			'producttooltip', 'pscleaner', 'referralprogram', 'sekeywords', 'sendtoafriend',
-			'statsbestcategories', 'statsbestcustomers', 'statsbestmanufacturers',
-			'statsbestproducts', 'statsbestsuppliers', 'statsbestvouchers',
-			'statscarrier', 'statscatalog', 'statscheckup', 'statsdata',
-			'statsequipment', 'statsforecast', 'statslive', 'statsnewsletter',
-			'statsorigin', 'statspersonalinfos', 'statsproduct', 'statsregistrations',
-			'statssales', 'statssearch', 'statsstock', 'statsvisits',
-			'themeconfigurator', 'trackingfront', 'vatnumber', 'watermark'
-		);
-	}
-
-	private function getModules($xml)
-	{
-		$native_modules = $this->getNativeModule();
-		$theme_module = array();
-		foreach ($xml->modules->module as $row)
-		{
-			if (strval($row['action']) == 'install' && !in_array(strval($row['name']), $native_modules))
-				$theme_module['to_install'][] = strval($row['name']);
-			elseif (strval($row['action']) == 'enable')
-				$theme_module['to_enable'][] = strval($row['name']);
-			elseif (strval($row['action']) == 'disable')
-				$theme_module['to_disable'][] = strval($row['name']);
-		}
-		return $theme_module;
-	}
-
-	private function formatHelperArray($originArr)
-	{
-		$fmtArr = array();
-		foreach($originArr as $module)
-		{
-			$name = $module;
-
-			if (!class_exists($module) && file_exists(_PS_MODULE_DIR_.$module.'/'.$module.'.php'))
-				require(_PS_MODULE_DIR_.$module.'/'.$module.'.php');
-
-			if (class_exists($module))
-			{
-				$moduleClass = New $module;
-				$name        = $moduleClass->displayName;
-			}
-
-			$tmp = array();
-			$tmp['id'] = 'module'.$module;
-			$tmp['val'] = $module;
-			$tmp['name'] = $name;
-			$fmtArr[] = $tmp;
-		}
-		return $fmtArr;
-	}
-
-	private function formatHelperValuesArray($originArr)
-	{
-		$fmtArr = array();
-		foreach($originArr as $key => $type)
-		{
-			foreach($type as $module)
-				$fmtArr[$key.'_module'.$module] = true;
-		}
-		return $fmtArr;
-	}
-
-	public function renderChooseThemeModule()
-	{
-		$theme = New Theme((int)Tools::getValue('id_theme'));
-
-		$xml = false;
-		if (file_exists(_PS_ROOT_DIR_ . '/config/xml/' . $theme->directory . '.xml'))
-			$xml = simplexml_load_file(_PS_ROOT_DIR_ . '/config/xml/' . $theme->directory . '.xml');
-		elseif (file_exists(_PS_ROOT_DIR_ . '/config/xml/default.xml'))
-			$xml = simplexml_load_file(_PS_ROOT_DIR_ . '/config/xml/default.xml');
-
-		if ($xml)
-		{
-			$theme_module = $this->getModules($xml);
-
-			$toolbar_btn['save'] = array(
-				'href' => '#',
-				'desc' => $this->l('Save')
-			);
-
-			$to_install = $this->formatHelperArray($theme_module['to_install']);
-			$to_enable  = $this->formatHelperArray($theme_module['to_enable']);
-			$to_disable = $this->formatHelperArray($theme_module['to_disable']);
-
-			$fields_form              = array(
-				'form' => array(
-					'tinymce' => false,
-					'legend'  => array(
-						'title' => $this->l('Modules to install'),
-						'icon'  => 'icon-picture'
-					),
-					'input'   => array(
-						array('type'  => 'shop',
-							  'label' => $this->l('Shop association:'),
-							  'name'  => 'checkBoxShopAsso'),
-						array(
-							'type' => 'hidden',
-							'name' => 'id_theme',
-						),
-						array(
-							'type'   => 'checkbox',
-							'label'  => $this->l('Select the theme\'s modules you wish to install:'),
-							'values' => array(
-								'query' => $to_install,
-								'id'    => 'id',
-								'name'  => 'name'
-							),
-							'name'   => 'to_install',
-						),
-						array(
-							'type'   => 'checkbox',
-							'label'  => $this->l('Select the theme\'s modules you wish to enable:'),
-							'values' => array(
-								'query' => $to_enable,
-								'id'    => 'id',
-								'name'  => 'name'
-							),
-							'name'   => 'to_enable',
-						),
-						array(
-							'type'   => 'checkbox',
-							'label'  => $this->l('Select the theme\'s modules you wish to disable:'),
-							'values' => array(
-								'query' => $to_disable,
-								'id'    => 'id',
-								'name'  => 'name'
-							),
-							'name'   => 'to_disable',
-						)
-					),
-					'submit'  => array(
-						'title' => $this->l('Save'),
-						'class' => 'button'
-					))
-			);
-
-			$shops = array();
-			$shop = New Shop(Configuration::get('PS_SHOP_DEFAULT'));
-			$tmp['id_shop'] = $shop->id;
-			$tmp['id_theme'] = $shop->id_theme;
-			$shops[] = $tmp;
-
-			if (Shop::isFeatureActive())
-				$shops = Shop::getShops();
-
-			$currentShop = Context::getContext()->shop->id;
-
-			foreach($shops as $shop)
-			{
-				$shopTheme = New Theme((int)$shop['id_theme']);
-				if ((int)Tools::getValue('id_theme') == (int)$shop['id_theme'])
-					continue;
-
-				if (file_exists(_PS_ROOT_DIR_ . '/config/xml/' . $shopTheme->directory . '.xml'))
-				{
-					$shopXml = simplexml_load_file(_PS_ROOT_DIR_ . '/config/xml/' . $shopTheme->directory . '.xml');
-					$theme_shop_module = $this->getModules($shopXml);
-					$to_shop_uninstall = $this->formatHelperArray($theme_shop_module['to_install']);
-
-					$class = '';
-					if ($shop['id_shop'] == $currentShop)
-					{
-						$theme_module['to_disable_shop'.$shop['id_shop']] = $theme_shop_module['to_install'];
-
-					}
-					else
-						$class = 'hide';
-
-//					'formGroupClass' => 'hide',
-					$fields_form['form']['input'][] = array('type'   => 'checkbox',
-															'label'  => sprintf($this->l('Select the old %1s theme\'s modules you wish to disable:'), $shopTheme->directory),
-															'formGroupClass' => $class,
-															'values' => array(
-																'query' => $to_shop_uninstall,
-																'id'    => 'id',
-																'name'  => 'name'
-															),
-															'name'   => 'to_disable_shop'.$shop['id_shop']
-					);
-
-
-				}
-			}
-
-			$fields_value = $this->formatHelperValuesArray($theme_module);
-
-			$fields_value['id_theme'] = (int)Tools::getValue('id_theme');
-
-			$helper = new HelperForm();
-
-			$helper->currentIndex = $this->context->link->getAdminLink('AdminThemes', false) . '&action=ThemeInstall';
-			$helper->token        = Tools::getAdminTokenLite('AdminThemes');
-			$helper->show_toolbar = true;
-			$helper->toolbar_btn  = $toolbar_btn;
-			$helper->fields_value = $fields_value;
-
-
-			$helper->override_folder = $this->tpl_folder;
-
-
-			return $helper->generateForm(array($fields_form));
-		}
-
-		Tools::redirectAdmin(Context::getContext()->link->getAdminLink('AdminThemes'));
-	}
-
-	private function updateImages($xml)
-	{
-		$return = array();
-
-		if (isset($xml->images->image))
-			foreach ($xml->images->image as $row)
-			{
-				if ($result = (bool)Db::getInstance()->executes(sprintf('SELECT * FROM `'._DB_PREFIX_.'image_type` WHERE `name` = \'%s\' ', pSQL($row['name']))))
-				{
-						$return['error'][] = array(
-							'name' => strval($row['name']),
-							'width' => (int)$row['width'],
-							'height' => (int)$row['height']
-						);
-				}
-				else
-				{
-					Db::getInstance()->execute('
-					INSERT INTO `'._DB_PREFIX_.'image_type` (`name`, `width`, `height`, `products`, `categories`, `manufacturers`, `suppliers`, `scenes`)
-					VALUES (\''.pSQL($row['name']).'\',
-						'.(int)$row['width'].',
-						'.(int)$row['height'].',
-						'.($row['products'] == 'true' ? 1 : 0).',
-						'.($row['categories'] == 'true' ? 1 : 0).',
-						'.($row['manufacturers'] == 'true' ? 1 : 0).',
-						'.($row['suppliers'] == 'true' ? 1 : 0).',
-						'.($row['scenes'] == 'true' ? 1 : 0).')');
-
-					$return['ok'][] = array(
-						'name' => strval($row['name']),
-						'width' => (int)$row['width'],
-						'height' => (int)$row['height']
-					);
-				}
-			}
-
-		return $return;
-	}
-
-	private function hookModule($id_module, $moduleHooks, $shop)
-	{
-
-			Db::getInstance()->execute('INSERT IGNORE INTO ' . _DB_PREFIX_ . 'module_shop (id_module, id_shop) VALUES(' . $id_module . ', ' . (int)$shop . ')');
-
-			Db::getInstance()->execute($sql = 'DELETE FROM `'._DB_PREFIX_.'hook_module` WHERE `id_module` = '.pSQL($id_module).' AND id_shop = '.(int)$shop);
-
-			foreach ($moduleHooks as $hooks)
-			{
-				foreach ($hooks as $hook)
-				{
-
-					$sql_hook_module = 'INSERT INTO `' . _DB_PREFIX_ . 'hook_module` (`id_module`, `id_shop`, `id_hook`, `position`)
-									VALUES (' . (int)$id_module . ', ' . (int)$shop . ', ' . (int)Hook::getIdByName($hook['hook']) . ', ' . (int)$hook['position'] . ')';
-
-					if (count($hook['exceptions'])>0)
-					{
-						foreach($hook['exceptions'] as $exception)
-						{
-							$sql_hook_module_except = 'INSERT INTO `'._DB_PREFIX_.'hook_module_exceptions` (`id_module`, `id_hook`, `file_name`) VALUES ('.(int)$id_module.', '.(int)Hook::getIdByName($hook['hook']).', "'.pSQL($exception).'")';
-
-							Db::getInstance()->execute($sql_hook_module_except);
-						}
-					}
-					Db::getInstance()->execute($sql_hook_module);
-				}
-			}
-
-
-	}
-
-	public function processThemeInstall()
-	{
-		if (Shop::isFeatureActive() && !Tools::getIsset('checkBoxShopAsso_theme'))
-		{
-			$this->errors[] = $this->l('You must choose at least one shop.');
-			$this->display = 'ChooseThemeModule';
-			return;
-		}
-
-		$theme = New Theme((int)Tools::getValue('id_theme'));
-
-		$shops = array(Configuration::get('PS_SHOP_DEFAULT'));
-		if (tools::isSubmit('checkBoxShopAsso_theme'))
-			$shops = Tools::getValue('checkBoxShopAsso_theme');
-
-		$xml = false;
-		if (file_exists(_PS_ROOT_DIR_ . '/config/xml/' . $theme->directory . '.xml'))
-		{
-			$xml = simplexml_load_file(_PS_ROOT_DIR_ . '/config/xml/' . $theme->directory . '.xml');
-		}
-		elseif(file_exists(_PS_ROOT_DIR_ . '/config/xml/default.xml'))
-		{
-			$xml = simplexml_load_file(_PS_ROOT_DIR_ . '/config/xml/default.xml');
-		}
-
-		if ($xml)
-		{
-			$moduleHook = array();
-
-			foreach ($xml->modules->hooks->hook as $row)
-			{
-				$name = strval($row['module']);
-
-				$exceptions = (isset($row['exceptions']) ? explode(',', strval($row['exceptions'])) : array());
-
-				$moduleHook[$name]['hook'][] = array('hook'=>strval($row['hook']), 'position'=>strval($row['position']), 'exceptions'=>$exceptions);
-			}
-
-			$this->imgError = $this->updateImages($xml);
-
-			foreach ($shops as $shop)
-			{
-
-				foreach ($_POST as $key => $value)
-				{
-					if (strncmp($key, 'to_install', strlen('to_install')) == 0)
-					{
-						if (file_exists(_PS_MODULE_DIR_ . $value))
-						{
-							if (!class_exists($value))
-								require(_PS_MODULE_DIR_ . $value . '/' . $value . '.php');
-
-							if (class_exists($value))
-							{
-								$module = Module::getInstanceByName($value);
-								if (!Module::isInstalled($module->name))
-									$module->install();
-								else
-									$module->enable();
-
-								if ((int)$module->id > 0 && isset($moduleHook[$module->name]))
-									$this->hookModule($module->id, $moduleHook[$module->name], $shop);
-							}
-							unset($moduleHook[$module->name]);
-						}
-
-					} else if (strncmp($key, 'to_enable', strlen('to_enable')) == 0)
-					{
-						if (file_exists(_PS_MODULE_DIR_ . $value))
-						{
-							if (!class_exists($value))
-								require(_PS_MODULE_DIR_ . $value . '/' . $value . '.php');
-
-							if (class_exists($value))
-							{
-								$module = Module::getInstanceByName($value);
-
-								if (!Module::isInstalled($module->name))
-									$module->install();
-								else if (!Module::isEnabled($module->name))
-									$module->enable();
-
-								if ((int)$module->id > 0 && isset($moduleHook[$module->name]))
-									$this->hookModule($module->id, $moduleHook[$module->name], $shop);
-
-								unset($moduleHook[$module->name]);
-							}
-						}
-					} else if (strncmp($key, 'to_disable', strlen('to_disable')) == 0)
-					{
-						$id_shop = (int)substr($key, 15, 1);
-
-						if ((int)$id_shop>0 && $id_shop != (int)$shop)
-							continue;
-
-						if (file_exists(_PS_MODULE_DIR_ . $value))
-						{
-							if (!class_exists($value))
-								require(_PS_MODULE_DIR_ . $value . '/' . $value . '.php');
-
-							if (class_exists($value))
-							{
-								$module = new $value;
-								if (Module::isEnabled($module->name))
-								{
-									$module->disable();
-								}
-							}
-							unset($moduleHook[$module->name]);
-						}
-					}
-				}
-
-				$shop = New Shop((int)$shop);
-				$shop->id_theme = (int)Tools::getValue('id_theme');
-				$shop->save();
-			}
-		}
-
-		Tools::clearCache($this->context->smarty);
-
-		$this->themeName = $theme->name;
-
-		$this->display='view';
-	}
-
-	public function renderView()
-	{
-		$this->tpl_view_vars = array(
-			'themeName' => $this->themeName,
-			'imgError' => $this->imgError,
-			'back_link' => Context::getContext()->link->getAdminLink('AdminThemes')
-		);
-
-		return parent::renderView();
-	}
-
 	/**
 	 * This functions make checks about AdminThemes configuration edition only.
 	 *
@@ -1568,13 +568,6 @@
 	 */
 	public function postProcess()
 	{
-
-		if (Tools::isSubmit('id_theme') && !Tools::isSubmit('deletetheme') && Tools::getValue('action') != 'ThemeInstall')
-		{
-			$this->display = "ChooseThemeModule";
-		}
-		else
-		{
 		// new check compatibility theme feature (1.4) :
 		$val = Tools::getValue('PS_THEME');
 		Configuration::updateValue('PS_IMG_UPDATE_TIME', time());
@@ -1583,7 +576,6 @@
 		Tools::clearCache($this->context->smarty);
 
 		return parent::postProcess();
-		}
 	}
 
 	/**

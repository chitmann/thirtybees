<?php
/*
* 2007-2014 PrestaShop
*
* NOTICE OF LICENSE
*
* This source file is subject to the Open Software License (OSL 3.0)
* that is bundled with this package in the file LICENSE.txt.
* It is also available through the world-wide-web at this URL:
* http://opensource.org/licenses/osl-3.0.php
* If you did not receive a copy of the license and are unable to
* obtain it through the world-wide-web, please send an email
* to license@prestashop.com so we can send you a copy immediately.
*
* DISCLAIMER
*
* Do not edit or add to this file if you wish to upgrade PrestaShop to newer
* versions in the future. If you wish to customize PrestaShop for your
* needs please refer to http://www.prestashop.com for more information.
*
*  @author PrestaShop SA <contact@prestashop.com>o
*  @copyright  2007-2014 PrestaShop SA
*  @license    http://opensource.org/licenses/osl-3.0.php  Open Software License (OSL 3.0)
*  International Registered Trademark & Property of PrestaShop SA
*/

class AdminModulesPositionsControllerCore extends AdminController
{
	protected $display_key = 0;

	public function __construct()
	{
		$this->bootstrap = true;
		parent::__construct();
	}

	public function postProcess()
	{
		// Getting key value for display
		if (Tools::getValue('show_modules') && strval(Tools::getValue('show_modules')) != 'all')
			$this->display_key = (int)Tools::getValue('show_modules');

		// Change position in hook
		if (array_key_exists('changePosition', $_GET))
		{
			if ($this->tabAccess['edit'] === '1')
			{
				$id_module = (int)Tools::getValue('id_module');
				$id_hook = (int)Tools::getValue('id_hook');
				$module = Module::getInstanceById($id_module);
				if (Validate::isLoadedObject($module))
				{
					$module->updatePosition($id_hook, (int)Tools::getValue('direction'));
					Tools::redirectAdmin(self::$currentIndex.($this->display_key ? '&show_modules='.$this->display_key : '').'&token='.$this->token);
				}
				else
					$this->errors[] = Tools::displayError('This module cannot be loaded.');
			}
			else
				$this->errors[] = Tools::displayError('You do not have permission to edit this.');
		}

		// Add new module in hook
		elseif (Tools::isSubmit('submitAddToHook'))
		{
			if ($this->tabAccess['add'] === '1')
			{
				// Getting vars...
				$id_module = (int)Tools::getValue('id_module');
				$module = Module::getInstanceById($id_module);
				$id_hook = (int)Tools::getValue('id_hook');
				$hook = new Hook($id_hook);

				if (!$id_module || !Validate::isLoadedObject($module))
					$this->errors[] = Tools::displayError('This module cannot be loaded.');
				elseif (!$id_hook || !Validate::isLoadedObject($hook))
					$this->errors[] = Tools::displayError('Hook cannot be loaded.');
				elseif (Hook::getModulesFromHook($id_hook, $id_module))
					$this->errors[] = Tools::displayError('This module has already been transplanted to this hook.');
				elseif (!$module->isHookableOn($hook->name))
					$this->errors[] = Tools::displayError('This module cannot be transplanted to this hook.');
				// Adding vars...
				else
				{
					if (!$module->registerHook($hook->name, Shop::getContextListShopID()))
						$this->errors[] = Tools::displayError('An error occurred while transplanting the module to its hook.');
					else
					{
						$exceptions = Tools::getValue('exceptions');
						$exceptions = (isset($exceptions[0])) ? $exceptions[0] : array();
						$exceptions = explode(',', str_replace(' ', '', $exceptions));

						foreach ($exceptions as $key => $except)
						{
							if (empty($except))
								unset($exceptions[$key]);
<<<<<<< HEAD
							else if (!empty($except) && !Validate::isFileName($except))
=======
							elseif (!empty($except) && !Validate::isFileName($except))
>>>>>>> 411f3dd5
								$this->errors[] = Tools::displayError('No valid value for field exceptions has been defined.');
						}
						if (!$this->errors && !$module->registerExceptions($id_hook, $exceptions, Shop::getContextListShopID()))
							$this->errors[] = Tools::displayError('An error occurred while transplanting the module to its hook.');
					}
					if (!$this->errors)
						Tools::redirectAdmin(self::$currentIndex.'&conf=16'.($this->display_key ? '&show_modules='.$this->display_key : '').'&token='.$this->token);
				}
			}
			else
				$this->errors[] = Tools::displayError('You do not have permission to add this.');
		}

		// Edit module from hook
		elseif (Tools::isSubmit('submitEditGraft'))
		{
			if ($this->tabAccess['add'] === '1')
			{
				// Getting vars...
				$id_module = (int)Tools::getValue('id_module');
				$module = Module::getInstanceById($id_module);
				$id_hook = (int)Tools::getValue('id_hook');
				$hook = new Hook($id_hook);

				if (!$id_module || !Validate::isLoadedObject($module))
					$this->errors[] = Tools::displayError('This module cannot be loaded.');
				elseif (!$id_hook || !Validate::isLoadedObject($hook))
					$this->errors[] = Tools::displayError('Hook cannot be loaded.');
				else
				{
					$exceptions = Tools::getValue('exceptions');
					if (is_array($exceptions))
					{
						foreach ($exceptions as $id => $exception)
						{
							$exception = explode(',', str_replace(' ', '', $exception));
							// Check files name
							foreach ($exception as $except)
								if (!empty($except) && !Validate::isFileName($except))
									$this->errors[] = Tools::displayError('No valid value for field exceptions has been defined.');

							$exceptions[$id] = $exception;
						}

						// Add files exceptions
						if (!$module->editExceptions($id_hook, $exceptions))
							$this->errors[] = Tools::displayError('An error occurred while transplanting the module to its hook.');

						if (!$this->errors)
							Tools::redirectAdmin(self::$currentIndex.'&conf=16'.($this->display_key ? '&show_modules='.$this->display_key : '').'&token='.$this->token);
					}
					else
					{
						$exceptions = explode(',', str_replace(' ', '', $exceptions));

						// Check files name
						foreach ($exceptions as $except)
							if (!empty($except) && !Validate::isFileName($except))
								$this->errors[] = Tools::displayError('No valid value for field exceptions has been defined.');

						// Add files exceptions
						if (!$module->editExceptions($id_hook, $exceptions, Shop::getContextListShopID()))
							$this->errors[] = Tools::displayError('An error occurred while transplanting the module to its hook.');
						else
							Tools::redirectAdmin(self::$currentIndex.'&conf=16'.($this->display_key ? '&show_modules='.$this->display_key : '').'&token='.$this->token);
					}
				}
			}
			else
				$this->errors[] = Tools::displayError('You do not have permission to add this.');
		}

		// Delete module from hook
		elseif (array_key_exists('deleteGraft', $_GET))
		{
			if ($this->tabAccess['delete'] === '1')
			{
				$id_module = (int)Tools::getValue('id_module');
				$module = Module::getInstanceById($id_module);
				$id_hook = (int)Tools::getValue('id_hook');
				$hook = new Hook($id_hook);
				if (!Validate::isLoadedObject($module))
					$this->errors[] = Tools::displayError('This module cannot be loaded.');
				elseif (!$id_hook || !Validate::isLoadedObject($hook))
					$this->errors[] = Tools::displayError('Hook cannot be loaded.');
				else
				{
					if (!$module->unregisterHook($id_hook, Shop::getContextListShopID())
						|| !$module->unregisterExceptions($id_hook, Shop::getContextListShopID()))
						$this->errors[] = Tools::displayError('An error occurred while deleting the module from its hook.');
					else
						Tools::redirectAdmin(self::$currentIndex.'&conf=17'.($this->display_key ? '&show_modules='.$this->display_key : '').'&token='.$this->token);
				}
			}
			else
				$this->errors[] = Tools::displayError('You do not have permission to delete this.');
		}
		elseif (Tools::isSubmit('unhookform'))
		{
			if (!($unhooks = Tools::getValue('unhooks')) || !is_array($unhooks))
				$this->errors[] = Tools::displayError('Please select a module to unhook.');
			else
			{
				foreach ($unhooks as $unhook)
				{
					$explode = explode('_', $unhook);
					$id_hook = $explode[0];
					$id_module = $explode[1];
					$module = Module::getInstanceById((int)$id_module);
					$hook = new Hook((int)$id_hook);
					if (!Validate::isLoadedObject($module))
						$this->errors[] = Tools::displayError('This module cannot be loaded.');
					elseif (!$id_hook || !Validate::isLoadedObject($hook))
						$this->errors[] = Tools::displayError('Hook cannot be loaded.');
					else
					{
						if (!$module->unregisterHook((int)$id_hook) || !$module->unregisterExceptions((int)$id_hook))
							$this->errors[] = Tools::displayError('An error occurred while deleting the module from its hook.');
					}
				}
				if (!count($this->errors))
					Tools::redirectAdmin(self::$currentIndex.'&conf=17'.($this->display_key ? '&show_modules='.$this->display_key : '').'&token='.$this->token);
			}
		}
		else
			parent::postProcess();
	}

	public function initContent()
	{
		$this->initTabModuleList();
<<<<<<< HEAD
=======
		$this->addjqueryPlugin('sortable');
		$this->initPageHeaderToolbar();

>>>>>>> 411f3dd5
		if (array_key_exists('addToHook', $_GET) || array_key_exists('editGraft', $_GET) || (Tools::isSubmit('submitAddToHook') && $this->errors))
		{
			$this->display = 'edit';
			$this->content .= $this->renderForm();
		}
		else
			$this->content .= $this->initMain();

		$this->context->smarty->assign(array(
			'content' => $this->content,
			'show_page_header_toolbar' => $this->show_page_header_toolbar,
			'page_header_toolbar_title' => $this->page_header_toolbar_title,
			'page_header_toolbar_btn' => $this->page_header_toolbar_btn
		));
	}

	public function initPageHeaderToolbar()
	{
		$this->page_header_toolbar_btn['save'] = array(
			'href' => self::$currentIndex.'&addToHook'.($this->display_key ? '&show_modules='.$this->display_key : '').'&token='.$this->token,
			'desc' => $this->l('Transplant a module', null, null, false),
			'icon' => 'process-icon-anchor'
		);

		return parent::initPageHeaderToolbar();
	}

	public function initMain()
	{
		// Init toolbar
		$this->initToolbarTitle();

		$admin_dir = basename(_PS_ADMIN_DIR_);
		$modules = Module::getModulesInstalled();

		$assoc_modules_id = array();
		foreach ($modules as $module)
			if ($tmp_instance = Module::getInstanceById((int)$module['id_module']))
			{
				// We want to be able to sort modules by display name
				$module_instances[$tmp_instance->displayName] = $tmp_instance;
				// But we also want to associate hooks to modules using the modules IDs
				$assoc_modules_id[(int)$module['id_module']] = $tmp_instance->displayName;
			}
		ksort($module_instances);
		$hooks = Hook::getHooks(!(int)Tools::getValue('hook_position'));
		foreach ($hooks as $key => $hook)
		{
			// Get all modules for this hook or only the filtered module
			$hooks[$key]['modules'] = Hook::getModulesFromHook($hook['id_hook'], $this->display_key);
			$hooks[$key]['module_count'] = count($hooks[$key]['modules']);
			// If modules were found, link to the previously created Module instances
			if (is_array($hooks[$key]['modules']) && !empty($hooks[$key]['modules']))
				foreach ($hooks[$key]['modules'] as $module_key => $module)
					if (isset($assoc_modules_id[$module['id_module']]))
						$hooks[$key]['modules'][$module_key]['instance'] = $module_instances[$assoc_modules_id[$module['id_module']]];
		}

		$this->addJqueryPlugin('tablednd');

		$this->toolbar_btn['save'] = array(
			'href' => self::$currentIndex.'&addToHook'.($this->display_key ? '&show_modules='.$this->display_key : '').'&token='.$this->token,
			'desc' => $this->l('Transplant a module')
		);
						
		$live_edit_params = array(
									'live_edit' => true, 
									'ad' => $admin_dir, 
									'liveToken' => $this->token,
									'id_employee' => (int)$this->context->employee->id,
									'id_shop' => (int)$this->context->shop->id
									);

		$this->context->smarty->assign(array(
			'show_toolbar' => true,
			'toolbar_btn' => $this->toolbar_btn,
			'title' => $this->toolbar_title,
			'toolbar_scroll' => 'false',
			'token' => $this->token,
			'url_show_modules' => self::$currentIndex.'&token='.$this->token.'&show_modules=',
			'modules' => $module_instances,
			'url_show_invisible' => self::$currentIndex.'&token='.$this->token.'&show_modules='.(int)Tools::getValue('show_modules').'&hook_position=',
			'hook_position' => Tools::getValue('hook_position'),
			'live_edit' => Shop::isFeatureActive() && Shop::getContext() != Shop::CONTEXT_SHOP,
			'url_live_edit' => $this->getLiveEditUrl($live_edit_params),
			'display_key' => $this->display_key,
			'hooks' => $hooks,
			'url_submit' => self::$currentIndex.'&token='.$this->token,
			'can_move' => (Shop::isFeatureActive() && Shop::getContext() != Shop::CONTEXT_SHOP) ? false : true,
		));

		return $this->createTemplate('list_modules.tpl')->fetch();
	}
	
	public function getLiveEditUrl($live_edit_params)
	{
		$lang = '';
		$admin_dir = dirname($_SERVER['PHP_SELF']);
		$admin_dir = substr($admin_dir, strrpos($admin_dir, '/') + 1);		
		$dir = str_replace($admin_dir, '', dirname($_SERVER['SCRIPT_NAME']));
		if (Configuration::get('PS_REWRITING_SETTINGS') && count(Language::getLanguages(true)) > 1)
			$lang = Language::getIsoById($this->context->employee->id_lang).'/';
		$url = Tools::getCurrentUrlProtocolPrefix().Tools::getHttpHost().$dir.$lang.Dispatcher::getInstance()->createUrl('index', (int)$this->context->language->id, $live_edit_params);
		return $url;
	}
	
	public function renderForm()
	{
		// Init toolbar
		$this->initToolbarTitle();
		// toolbar (save, cancel, new, ..)
		$this->initToolbar();
		$id_module = (int)Tools::getValue('id_module');
		$id_hook = (int)Tools::getValue('id_hook');
		if (Tools::isSubmit('editGraft'))
		{
			// Check auth for this page
			if (!$id_module || !$id_hook)
				Tools::redirectAdmin(self::$currentIndex.'&token='.$this->token);

			$sql = 'SELECT id_module
					FROM '._DB_PREFIX_.'hook_module
					WHERE id_module = '.$id_module.'
						AND id_hook = '.$id_hook.'
						AND id_shop IN('.implode(', ', Shop::getContextListShopID()).')';
			if (!Db::getInstance()->getValue($sql))
				Tools::redirectAdmin(self::$currentIndex.'&token='.$this->token);

			$sl_module = Module::getInstanceById($id_module);
			$excepts_list = $sl_module->getExceptions($id_hook, true);
			$excepts_diff = false;
			$excepts = '';
			if ($excepts_list)
			{
				$first = current($excepts_list);
				foreach ($excepts_list as $k => $v)
					if (array_diff($v, $first) || array_diff($first, $v))
						$excepts_diff = true;

				if (!$excepts_diff)
					$excepts = implode(', ', $first);
			}
		}
		else
		{
			$excepts_diff = false;
			$excepts_list = Tools::getValue('exceptions', array(array()));
		}
		$modules = Module::getModulesInstalled(0);

		$instances = array();
		foreach ($modules as $module)
			if ($tmp_instance = Module::getInstanceById($module['id_module']))
				$instances[$tmp_instance->displayName] = $tmp_instance;
		ksort($instances);
		$modules = $instances;
		$hooks = Hook::getHooks(0);

		$exception_list_diff = array();
		foreach ($excepts_list as $shop_id => $file_list)
			$exception_list_diff[] = $this->displayModuleExceptionList($file_list, $shop_id);

		$tpl = $this->createTemplate('form.tpl');
		$tpl->assign(array(
			'url_submit' => self::$currentIndex.'&token='.$this->token,
			'edit_graft' => Tools::isSubmit('editGraft'),
			'id_module' => (int)Tools::getValue('id_module'),
			'id_hook' => (int)Tools::getValue('id_hook'),
			'show_modules' => Tools::getValue('show_modules'),
			'hooks' => $hooks,
			'exception_list' => $this->displayModuleExceptionList(array_shift($excepts_list), 0),
			'exception_list_diff' => $exception_list_diff,
			'except_diff' => isset($excepts_diff) ? $excepts_diff : null,
			'display_key' => $this->display_key,
			'modules' => $modules,
			'show_toolbar' => true,
			'toolbar_btn' => $this->toolbar_btn,
			'toolbar_scroll' => $this->toolbar_scroll,
			'title' => $this->toolbar_title,
			'table' => 'hook_module',
		));

		return $tpl->fetch();
	}

	public function displayModuleExceptionList($file_list, $shop_id)
	{
		if (!is_array($file_list))
			$file_list = ($file_list) ? array($file_list) : array();

		$content = '<p><input type="text" name="exceptions['.$shop_id.']" value="'.implode(', ', $file_list).'" id="em_text_'.$shop_id.'"/></p>';

		if ($shop_id)
		{
			$shop = new Shop($shop_id);
			$content .= ' ('.$shop->name.')';
		}
		
		$content .= '<p>
					<select size="25" id="em_list_'.$shop_id.'" multiple="multiple">
					<option disabled="disabled">'.$this->l('___________ CUSTOM ___________').'</option>';

		// @todo do something better with controllers
		$controllers = Dispatcher::getControllers(_PS_FRONT_CONTROLLER_DIR_);
		ksort($controllers);
		
		foreach ($file_list as $k => $v)
			if ( ! array_key_exists ($v, $controllers))
				$content .= '<option value="'.$v.'">'.$v.'</option>';

		$content .= '<option disabled="disabled">'.$this->l('____________ CORE ____________').'</option>';

		foreach ($controllers as $k => $v)
			$content .= '<option value="'.$k.'">'.$k.'</option>';

		$content .= '</select>
					</p>';

		return $content;
	}

	public function ajaxProcessUpdatePositions()
	{
		if ($this->tabAccess['edit'] === '1')
		{
			$id_module = (int)(Tools::getValue('id_module'));
			$id_hook = (int)(Tools::getValue('id_hook'));
			$way = (int)(Tools::getValue('way'));
			$positions = Tools::getValue(strval($id_hook));
			$position = (is_array($positions)) ? array_search($id_hook.'_'.$id_module, $positions) : null;
			$module = Module::getInstanceById($id_module);
			if (Validate::isLoadedObject($module))
				if ($module->updatePosition($id_hook, $way, $position))
					die(true);
				else
					die('{"hasError" : true, "errors" : "Cannot update module position."}');
			else
				die('{"hasError" : true, "errors" : "This module cannot be loaded."}');
		}
	}
	
	public function ajaxProcessGetHookableList()
	{
		if ($this->tabAccess['view'] === '1')
		{
			/* PrestaShop demo mode */
			if (_PS_MODE_DEMO_)
				die('{"hasError" : true, "errors" : ["Live Edit: This functionnality has been disabled."]}');

			if (!count(Tools::getValue('hooks_list')))
				die('{"hasError" : true, "errors" : ["Live Edit: no module on this page."]}');

			$modules_list = Tools::getValue('modules_list');
			$hooks_list = Tools::getValue('hooks_list');
			$hookableList = array();

			foreach ($modules_list as $module)
			{
				$module = trim($module);
				if (!$module)
					continue;

				if (!Validate::isModuleName($module))
						die('{"hasError" : true, "errors" : ["Live Edit: module is invalid."]}');
						
				$moduleInstance = Module::getInstanceByName($module);
				foreach ($hooks_list as $hook_name)
				{
					$hook_name = trim($hook_name);
					if (!$hook_name)
						continue;
					if (!array_key_exists($hook_name, $hookableList))
						$hookableList[$hook_name] = array();
					if ($moduleInstance->isHookableOn($hook_name))
						array_push($hookableList[$hook_name], str_replace('_', '-', $module));
				}

			}
			$hookableList['hasError'] = false;
			die(Tools::jsonEncode($hookableList));
		}
	}

	public function ajaxProcessGetHookableModuleList()
	{
		if ($this->tabAccess['view'] === '1')
		{
			/* PrestaShop demo mode */
			if (_PS_MODE_DEMO_)
				die('{"hasError" : true, "errors" : ["Live Edit: This functionnality has been disabled."]}');
			/* PrestaShop demo mode*/

			$hook_name = Tools::getValue('hook');
			$hookableModulesList = array();
			$modules = Db::getInstance()->executeS('SELECT id_module, name FROM `'._DB_PREFIX_.'module` ');
			foreach ($modules as $module)
			{
				if (!Validate::isModuleName($module['name']))
					continue;
				if (file_exists(_PS_MODULE_DIR_.$module['name'].'/'.$module['name'].'.php'))
				{
					include_once(_PS_MODULE_DIR_.$module['name'].'/'.$module['name'].'.php');
					$mod = new $module['name']();
					if ($mod->isHookableOn($hook_name))
						$hookableModulesList[] = array('id' => (int)$mod->id, 'name' => $mod->displayName, 'display' => Hook::exec($hook_name, array(), (int)$mod->id));
				}
			}
			die(Tools::jsonEncode($hookableModulesList));
		}
	}
	public function ajaxProcessSaveHook()
	{
		if ($this->tabAccess['edit'] === '1')
		{
				/* PrestaShop demo mode */
			if (_PS_MODE_DEMO_)
				die('{"hasError" : true, "errors" : ["Live Edit: This functionnality has been disabled."]}');

			$hooks_list = explode(',', Tools::getValue('hooks_list'));
			$id_shop = (int)Tools::getValue('id_shop');
			if (!$id_shop)
				$id_shop = Context::getContext()->shop->id;

			$res = true;
			$hookableList = array();
			// $_POST['hook'] is an array of id_module
			$hooks_list = Tools::getValue('hook');
			foreach ($hooks_list as $id_hook => $modules)
			{
				// 1st, drop all previous hooked modules
				$sql = 'DELETE FROM `'._DB_PREFIX_.'hook_module`
					WHERE `id_hook` =  '.(int)$id_hook.'
					AND id_shop = '.(int)$id_shop;
				$res &= Db::getInstance()->execute($sql);

				$i = 1;
				$value = '';
				$ids = array();
				// then prepare sql query to rehook all chosen modules(id_module, id_shop, id_hook, position)
				// position is i (autoincremented)
				foreach ($modules as $id_module)
				{
					if (!in_array($id_module, $ids))
					{
						$ids[] = (int)$id_module;
						$value .= '('.(int)$id_module.', '.(int)$id_shop.', '.(int)$id_hook.', '.(int)$i.'),';
					}
					$i++;
				}
				$value = rtrim($value, ',');
				$res &= Db::getInstance()->execute('INSERT INTO  `'._DB_PREFIX_.'hook_module`
					(id_module, id_shop, id_hook, position)
					VALUES '.$value);

			}
			if ($res)
				$hasError = true;
			else
				$hasError = false;
			die('{"hasError" : false, "errors" : ""}');
		}
	}
}<|MERGE_RESOLUTION|>--- conflicted
+++ resolved
@@ -94,11 +94,7 @@
 						{
 							if (empty($except))
 								unset($exceptions[$key]);
-<<<<<<< HEAD
-							else if (!empty($except) && !Validate::isFileName($except))
-=======
 							elseif (!empty($except) && !Validate::isFileName($except))
->>>>>>> 411f3dd5
 								$this->errors[] = Tools::displayError('No valid value for field exceptions has been defined.');
 						}
 						if (!$this->errors && !$module->registerExceptions($id_hook, $exceptions, Shop::getContextListShopID()))
@@ -230,12 +226,9 @@
 	public function initContent()
 	{
 		$this->initTabModuleList();
-<<<<<<< HEAD
-=======
 		$this->addjqueryPlugin('sortable');
 		$this->initPageHeaderToolbar();
 
->>>>>>> 411f3dd5
 		if (array_key_exists('addToHook', $_GET) || array_key_exists('editGraft', $_GET) || (Tools::isSubmit('submitAddToHook') && $this->errors))
 		{
 			$this->display = 'edit';

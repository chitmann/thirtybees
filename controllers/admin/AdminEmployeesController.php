<?php
/*
* 2007-2014 PrestaShop
*
* NOTICE OF LICENSE
*
* This source file is subject to the Open Software License (OSL 3.0)
* that is bundled with this package in the file LICENSE.txt.
* It is also available through the world-wide-web at this URL:
* http://opensource.org/licenses/osl-3.0.php
* If you did not receive a copy of the license and are unable to
* obtain it through the world-wide-web, please send an email
* to license@prestashop.com so we can send you a copy immediately.
*
* DISCLAIMER
*
* Do not edit or add to this file if you wish to upgrade PrestaShop to newer
* versions in the future. If you wish to customize PrestaShop for your
* needs please refer to http://www.prestashop.com for more information.
*
*  @author PrestaShop SA <contact@prestashop.com>
*  @copyright  2007-2014 PrestaShop SA
*  @license    http://opensource.org/licenses/osl-3.0.php  Open Software License (OSL 3.0)
*  International Registered Trademark & Property of PrestaShop SA
*/

class AdminEmployeesControllerCore extends AdminController
{
 	/** @var array profiles list */
	protected $profiles_array = array();

	/** @var array themes list*/
	protected $themes = array();

	/** @var array tabs list*/
	protected $tabs_list = array();
	
	protected $restrict_edition = false;

	public function __construct()
	{
		$this->bootstrap = true;
	 	$this->table = 'employee';
		$this->className = 'Employee';
	 	$this->lang = false;

		$this->addRowAction('edit');
		$this->addRowAction('delete');

		$this->context = Context::getContext();

		$this->bulk_actions = array(
			'delete' => array(
				'text' => $this->l('Delete selected'),
				'confirm' => $this->l('Delete selected items?'),
				'icon' => 'icon-trash'
			)
		);
		/*
		check if there are more than one superAdmin
		if it's the case then we can delete a superAdmin
		*/
		$super_admin = Employee::countProfile(_PS_ADMIN_PROFILE_, true);
		if ($super_admin == 1)
		{
			$super_admin_array = Employee::getEmployeesByProfile(_PS_ADMIN_PROFILE_, true);
			$super_admin_id = array();
			foreach ($super_admin_array as $key => $val)
				$super_admin_id[] = $val['id_employee'];
			$this->addRowActionSkipList('delete', $super_admin_id);
		}

		$profiles = Profile::getProfiles($this->context->language->id);
		if (!$profiles)
			$this->errors[] = Tools::displayError('No profile.');
		else
			foreach ($profiles as $profile)
				$this->profiles_array[$profile['name']] = $profile['name'];

		$this->fields_list = array(
			'id_employee' => array('title' => $this->l('ID'), 'align' => 'center', 'class' => 'fixed-width-xs'),
			'lastname' => array('title' => $this->l('Last Name')),
			'firstname' => array('title' => $this->l('First Name')),
			'email' => array('title' => $this->l('Email address')),
			'profile' => array('title' => $this->l('Profile'), 'type' => 'select', 'list' => $this->profiles_array,
				'filter_key' => 'pl!name', 'class' => 'fixed-width-lg'),
			'active' => array('title' => $this->l('Can log in'), 'align' => 'center', 'active' => 'status',
				'type' => 'bool', 'class' => 'fixed-width-sm'),
		);

		$this->fields_options = array(
			'general' => array(
				'title' =>	$this->l('Employee options'),
				'fields' =>	array(
					'PS_PASSWD_TIME_BACK' => array(
						'title' => $this->l('Password regeneration'),
						'hint' => $this->l('Security: Minimum time to wait between two password changes.'),
						'cast' => 'intval',
						'type' => 'text',
						'suffix' => ' '.$this->l('minutes'),
						'visibility' => Shop::CONTEXT_ALL
					),
					'PS_BO_ALLOW_EMPLOYEE_FORM_LANG' => array(
						'title' => $this->l('Memorize the language used in Admin panel forms'),
						'hint' => $this->l('Allow employees to select a specific language for the Admin panel form.'),
						'cast' => 'intval',
						'type' => 'select',
						'identifier' => 'value',
						'list' => array(
							'0' => array('value' => 0, 'name' => $this->l('No')),
							'1' => array('value' => 1, 'name' => $this->l('Yes')
						)
					), 'visibility' => Shop::CONTEXT_ALL)
				),
				'submit' => array('title' => $this->l('Save'))
			)
		);

		$path = _PS_ADMIN_DIR_.DIRECTORY_SEPARATOR.'themes'.DIRECTORY_SEPARATOR;
		foreach (scandir($path) as $theme)
			if ($theme[0] != '.' && is_dir($path.$theme) && (@filemtime($path.$theme.DIRECTORY_SEPARATOR.'css'
				.DIRECTORY_SEPARATOR.'admin-theme.css')))
			{
				$this->themes[] = array('id' => $theme.'|admin-theme.css', 'name' => $theme.' - admin-theme.css');
				if (file_exists($path.$theme.DIRECTORY_SEPARATOR.'css'.DIRECTORY_SEPARATOR.'schemes'))
					foreach (scandir($path.$theme.DIRECTORY_SEPARATOR.'css'.DIRECTORY_SEPARATOR.'schemes') as $css)
						if ($css[0] != '.' && preg_match('/\.css$/', $css))
							$this->themes[] = array('id' => $theme.'|schemes/'.$css, 'name' => $theme.' - schemes/'.$css);
			}

		$home_tab = Tab::getInstanceFromClassName('AdminDashboard', $this->context->language->id);
		$this->tabs_list[$home_tab->id] = array(
			'name' => $home_tab->name,
			'id_tab' => $home_tab->id,
			'children' => array(array(
				'id_tab' => $home_tab->id,
				'name' => $home_tab->name
			))
		);
		foreach (Tab::getTabs($this->context->language->id, 0) as $tab)
		{
			if (Tab::checkTabRights($tab['id_tab']))
			{
				$this->tabs_list[$tab['id_tab']] = $tab;
				foreach (Tab::getTabs($this->context->language->id, $tab['id_tab']) as $children)
					if (Tab::checkTabRights($children['id_tab']))
						$this->tabs_list[$tab['id_tab']]['children'][] = $children;
			}
		}
		parent::__construct();

		// An employee can edit its own profile
		if ($this->context->employee->id == Tools::getValue('id_employee'))
		{
			$this->tabAccess['view'] = '1';
			$this->restrict_edition = true;
			$this->tabAccess['edit'] = '1';
		}
	}

	public function setMedia()
	{
		parent::setMedia();
		$this->addJS(__PS_BASE_URI__.$this->admin_webpath.'/themes/'.$this->bo_theme.'/js/vendor/jquery-passy.js');
		$this->addjQueryPlugin('validate');
		$this->addJS(_PS_JS_DIR_.'jquery/plugins/validate/localization/messages_'.$this->context->language->iso_code.'.js');
	}

	public function initPageHeaderToolbar()
	{
		parent::initPageHeaderToolbar();

		if (empty($this->display))
			$this->page_header_toolbar_btn['new_employee'] = array(
				'href' => self::$currentIndex.'&addemployee&token='.$this->token,
				'desc' => $this->l('Add new employee', null, null, false),
				'icon' => 'process-icon-new'
			);

		if ($this->display == 'edit')
		{
			$obj = $this->loadObject(true);
			if (Validate::isLoadedObject($obj))
			{
				array_pop($this->toolbar_title);
				$this->toolbar_title[] = sprintf($this->l('Edit: %1$s %2$s'), $obj->lastname, $obj->firstname);
				$this->page_header_toolbar_title = implode(' '.Configuration::get('PS_NAVIGATION_PIPE').' ',
					$this->toolbar_title);
			}
		}
	}

	public function renderList()
	{
 		$this->_select = 'pl.`name` AS profile';
		$this->_join = 'LEFT JOIN `'._DB_PREFIX_.'profile` p ON a.`id_profile` = p.`id_profile`
		LEFT JOIN `'._DB_PREFIX_.'profile_lang` pl ON (pl.`id_profile` = p.`id_profile` AND pl.`id_lang` = '
			.(int)$this->context->language->id.')';

		return parent::renderList();
	}

	public function renderForm()
	{
		if (!($obj = $this->loadObject(true)))
			return;

		$available_profiles = Profile::getProfiles($this->context->language->id);

		if ($obj->id_profile == _PS_ADMIN_PROFILE_ && $this->context->employee->id_profile != _PS_ADMIN_PROFILE_)
		{
			$this->errors[] = Tools::displayError('You cannot edit the SuperAdmin profile.');
			return parent::renderForm();
		}

		$this->fields_form = array(
			'legend' => array(
				'title' => $this->l('Employees'),
				'icon' => 'icon-user'
			),
			'input' => array(
				array(
					'type' => 'text',
					'class' => 'fixed-width-xl',
					'label' => $this->l('First Name'),
					'name' => 'firstname',
					'required' => true
				),
				array(
					'type' => 'text',
					'class' => 'fixed-width-xl',
					'label' => $this->l('Last Name'),
					'name' => 'lastname',
					'required' => true
				),
				array(
					'type' => 'html',
					'name' => '<div id="employee-thumbnail"><a href="http://www.prestashop.com/forums/index.php?app=core&module=usercp" target="_blank" style="background-image:url('.$obj->getImage().')"></a></div>
					<div class="alert alert-info">'.sprintf($this->l('Your avatar in PrestaShop 1.6.x is your profile picture on %1$s. To change your avatar, log in to PrestaShop.com with your email %2$s and follow the on-screen instructions.'), '<a href="http://www.prestashop.com/forums/index.php?app=core&module=usercp" class="alert-link" target="_blank">PrestaShop.com</a>', $obj->email).'</div>',
				),
				array(
					'type' => 'text',
					'class'=> 'fixed-width-xxl',
					'prefix' => '<i class="icon-envelope-o"></i>',
					'label' => $this->l('Email address'),
					'name' => 'email',
					'required' => true,
					'autocomplete' => false
				),
			),
		);
		if ($this->restrict_edition)
			$this->fields_form['input'][] = array(
				'type' => 'change-password',
				'label' => $this->l('Password'),
				'name' => 'passwd'
				);
		else
			$this->fields_form['input'][] = array(
				'type' => 'password',
				'label' => $this->l('Password'),
				'hint' => sprintf($this->l('Minimum of %s characters.'), Validate::ADMIN_PASSWORD_LENGTH),
				'name' => 'passwd'
				);


		// if ($this->restrict_edition)
		// 	$this->fields_form['input'][] = array(
		// 		'type' => 'password',
		// 		'label' => $this->l('Current password'),
		// 		'name' => 'old_passwd',
		// 		'hint' => $this->l('Leave this field blank if you do not want to change your password.'),
		// 		//'hint' => sprintf($this->l('Minimum of %s characters.'), Validate::ADMIN_PASSWORD_LENGTH)
		// 		);
			
			
						
		$this->fields_form['input'] = array_merge($this->fields_form['input'], array(
			array(
				'type' => 'switch',
				'label' => $this->l('Connect to PrestaShop'),
				'name' => 'optin',
				'required' => false,
				'is_bool' => true,
				'values' => array(
					array(
						'id' => 'optin_on',
						'value' => 1,
						'label' => $this->l('Yes')
					),
					array(
						'id' => 'optin_off',
						'value' => 0,
						'label' => $this->l('No')
					)
				),
				'hint' => $this->l('PrestaShop can provide you with guidance on a regular basis by sending you tips on how to optimize the management of your store which will help you grow your business. If you do not wish to receive these tips, please uncheck this box.')
			),
			array(
				'type' => 'default_tab',
				'label' => $this->l('Default page'),
				'name' => 'default_tab',
				'hint' => $this->l('This page will be displayed just after login.'),
				'options' => $this->tabs_list
			),
			array(
				'type' => 'select',
				'label' => $this->l('Language'),
				'name' => 'id_lang',
				//'required' => true,
				'options' => array(
					'query' => Language::getLanguages(false),
					'id' => 'id_lang',
					'name' => 'name'
				)
			),
			array(
				'type' => 'select',
				'label' => $this->l('Theme'),
				'name' => 'bo_theme_css',
				'options' => array(
					'query' => $this->themes,
					'id' => 'id',
					'name' => 'name'
				),
				'onchange' => 'var value_array = $(this).val().split("|"); $("link").first().attr("href", "themes/" + value_array[0] + "/css/" + value_array[1]);',
				'hint' => $this->l('Back Office theme.')
			),
			array(
				'type' => 'radio',
				'label' => $this->l('Admin menu orientation'),
				'name' => 'bo_menu',
				'required' => false,
				'is_bool' => true,
				'values' => array(
					array(
						'id' => 'bo_menu_on',
						'value' => 0,
						'label' => $this->l('Top')
					),
					array(
						'id' => 'bo_menu_off',
						'value' => 1,
						'label' => $this->l('Left')
					)
				)
			)
		));

		if ((int)$this->tabAccess['edit'] && !$this->restrict_edition)
		{
			$this->fields_form['input'][] = array(
				'type' => 'switch',
				'label' => $this->l('Status'),
				'name' => 'active',
				'required' => false,
				'is_bool' => true,
				'values' => array(
					array(
						'id' => 'active_on',
						'value' => 1,
						'label' => $this->l('Enabled')
					),
					array(
						'id' => 'active_off',
						'value' => 0,
						'label' => $this->l('Disabled')
					)
				),
				'hint' => $this->l('Allow or disallow this employee to log into the Admin panel.')
			);

			// if employee is not SuperAdmin (id_profile = 1), don't make it possible to select the admin profile
			if ($this->context->employee->id_profile != _PS_ADMIN_PROFILE_)
				 foreach ($available_profiles as $i => $profile)
				 	if ($available_profiles[$i]['id_profile'] == _PS_ADMIN_PROFILE_)
					{
						unset($available_profiles[$i]);
						break;
					}
			$this->fields_form['input'][] = array(
				'type' => 'select',
				'label' => $this->l('Permission profile'),
				'name' => 'id_profile',
				'required' => true,
				'options' => array(
					'query' => $available_profiles,
					'id' => 'id_profile',
					'name' => 'name',
					'default' => array(
						'value' => '',
						'label' => $this->l('-- Choose --')
					)
				)
			);

			if (Shop::isFeatureActive())
			{
				$this->context->smarty->assign('_PS_ADMIN_PROFILE_', (int)_PS_ADMIN_PROFILE_);
				$this->fields_form['input'][] = array(
					'type' => 'shop',
					'label' => $this->l('Shop association'),
					'hint' => $this->l('Select the shops the employee is allowed to access.'),
					'name' => 'checkBoxShopAsso',
				);
			}
		}

		$this->fields_form['submit'] = array(
			'title' => $this->l('Save'),
		);

		$this->fields_value['passwd'] = false;
		$this->fields_value['bo_theme_css'] = $obj->bo_theme.'|'.$obj->bo_css;

		if (empty($obj->id))
			$this->fields_value['id_lang'] = $this->context->language->id;

		return parent::renderForm();
	}

	protected function _childValidation()
	{
		if (!($obj = $this->loadObject(true)))
			return false;
		$email = $this->getFieldValue($obj, 'email');
		if (Validate::isEmail($email) && Employee::employeeExists($email) && (!Tools::getValue('id_employee')
			|| ($employee = new Employee((int)Tools::getValue('id_employee'))) && $employee->email != $email))
			$this->errors[] = Tools::displayError('An account already exists for this email address:').' '.$email;
	}
	
	public function processDelete()
	{
		if (!$this->canModifyEmployee())
			return false;

		return parent::processDelete();
	}
	
	public function processStatus()
	{
		if (!$this->canModifyEmployee())
			return false;
			
		parent::processStatus();
	}
	
	protected function canModifyEmployee()
	{
<<<<<<< HEAD
		/* PrestaShop demo mode */
		if ((Tools::isSubmit('deleteemployee') || Tools::isSubmit('status') || Tools::isSubmit('statusemployee') || Tools::isSubmit('submitAddemployee')) && _PS_MODE_DEMO_)
		{
				$this->errors[] = Tools::displayError('This functionality has been disabled.');
				return;
		}

		if (Tools::isSubmit('deleteemployee') || Tools::isSubmit('status') || Tools::isSubmit('statusemployee'))
		{
			if ($this->context->employee->id == Tools::getValue('id_employee'))
			{
				$this->errors[] = Tools::displayError('You cannot disable or delete your own account.');
				return false;
			}
=======
		if ($this->restrict_edition)
		{
			$this->errors[] = Tools::displayError('You cannot disable or delete your own account.');
			return false;
		}

		$employee = new Employee(Tools::getValue('id_employee'));
		if ($employee->isLastAdmin())
		{
			$this->errors[] = Tools::displayError('You cannot disable or delete the administrator account.');
			return false;
		}
>>>>>>> 411f3dd5

		// It is not possible to delete an employee if he manages warehouses
		$warehouses = Warehouse::getWarehousesByEmployee((int)Tools::getValue('id_employee'));
		if (Tools::isSubmit('deleteemployee') && count($warehouses) > 0)
		{
			$this->errors[] = Tools::displayError('You cannot delete this account because it manages warehouses. Check your warehouses first.');
			return false;
		}
		
		return true;
	}
	
	public function processSave()
	{
		$employee = new Employee((int)Tools::getValue('id_employee'));

		// If the employee is editing its own account
		if ($this->restrict_edition)
		{
			$current_password = Tools::getValue('old_passwd');
			if (Tools::getValue('passwd') && (empty($current_password) || !Validate::isPasswdAdmin($current_password) || !$employee->getByEmail($employee->email, $current_password)))
				$this->errors[] = Tools::displayError('Your current password is invalid.');
			elseif (Tools::getValue('passwd') && (!Tools::getValue('passwd2') || Tools::getValue('passwd') !== Tools::getValue('passwd2')))
				$this->errors[] = Tools::displayError('The confirmation password doesn\'t match.');

			$_POST['id_profile'] = $_GET['id_profile'] = $employee->id_profile;
			$_POST['active'] = $_GET['active'] = $employee->active;
			
			// Unset set shops
			foreach ($_POST as $postkey => $postvalue)
				if (strstr($postkey, 'checkBoxShopAsso_'.$this->table) !== false)
					unset($_POST[$postkey]);
			foreach ($_GET as $postkey => $postvalue)
				if (strstr($postkey, 'checkBoxShopAsso_'.$this->table) !== false)
					unset($_GET[$postkey]);

			// Add current shops associated to the employee
			$result = Shop::getShopById((int)$employee->id, $this->identifier, $this->table);
			foreach ($result as $row)
			{
				$key = 'checkBoxShopAsso_'.$this->table;
				if (!isset($_POST[$key]))
					$_POST[$key] = array();
				if (!isset($_GET[$key]))
					$_GET[$key] = array();
				$_POST[$key][$row['id_shop']] = 1;
				$_GET[$key][$row['id_shop']] = 1;
			}
		}
		else
		{
			$_POST['id_last_order'] = $employee->getLastElementsForNotify('order');;
 			$_POST['id_last_customer_message'] = $employee->getLastElementsForNotify('customer_message');
 			$_POST['id_last_customer'] = $employee->getLastElementsForNotify('customer');
 		}

		//if profile is super admin, manually fill checkBoxShopAsso_employee because in the form they are disabled.
		if ($_POST['id_profile'] == _PS_ADMIN_PROFILE_)
		{
			$result = Db::getInstance()->executeS('SELECT id_shop FROM '._DB_PREFIX_.'shop');
			foreach ($result as $row)
			{
				$key = 'checkBoxShopAsso_'.$this->table;
				if (!isset($_POST[$key]))
					$_POST[$key] = array();
				if (!isset($_GET[$key]))
					$_GET[$key] = array();
				$_POST[$key][$row['id_shop']] = 1;
				$_GET[$key][$row['id_shop']] = 1;
			}
		}

		if ($employee->isLastAdmin())
		{
			if (Tools::getValue('id_profile') != (int)_PS_ADMIN_PROFILE_)
			{
				$this->errors[] = Tools::displayError('You should have at least one employee in the administrator group.');
				return false;
			}

			if (Tools::getvalue('active') == 0)
			{
				$this->errors[] = Tools::displayError('You cannot disable or delete the administrator account.');
				return false;
			}
		}

		if (Tools::getValue('bo_theme_css'))
		{
			$bo_theme = explode('|', Tools::getValue('bo_theme_css'));
			$_POST['bo_theme'] = $bo_theme[0];
			if (!in_array($bo_theme[0], scandir(_PS_ADMIN_DIR_.DIRECTORY_SEPARATOR.'themes')))
			{
				$this->errors[] = Tools::displayError('Invalid theme');
				return false;
			}
			if (isset($bo_theme[1]))
				$_POST['bo_css'] = $bo_theme[1];
		}

		$assos = $this->getSelectedAssoShop($this->table);
		if (!$assos && $this->table = 'employee')
			if (Shop::isFeatureActive() && _PS_ADMIN_PROFILE_ != $_POST['id_profile'])
				$this->errors[] = Tools::displayError('The employee must be associated with at least one shop.');

		if (count($this->errors))
			return false;

		return parent::processSave();
	}

	public function validateRules($class_name = false)
	{
		$employee = new Employee((int)Tools::getValue('id_employee'));

		if (!Validate::isLoadedObject($employee) && !Validate::isPasswd(Tools::getvalue('passwd'), Validate::ADMIN_PASSWORD_LENGTH))
			return !($this->errors[] = sprintf(Tools::displayError('You must specify a password with a minimum of %s characters.'),
				Validate::ADMIN_PASSWORD_LENGTH));

		return parent::validateRules($class_name);
	}

	public function postProcess()
	{
		/* PrestaShop demo mode */
		if ((Tools::isSubmit('deleteemployee') || Tools::isSubmit('status') || Tools::isSubmit('statusemployee') || Tools::isSubmit('submitAddemployee')) && _PS_MODE_DEMO_)
		{
				$this->errors[] = Tools::displayError('This functionality has been disabled.');
				return;
		}

		return parent::postProcess();
	}

	public function initContent()
	{
		if ($this->context->employee->id == Tools::getValue('id_employee'))
			$this->display = 'edit';

		return parent::initContent();
	}

	protected function afterUpdate($object)
	{
		$res = parent::afterUpdate($object);
		// Update cookie if needed
		if (Tools::getValue('id_employee') == $this->context->employee->id && ($passwd = Tools::getValue('passwd'))
			&& $object->passwd != $this->context->employee->passwd)
		{
			$this->context->cookie->passwd = $this->context->employee->passwd = $object->passwd;
			if (Tools::getValue('passwd_send_email'))
			{
				$params = array(
					'{email}' => $object->email,
					'{lastname}' => $object->lastname,
					'{firstname}' => $object->firstname,
					'{passwd}' => $passwd
				);
				Mail::Send($object->id_lang, 'password', Mail::l('Your new password', $object->id_lang), $params, $object->email, $object->firstname.' '.$object->lastname);
			}
		}

		return $res;
	}
	
	protected function ajaxProcessFormLanguage()
	{
		$this->context->cookie->employee_form_lang = (int)Tools::getValue('form_language_id');
		if (!$this->context->cookie->write())
			die ('Error while updating cookie.');
		die ('Form language updated.');
	}
	
	protected function ajaxProcessToggleMenu()
	{
		$this->context->cookie->collapse_menu = (int)Tools::getValue('collapse');
		$this->context->cookie->write();
	}
	public function ajaxProcessGetTabByIdProfile()
	{
		$id_profile = Tools::getValue('id_profile');
		$tabs = Tab::getTabByIdProfile(0, $id_profile);
		$this->tabs_list = array();
		foreach ($tabs as $tab)
		{
			if (Tab::checkTabRights($tab['id_tab']))
			{
				$this->tabs_list[$tab['id_tab']] = $tab;
				foreach (Tab::getTabByIdProfile($tab['id_tab'], $id_profile) as $children)
					if (Tab::checkTabRights($children['id_tab']))
						$this->tabs_list[$tab['id_tab']]['children'][] = $children;
			}
		}
		die(Tools::jsonEncode($this->tabs_list));
	}
}<|MERGE_RESOLUTION|>--- conflicted
+++ resolved
@@ -447,22 +447,6 @@
 	
 	protected function canModifyEmployee()
 	{
-<<<<<<< HEAD
-		/* PrestaShop demo mode */
-		if ((Tools::isSubmit('deleteemployee') || Tools::isSubmit('status') || Tools::isSubmit('statusemployee') || Tools::isSubmit('submitAddemployee')) && _PS_MODE_DEMO_)
-		{
-				$this->errors[] = Tools::displayError('This functionality has been disabled.');
-				return;
-		}
-
-		if (Tools::isSubmit('deleteemployee') || Tools::isSubmit('status') || Tools::isSubmit('statusemployee'))
-		{
-			if ($this->context->employee->id == Tools::getValue('id_employee'))
-			{
-				$this->errors[] = Tools::displayError('You cannot disable or delete your own account.');
-				return false;
-			}
-=======
 		if ($this->restrict_edition)
 		{
 			$this->errors[] = Tools::displayError('You cannot disable or delete your own account.');
@@ -475,7 +459,6 @@
 			$this->errors[] = Tools::displayError('You cannot disable or delete the administrator account.');
 			return false;
 		}
->>>>>>> 411f3dd5
 
 		// It is not possible to delete an employee if he manages warehouses
 		$warehouses = Warehouse::getWarehousesByEmployee((int)Tools::getValue('id_employee'));

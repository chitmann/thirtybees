<?php
/*
* 2007-2013 PrestaShop
*
* NOTICE OF LICENSE
*
* This source file is subject to the Open Software License (OSL 3.0)
* that is bundled with this package in the file LICENSE.txt.
* It is also available through the world-wide-web at this URL:
* http://opensource.org/licenses/osl-3.0.php
* If you did not receive a copy of the license and are unable to
* obtain it through the world-wide-web, please send an email
* to license@prestashop.com so we can send you a copy immediately.
*
* DISCLAIMER
*
* Do not edit or add to this file if you wish to upgrade PrestaShop to newer
* versions in the future. If you wish to customize PrestaShop for your
* needs please refer to http://www.prestashop.com for more information.
*
*  @author PrestaShop SA <contact@prestashop.com>
*  @copyright  2007-2013 PrestaShop SA
*  @license    http://opensource.org/licenses/osl-3.0.php  Open Software License (OSL 3.0)
*  International Registered Trademark & Property of PrestaShop SA
*/

class AdminGroupsControllerCore extends AdminController
{
	public function __construct()
	{
		$this->bootstrap = true ;
		$this->table = 'group';
		$this->className = 'Group';
		$this->list_id = 'group';
		$this->lang = true;
		$this->addRowAction('edit');
		$this->addRowAction('view');
		$this->addRowAction('delete');
	 	$this->bulk_actions = array('delete' => array('text' => $this->l('Delete selected'), 'confirm' => $this->l('Delete selected items?')));

		$groups_to_keep = array(
			Configuration::get('PS_UNIDENTIFIED_GROUP'),
			Configuration::get('PS_GUEST_GROUP'),
			Configuration::get('PS_CUSTOMER_GROUP')
		);

		$this->fields_list = array(
			'id_group' => array(
				'title' => $this->l('ID'),
				'align' => 'center',
				'class' => 'fixed-width-xs'
			),
			'name' => array(
				'title' => $this->l('Name'),
				'filter_key' => 'b!name'
			),
			'reduction' => array(
				'title' => $this->l('Discount (%)'),
				'align' => 'right',
				'type' => 'percent'
			),
			'nb' => array(
				'title' => $this->l('Members'),
				'align' => 'center',
				'havingFilter' => true,
			),
			'show_prices' => array(
				'title' => $this->l('Show prices'),
				'align' => 'center',
				'type' => 'bool',
				'callback' => 'printShowPricesIcon',
				'orderby' => false
			),
			'date_add' => array(
				'title' => $this->l('Creation date'),
				'type' => 'date',
				'align' => 'right'
			)
		);

		$this->addRowActionSkipList('delete', $groups_to_keep);

		parent::__construct();

		$this->_select .= '(SELECT COUNT(jcg.`id_customer`)
		FROM `'._DB_PREFIX_.'customer_group` jcg
		LEFT JOIN `'._DB_PREFIX_.'customer` jc ON (jc.`id_customer` = jcg.`id_customer`)
		WHERE jc.`deleted` != 1
		'.Shop::addSqlRestriction(Shop::SHARE_CUSTOMER).'
		AND jcg.`id_group` = a.`id_group`) AS nb';

		$groups = Group::getGroups(Context::getContext()->language->id, true);
		if (Shop::isFeatureActive())
			$this->fields_options = array(
				'general' => array(
					'title' =>	$this->l('Default groups options'),
					'fields' =>	array(
						'PS_UNIDENTIFIED_GROUP' => array(
							'title' => $this->l('Visitors group:'), 
							'desc' => $this->l('The group defined for your un-identified visitors'), 
							'cast' => 'intval', 
							'type' => 'select',
							'list' => $groups,
							'identifier' => 'id_group'
						),
						'PS_GUEST_GROUP' => array(
							'title' => $this->l('Guests group:'), 
							'desc' => $this->l('The group defined for your identified guest customers (used in guest checkout)'), 
							'cast' => 'intval', 
							'type' => 'select',
							'list' => $groups,
							'identifier' => 'id_group'
						),
						'PS_CUSTOMER_GROUP' => array(
							'title' => $this->l('Customers group:'), 
							'desc' => $this->l('The group defined for your identified customers'), 
							'cast' => 'intval', 
							'type' => 'select',
							'list' => $groups,
							'identifier' => 'id_group'
						),
					),
					'submit' => array()
				),
			);
	}

	public function setMedia()
	{
		parent::setMedia();
		$this->addJqueryPlugin('fancybox');
		$this->addJqueryUi('ui.sortable');
	}

	public function initToolbar()
	{
		if ($this->display == 'add' || $this->display == 'edit')
			$this->toolbar_btn['save-and-stay'] = array(
				'short' => 'SaveAndStay',
				'href' => '#',
				'desc' => $this->l('Save, then add a category reduction'),
				'force_desc' => true,
			);
		parent::initToolbar();
	}

	public function initPageHeaderToolbar()
	{
		$this->page_header_toolbar_title = $this->l('Groups');
		$this->page_header_toolbar_btn['new_group'] = array(
			'href' => self::$currentIndex.'&amp;addgroup&amp;token='.$this->token,
			'desc' => $this->l('Add new group'),
			'icon' => 'process-icon-new'
		);

		parent::initPageHeaderToolbar();
	}

	public function initProcess()
	{
		$this->id_object = Tools::getValue('id_'.$this->table);

		if (Tools::isSubmit('changeShowPricesVal') && $this->id_object)
			$this->action = 'change_show_prices_val';

		if (Tools::getIsset('viewgroup'))
		{
			$this->list_id = 'customer_group';

			if (isset($_POST['submitReset'.$this->list_id]))
				$this->processResetFilters();
		}
		else
			$this->list_id = 'group';

		parent::initProcess();
	}

	public function renderView()
	{
		$this->context = Context::getContext();
		if (!($group = $this->loadObject(true)))
			return;

		$this->tpl_view_vars = array(
			'group' => $group,
			'language' => $this->context->language,
			'customerList' => $this->renderCustomersList($group),
			'categorieReductions' => $this->formatCategoryDiscountList($group->id)
		);

		return parent::renderView();
	}

	protected function renderCustomersList($group)
	{
		$genders = array(0 => '?');
		$genders_icon = array('default' => 'unknown.gif');
		foreach (Gender::getGenders() as $gender)
		{
			$genders_icon[$gender->id] = '../genders/'.(int)$gender->id.'.jpg';
			$genders[$gender->id] = $gender->name;
		}
<<<<<<< HEAD
		$customer_fields_display = (array(
				'id_customer' => array('title' => $this->l('ID'), 'align' => 'center', 'class' => 'fixed-width-xs'),
				'id_gender' => array('title' => $this->l('Titles'), 'align' => 'center','icon' => $genders_icon, 'list' => $genders, 'class' => 'fixed-width-sm'),
				'firstname' => array('title' => $this->l('First name'), 'align' => 'center'),
				'lastname' => array('title' => $this->l('Last name'), 'align' => 'center'),
				'email' => array('title' => $this->l('Email address'), 'align' => 'center'),
				'birthday' => array('title' => $this->l('Birth date'), 'align' => 'right', 'type' => 'date'),
				'date_add' => array('title' => $this->l('Register date'), 'align' => 'right', 'type' => 'date'),
				'orders' => array('title' => $this->l('Orders'), 'align' => 'center', 'class' => 'fixed-width-xs'),
				'active' => array('title' => $this->l('Enabled'),'align' => 'center', 'active' => 'status','type' => 'bool', 'class' => 'fixed-width-xs')
			));

		$customer_list = $group->getCustomers(false, 0, 100, true);

		$helper = new HelperList();
		$helper->currentIndex = Context::getContext()->link->getAdminLink('AdminCustomers', false);
		$helper->token = Tools::getAdminTokenLite('AdminCustomers');
		$helper->shopLinkType = '';
		$helper->table = 'customer';
		$helper->identifier = 'id_customer';
		$helper->actions = array('edit', 'view');
		$helper->show_toolbar = false;
		$helper->title = $this->l('Members of this customer group (Limited to the 100th first customers. Please use filters to narrow your search.)');
		return $helper->generateList($customer_list, $customer_fields_display);
=======
		$this->table = 'customer_group';
		$this->lang = false;
		$this->list_id = 'customer_group';
		$this->actions = array();
		$this->bulk_actions = false;
		$this->no_link = true;
		$this->fields_list = (array(
				'id_customer' => array('title' => $this->l('ID'), 'width' => 15, 'align' => 'center', 'filter_key' => 'c!id_customer'),
				'id_gender' => array('title' => $this->l('Titles'), 'align' => 'center', 'width' => 50,'icon' => $genders_icon, 'list' => $genders),
				'firstname' => array('title' => $this->l('First name'), 'align' => 'center'),
				'lastname' => array('title' => $this->l('Last name'), 'align' => 'center'),
				'email' => array('title' => $this->l('Email address'), 'width' => 150, 'align' => 'center', 'filter_key' => 'c!email', 'orderby' => true),
				'birthday' => array('title' => $this->l('Birth date'), 'width' => 150, 'align' => 'right', 'type' => 'date'),
				'date_add' => array('title' => $this->l('Register date'), 'width' => 150, 'align' => 'right', 'type' => 'date'),
				'active' => array('title' => $this->l('Enabled'),'align' => 'center','width' => 20, 'active' => 'status','type' => 'bool')
			));

		$this->_select = 'c.*';
		$this->_join = 'LEFT JOIN `'._DB_PREFIX_.'customer` c ON (a.`id_customer` = c.`id_customer`)';
		$this->_where = 'AND a.`id_group` = '.(int)$group->id.' AND c.`deleted` != 1';
		self::$currentIndex = self::$currentIndex.'&viewgroup';
		$this->processFilter();
		return parent::renderList();
>>>>>>> 3e856229
	}

	public function renderForm()
	{
		if (!($group = $this->loadObject(true)))
			return;

		$this->fields_form = array(
			'legend' => array(
				'title' => $this->l('Customer group'),
				'icon' => 'icon-group'
			),
			'submit' => array(
				'title' => $this->l('Save   '),
				'class' => 'btn btn-primary'
			),
			'input' => array(
				array(
					'type' => 'text',
					'label' => $this->l('Name:'),
					'name' => 'name',
					'required' => true,
					'lang' => true,
					'hint' => $this->l('Forbidden characters:').' 0-9!&amp;lt;&amp;gt;,;?=+()@#"�{}_$%:'
				),
				array(
					'type' => 'text',
					'label' => $this->l('Discount (%):'),
					'name' => 'reduction',
					'hint' => $this->l('Automatically apply this value as a discount on all products for members of this customer group.')
				),
				array(
					'type' => 'select',
					'label' => $this->l('Price display method:'),
					'name' => 'price_display_method',
					'hint' => $this->l('How prices are displayed in the order summary for this customer group.'),
					'options' => array(
						'query' => array(
							array(
								'id_method' => PS_TAX_EXC,
								'name' => $this->l('Tax excluded')
							),
							array(
								'id_method' => PS_TAX_INC,
								'name' => $this->l('Tax included')
							)
						),
						'id' => 'id_method',
						'name' => 'name'
					)
				),
				array(
					'type' => 'switch',
					'label' => $this->l('Show prices:'),
					'name' => 'show_prices',
					'required' => false,
					'class' => 't',
					'is_bool' => true,
					'values' => array(
						array(
							'id' => 'show_prices_on',
							'value' => 1,
							'label' => $this->l('Enabled')
						),
						array(
							'id' => 'show_prices_off',
							'value' => 0,
							'label' => $this->l('Disabled')
						)
					),
					'hint' => $this->l('Customers in this group can view prices')
				),
				array(
					'type' => 'group_discount_category',
					'label' => $this->l('Category discount:'),
					'name' => 'reduction',
					'values' => ($group->id ? $this->formatCategoryDiscountList((int)$group->id) : array())
				),
				array(
					'type' => 'modules',
					'label' => array('auth_modules' => $this->l('Authorized modules:'), 'unauth_modules' => $this->l('Unauthorized modules:')),
					'name' => 'auth_modules',
					'values' => $this->formatModuleListAuth($group->id)
				)
			)
		);

		if (Shop::isFeatureActive())
		{
			$this->fields_form['input'][] = array(
				'type' => 'shop',
				'label' => $this->l('Shop association:'),
				'name' => 'checkBoxShopAsso',
			);
		}

		$this->fields_value['reduction'] = isset($group->reduction) ? $group->reduction : 0;

		$tree = new HelperTreeCategories('categories-tree');
		$this->tpl_form_vars['categoryTreeView'] = $tree->render();

		return parent::renderForm();
	}

	protected function formatCategoryDiscountList($id_group)
	{
		$group_reductions = GroupReduction::getGroupReductions((int)$id_group, $this->context->language->id);
		$category_reductions = array();
		$category_reduction = Tools::getValue('category_reduction');

		foreach ($group_reductions as $category)
		{
			if (is_array($category_reduction) && array_key_exists($category['id_category'], $category_reduction))
				$category['reduction'] = $category_reduction[$category['id_category']];

			$category_reductions[(int)$category['id_category']] = array(
				'path' => getPath(self::$currentIndex.'?tab=AdminCategories', (int)$category['id_category']),
				'reduction' => (float)$category['reduction'] * 100,
				'id_category' => (int)$category['id_category']
			);
		}

		if (is_array($category_reduction))
			foreach ($category_reduction as $key => $val)
				if (!array_key_exists($key, $category_reductions))
					$category_reductions[(int)$key] = array(
						'path' => getPath(self::$currentIndex.'?tab=AdminCategories', $key),
						'reduction' => (float)$val * 100,
						'id_category' => (int)$key
					);

		return $category_reductions;
	}

	public function formatModuleListAuth($id_group)
	{
		$modules = Module::getModulesInstalled();
		$authorized_modules = '';

		$auth_modules = array();
		$unauth_modules = array();

		if ($id_group)
			$authorized_modules = Module::getAuthorizedModules($id_group);

		if (is_array($authorized_modules))
		{
			foreach ($modules as $module)
			{
				$authorized = false;
				foreach ($authorized_modules as $auth_module)
					if ($module['id_module'] == $auth_module['id_module'])
						$authorized = true;

				if ($authorized)
					$auth_modules[] = $module;
				else
					$unauth_modules[] = $module;
			}
		}
		else
			$auth_modules = $modules;
		$auth_modules_tmp = array();
		foreach ($auth_modules as $key => $val)
			if ($module = Module::getInstanceById($val['id_module']))
				$auth_modules_tmp[] = $module;

		$auth_modules = $auth_modules_tmp;

		$unauth_modules_tmp = array();
		foreach ($unauth_modules as $key => $val)
			if (($tmp_obj = Module::getInstanceById($val['id_module'])))
				$unauth_modules_tmp[] = $tmp_obj;

		$unauth_modules = $unauth_modules_tmp;

		return array('unauth_modules' => $unauth_modules, 'auth_modules' => $auth_modules);
	}

	public function processSave()
	{
		if (!$this->validateDiscount(Tools::getValue('reduction')))
			$this->errors[] = Tools::displayError('The discount value is incorrect (must be a percentage).');
		else
		{
			$this->updateCategoryReduction();
			$object = parent::processSave();
			$this->updateRestrictions();
			return $object;
		}
	}

	protected function validateDiscount($reduction)
	{
		if (!Validate::isPrice($reduction) || $reduction > 100 || $reduction < 0)
			return false;
		else
			return true;
	}

	public function ajaxProcessAddCategoryReduction()
	{
		$category_reduction = Tools::getValue('category_reduction');
		$id_category = Tools::getValue('id_category'); //no cast validation is done with Validate::isUnsignedId($id_category)

		$result = array();
		if (!Validate::isUnsignedId($id_category))
		{
			$result['errors'][] = Tools::displayError('Wrong category ID');
			$result['hasError'] = true;
		}
		else if (!$this->validateDiscount($category_reduction))
		{
			$result['errors'][] = Tools::displayError('The discount value is incorrect (must be a percentage).');
			$result['hasError'] = true;
		}
		else
		{
			$result['id_category'] = (int)$id_category;
			$result['catPath'] = getPath(self::$currentIndex.'?tab=AdminCategories', (int)$id_category);
			$result['discount'] = $category_reduction;
			$result['hasError'] = false;
		}
		die(Tools::jsonEncode($result));
	}

	/**
	 * Update (or create) restrictions for modules by group
	 */
	protected function updateRestrictions()
	{
		$id_group = Tools::getValue('id_group');
		$auth_modules = Tools::getValue('modulesBoxAuth');
		$return = true;
		if ($id_group)
			Group::truncateModulesRestrictions((int)$id_group);
		$shops = Shop::getShops(true, null, true);
		if (is_array($auth_modules))
			$return &= Group::addModulesRestrictions($id_group, $auth_modules, $shops);
		return $return;
	}

	protected function updateCategoryReduction()
	{
		$category_reduction = Tools::getValue('category_reduction');
		Db::getInstance()->execute('
			DELETE FROM `'._DB_PREFIX_.'group_reduction`
			WHERE `id_group` = '.(int)Tools::getValue('id_group')
		);
		Db::getInstance()->execute('
			DELETE FROM `'._DB_PREFIX_.'product_group_reduction_cache`
			WHERE `id_group` = '.(int)Tools::getValue('id_group')
		);
		if (is_array($category_reduction))
		{
			foreach ($category_reduction as $cat => $reduction)
			{
				if (!Validate::isUnsignedId($cat) || !$this->validateDiscount($reduction))
					$this->errors[] = Tools::displayError('The discount value is incorrect.');
				else
				{
					$category = new Category((int)$cat);
					$category->addGroupsIfNoExist((int)Tools::getValue('id_group'));
					$group_reduction = new GroupReduction();
					$group_reduction->id_group = (int)Tools::getValue('id_group');
					$group_reduction->reduction = (float)($reduction / 100);
					$group_reduction->id_category = (int)$cat;
					if (!$group_reduction->save())
						$this->errors[] = Tools::displayError('You cannot save group reductions.');
				}
			}
		}
	}

	/**
	 * Toggle show prices flag
	 */
	public function processChangeShowPricesVal()
	{
		$group = new Group($this->id_object);
		if (!Validate::isLoadedObject($group))
			$this->errors[] = Tools::displayError('An error occurred while updating this group.');
		$update = Db::getInstance()->execute('UPDATE `'._DB_PREFIX_.'group` SET show_prices = '.($group->show_prices ? 0 : 1).' WHERE `id_group` = '.(int)$group->id);
		if (!$update)
			$this->errors[] = Tools::displayError('An error occurred while updating this group.');
		Tools::redirectAdmin(self::$currentIndex.'&token='.$this->token);
	}

	/**
	 * Print enable / disable icon for show prices option
	 * @static
	 * @param $id_group integer Group ID
	 * @param $tr array Row data
	 * @return string HTML link and icon
	 */
	public function printShowPricesIcon($id_group, $tr)
	{
		$group = new Group($tr['id_group']);
		if (!Validate::isLoadedObject($group))
			return;
		return '<a class="label '.($group->show_prices ? 'label-success' : 'label-warning').'" href="index.php?tab=AdminGroups&id_group='.(int)$group->id.'&changeShowPricesVal&token='.Tools::getAdminTokenLite('AdminGroups').'">
				'.($group->show_prices ? '<i class="icon-check-sign"></i> '.$this->l('Yes') : '<i class="icon-ban-circle"></i> '.$this->l('No')).
			'</a>';
	}

	public function renderList()
	{
		$unidentified = new Group(Configuration::get('PS_UNIDENTIFIED_GROUP'));
		$guest = new Group(Configuration::get('PS_GUEST_GROUP'));
		$default = new Group(Configuration::get('PS_CUSTOMER_GROUP'));

		$unidentified_group_information = sprintf(
			$this->l('%s - All persons without a customer account or unauthenticated.'),
			'<b>'.$unidentified->name[$this->context->language->id].'</b>'
		);
		$guest_group_information = sprintf(
			$this->l('%s - Customer who placed an order through Guest Checkout.'),
			'<b>'.$guest->name[$this->context->language->id].'</b>'
		);
		$default_group_information = sprintf(
			$this->l('%s - All persons who created an account on this site.'),
			'<b>'.$default->name[$this->context->language->id].'</b>'
		);

		$this->displayInformation($this->l('PrestaShop implements three default customer groups:'));
		$this->displayInformation($unidentified_group_information);
		$this->displayInformation($guest_group_information);
		$this->displayInformation($default_group_information);
		return parent::renderList();
	}
}<|MERGE_RESOLUTION|>--- conflicted
+++ resolved
@@ -201,32 +201,6 @@
 			$genders_icon[$gender->id] = '../genders/'.(int)$gender->id.'.jpg';
 			$genders[$gender->id] = $gender->name;
 		}
-<<<<<<< HEAD
-		$customer_fields_display = (array(
-				'id_customer' => array('title' => $this->l('ID'), 'align' => 'center', 'class' => 'fixed-width-xs'),
-				'id_gender' => array('title' => $this->l('Titles'), 'align' => 'center','icon' => $genders_icon, 'list' => $genders, 'class' => 'fixed-width-sm'),
-				'firstname' => array('title' => $this->l('First name'), 'align' => 'center'),
-				'lastname' => array('title' => $this->l('Last name'), 'align' => 'center'),
-				'email' => array('title' => $this->l('Email address'), 'align' => 'center'),
-				'birthday' => array('title' => $this->l('Birth date'), 'align' => 'right', 'type' => 'date'),
-				'date_add' => array('title' => $this->l('Register date'), 'align' => 'right', 'type' => 'date'),
-				'orders' => array('title' => $this->l('Orders'), 'align' => 'center', 'class' => 'fixed-width-xs'),
-				'active' => array('title' => $this->l('Enabled'),'align' => 'center', 'active' => 'status','type' => 'bool', 'class' => 'fixed-width-xs')
-			));
-
-		$customer_list = $group->getCustomers(false, 0, 100, true);
-
-		$helper = new HelperList();
-		$helper->currentIndex = Context::getContext()->link->getAdminLink('AdminCustomers', false);
-		$helper->token = Tools::getAdminTokenLite('AdminCustomers');
-		$helper->shopLinkType = '';
-		$helper->table = 'customer';
-		$helper->identifier = 'id_customer';
-		$helper->actions = array('edit', 'view');
-		$helper->show_toolbar = false;
-		$helper->title = $this->l('Members of this customer group (Limited to the 100th first customers. Please use filters to narrow your search.)');
-		return $helper->generateList($customer_list, $customer_fields_display);
-=======
 		$this->table = 'customer_group';
 		$this->lang = false;
 		$this->list_id = 'customer_group';
@@ -234,23 +208,21 @@
 		$this->bulk_actions = false;
 		$this->no_link = true;
 		$this->fields_list = (array(
-				'id_customer' => array('title' => $this->l('ID'), 'width' => 15, 'align' => 'center', 'filter_key' => 'c!id_customer'),
-				'id_gender' => array('title' => $this->l('Titles'), 'align' => 'center', 'width' => 50,'icon' => $genders_icon, 'list' => $genders),
-				'firstname' => array('title' => $this->l('First name'), 'align' => 'center'),
-				'lastname' => array('title' => $this->l('Last name'), 'align' => 'center'),
-				'email' => array('title' => $this->l('Email address'), 'width' => 150, 'align' => 'center', 'filter_key' => 'c!email', 'orderby' => true),
-				'birthday' => array('title' => $this->l('Birth date'), 'width' => 150, 'align' => 'right', 'type' => 'date'),
-				'date_add' => array('title' => $this->l('Register date'), 'width' => 150, 'align' => 'right', 'type' => 'date'),
-				'active' => array('title' => $this->l('Enabled'),'align' => 'center','width' => 20, 'active' => 'status','type' => 'bool')
-			));
-
+			'id_customer' => array('title' => $this->l('ID'), 'width' => 15, 'align' => 'center', 'filter_key' => 'c!id_customer'),
+			'id_gender' => array('title' => $this->l('Titles'), 'align' => 'center', 'width' => 50,'icon' => $genders_icon, 'list' => $genders),
+			'firstname' => array('title' => $this->l('First name'), 'align' => 'center'),
+			'lastname' => array('title' => $this->l('Last name'), 'align' => 'center'),
+			'email' => array('title' => $this->l('Email address'), 'width' => 150, 'align' => 'center', 'filter_key' => 'c!email', 'orderby' => true),
+			'birthday' => array('title' => $this->l('Birth date'), 'width' => 150, 'align' => 'right', 'type' => 'date'),
+			'date_add' => array('title' => $this->l('Register date'), 'width' => 150, 'align' => 'right', 'type' => 'date'),
+			'active' => array('title' => $this->l('Enabled'),'align' => 'center','width' => 20, 'active' => 'status','type' => 'bool')
+		));
 		$this->_select = 'c.*';
 		$this->_join = 'LEFT JOIN `'._DB_PREFIX_.'customer` c ON (a.`id_customer` = c.`id_customer`)';
 		$this->_where = 'AND a.`id_group` = '.(int)$group->id.' AND c.`deleted` != 1';
 		self::$currentIndex = self::$currentIndex.'&viewgroup';
 		$this->processFilter();
 		return parent::renderList();
->>>>>>> 3e856229
 	}
 
 	public function renderForm()

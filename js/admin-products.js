--- conflicted
+++ resolved
@@ -1323,34 +1323,20 @@
 
 		// @TODO: a better way to fix the accordion wrong size bug when the selected page is this page
 		setTimeout(function() {
-<<<<<<< HEAD
 			$('#suppliers_accordion').accordion({
 				collapsible: true,
 				autoHeight: true,
 				heightStyle: "content"});
-=======
-			$('#suppliers_accordion').accordion();
-			// If one second was not enough to display page, another resize is needed
-			setTimeout(function() {
-				$('#suppliers_accordion').accordion({
-					collapsible: true,
-					autoHeight: true});
-			}, 3000);
->>>>>>> f610b0d8
-		}, 1000);
+			}, 1000);
 
 		// Resize the accordion once the page is visible because of the bug with accordions initialized
 		// inside a display:none block not having the correct size.
 		$('#suppliers_accordion').parents('.product-tab-content').bind('displayed', function(){
 			$('#suppliers_accordion').accordion({
 				collapsible: true,
-<<<<<<< HEAD
 				autoHeight: true,
 				heightStyle: "content"
 			});
-=======
-				autoHeight: true});
->>>>>>> f610b0d8
 		});
 	};
 }

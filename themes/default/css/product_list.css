ul#product_list {
	list-style-type: none
}
#product_list li {
	margin-bottom: 14px;
	padding: 12px 8px;
	border: 1px solid #eee;
	-moz-border-radius: 3px;
	-webkit-border-radius: 3px;
	border-radius: 3px
}
#product_list li a {
	color: #374853;
	text-decoration: none
}
#product_list li .left_block {
	float:left;
	padding-top:58px;
	width:15px
}
#product_list li .left_block  .compare label {display:none;}

#product_list li p.compare input {
	vertical-align: text-bottom
}
#product_list li .center_block {
   float: left;
	padding:0 7px;
   width: 342px;/* 356 */
	border-right:1px dotted #ccc
}
#product_list a.product_img_link {
	overflow:hidden;
	position:relative;
	float: left;
	display:block;
	margin-right: 14px;
	border: 1px solid #ccc
}
#product_list a.product_img_link img {
	display: block;
	vertical-align: bottom
}
#product_list li span.new {
	display: block;
	position: absolute;
	top: 15px;
	right:-30px;
	padding: 1px 4px;
	width: 101px;
	font-size:10px;
	color: #fff;
	text-align: center;
	text-transform: uppercase;
	-moz-transform: rotate(45deg);
	-webkit-transform: rotate(45deg);
	-o-transform:rotate(45deg);
	background-color: #990000;
	transform: rotate(45deg); 
	-ms-transform: rotate(45deg);			/* Newer browsers */
}

.ie8 #product_list li span.new{top:111px;right:0;width:94%}
.ie7 #product_list li span.new {top:111px;right:0;width:94%}
#product_list li h3 {
	padding:0 0 10px 0;
	font-size:13px;
	color:#000
}
#product_list li a {
	color: #000;
	text-decoration: none;
}
#product_list li p.product_desc {
	overflow: hidden;
	padding:0;
	line-height:16px;
}
#product_list li p.product_desc,
#product_list li p.product_desc a {
	color:#666;
}

#product_list li .right_block {
<<<<<<< HEAD
	position:relative;
   float: left;
   width: 145px;
   text-align: right
}
	#product_list li .discount, ul#product_list li .on_sale, ul#product_list li .online_only {
		display: block;
		font-weight: bold;
		color: #990000;
		text-transform: uppercase
	}
	#product_list li .discount {
		position:absolute;
		top:0;
		right:0;
		display: inline-block;
		font-weight: bold;
		padding: 1px 5px;
		font-size: 10px;
		color: #fff;
		text-transform: uppercase;
		background: none repeat scroll 0 0 #9B0000
	}
	#product_list li .online_only {
		margin:0 0 10px 0
	}
	#product_list li .content_price {
		margin:26px 0 15px 0;
	}
	#product_list li .price {
		display: block;
		margin-bottom: 15px;
		font-weight:bold;
		font-size: 18px;
		color:#990000
	}
	#product_list li span.availability {
			color: #488C40
	}
	#product_list li .ajax_add_to_cart_button {
		padding-left: 20px
	}
	#product_list li .ajax_add_to_cart_button span {
		display: block;
		position: absolute;
		top: -1px;
		left: -12px;
		height: 26px;
		width: 26px;
		background: url(../img/icon/pict_add_cart.png) no-repeat 0 0 transparent
	}
	#product_list li .lnk_view {
		display: block;
		margin-top:15px;
		padding:0 10px;
		border:none;
		font-weight:bold;
		color:#0088CC;
		background:url(../img/arrow_right_1.png) no-repeat 100% 4px transparent
	}
	#product_list li .lnk_view:hover {text-decoration:underline}

	#color_to_pick_list {
		list-style-type:none;
		width:125px;
		float:left;
	}

	#color_to_pick_list li {
		float:left;
		clear:none;
		padding:0;
		margin-bottom:1px;
	}

	#color_to_pick_list li a {
		display:block;
		height:20px;
		width:20px;
	}

=======
position:relative;
float: left;
width: 145px;
text-align: right
}
#product_list li .discount, ul#product_list li .on_sale, ul#product_list li .online_only {
	display: block;
	font-weight: bold;
	color: #990000;
	text-transform: uppercase
}
#product_list li .discount {
	position:absolute;
	top:0;
	right:0;
	display: inline-block;
	font-weight: bold;
	padding: 1px 5px;
	font-size: 10px;
	color: #fff;
	text-transform: uppercase;
	background: none repeat scroll 0 0 #9B0000
}
#product_list li .online_only {
	margin:0 0 10px 0
}
#product_list li .content_price {
	margin:26px 0 15px 0;
}
#product_list li .price {
	display: block;
	margin-bottom: 15px;
	font-weight:bold;
	font-size: 18px;
	color:#990000
}
#product_list li span.availability {
	color: #488C40
}
#product_list li span.warning_inline {
	color: red
}
#product_list li .ajax_add_to_cart_button {
	padding-left: 20px
}
#product_list li .ajax_add_to_cart_button span {
	display: block;
	position: absolute;
	top: -1px;
	left: -12px;
	height: 26px;
	width: 26px;
	background: url(../img/icon/pict_add_cart.png) no-repeat 0 0 transparent
}
#product_list li .lnk_view {
	display: block;
	margin-top:15px;
	padding:0 10px;
	border:none;
	font-weight:bold;
	color:#0088CC;
	background:url(../img/arrow_right_1.png) no-repeat 100% 4px transparent
}
#product_list li .lnk_view:hover {text-decoration:underline}
>>>>>>> d49c4cf6
<|MERGE_RESOLUTION|>--- conflicted
+++ resolved
@@ -1,232 +1,148 @@
-ul#product_list {
-	list-style-type: none
-}
-#product_list li {
-	margin-bottom: 14px;
-	padding: 12px 8px;
-	border: 1px solid #eee;
-	-moz-border-radius: 3px;
-	-webkit-border-radius: 3px;
-	border-radius: 3px
-}
-#product_list li a {
-	color: #374853;
-	text-decoration: none
-}
-#product_list li .left_block {
-	float:left;
-	padding-top:58px;
-	width:15px
-}
-#product_list li .left_block  .compare label {display:none;}
-
-#product_list li p.compare input {
-	vertical-align: text-bottom
-}
-#product_list li .center_block {
-   float: left;
-	padding:0 7px;
-   width: 342px;/* 356 */
-	border-right:1px dotted #ccc
-}
-#product_list a.product_img_link {
-	overflow:hidden;
-	position:relative;
-	float: left;
-	display:block;
-	margin-right: 14px;
-	border: 1px solid #ccc
-}
-#product_list a.product_img_link img {
-	display: block;
-	vertical-align: bottom
-}
-#product_list li span.new {
-	display: block;
-	position: absolute;
-	top: 15px;
-	right:-30px;
-	padding: 1px 4px;
-	width: 101px;
-	font-size:10px;
-	color: #fff;
-	text-align: center;
-	text-transform: uppercase;
-	-moz-transform: rotate(45deg);
-	-webkit-transform: rotate(45deg);
-	-o-transform:rotate(45deg);
-	background-color: #990000;
-	transform: rotate(45deg); 
-	-ms-transform: rotate(45deg);			/* Newer browsers */
-}
-
-.ie8 #product_list li span.new{top:111px;right:0;width:94%}
-.ie7 #product_list li span.new {top:111px;right:0;width:94%}
-#product_list li h3 {
-	padding:0 0 10px 0;
-	font-size:13px;
-	color:#000
-}
-#product_list li a {
-	color: #000;
-	text-decoration: none;
-}
-#product_list li p.product_desc {
-	overflow: hidden;
-	padding:0;
-	line-height:16px;
-}
-#product_list li p.product_desc,
-#product_list li p.product_desc a {
-	color:#666;
-}
-
-#product_list li .right_block {
-<<<<<<< HEAD
-	position:relative;
-   float: left;
-   width: 145px;
-   text-align: right
-}
-	#product_list li .discount, ul#product_list li .on_sale, ul#product_list li .online_only {
-		display: block;
-		font-weight: bold;
-		color: #990000;
-		text-transform: uppercase
-	}
-	#product_list li .discount {
-		position:absolute;
-		top:0;
-		right:0;
-		display: inline-block;
-		font-weight: bold;
-		padding: 1px 5px;
-		font-size: 10px;
-		color: #fff;
-		text-transform: uppercase;
-		background: none repeat scroll 0 0 #9B0000
-	}
-	#product_list li .online_only {
-		margin:0 0 10px 0
-	}
-	#product_list li .content_price {
-		margin:26px 0 15px 0;
-	}
-	#product_list li .price {
-		display: block;
-		margin-bottom: 15px;
-		font-weight:bold;
-		font-size: 18px;
-		color:#990000
-	}
-	#product_list li span.availability {
-			color: #488C40
-	}
-	#product_list li .ajax_add_to_cart_button {
-		padding-left: 20px
-	}
-	#product_list li .ajax_add_to_cart_button span {
-		display: block;
-		position: absolute;
-		top: -1px;
-		left: -12px;
-		height: 26px;
-		width: 26px;
-		background: url(../img/icon/pict_add_cart.png) no-repeat 0 0 transparent
-	}
-	#product_list li .lnk_view {
-		display: block;
-		margin-top:15px;
-		padding:0 10px;
-		border:none;
-		font-weight:bold;
-		color:#0088CC;
-		background:url(../img/arrow_right_1.png) no-repeat 100% 4px transparent
-	}
-	#product_list li .lnk_view:hover {text-decoration:underline}
-
-	#color_to_pick_list {
-		list-style-type:none;
-		width:125px;
-		float:left;
-	}
-
-	#color_to_pick_list li {
-		float:left;
-		clear:none;
-		padding:0;
-		margin-bottom:1px;
-	}
-
-	#color_to_pick_list li a {
-		display:block;
-		height:20px;
-		width:20px;
-	}
-
-=======
-position:relative;
-float: left;
-width: 145px;
-text-align: right
-}
-#product_list li .discount, ul#product_list li .on_sale, ul#product_list li .online_only {
-	display: block;
-	font-weight: bold;
-	color: #990000;
-	text-transform: uppercase
-}
-#product_list li .discount {
-	position:absolute;
-	top:0;
-	right:0;
-	display: inline-block;
-	font-weight: bold;
-	padding: 1px 5px;
-	font-size: 10px;
-	color: #fff;
-	text-transform: uppercase;
-	background: none repeat scroll 0 0 #9B0000
-}
-#product_list li .online_only {
-	margin:0 0 10px 0
-}
-#product_list li .content_price {
-	margin:26px 0 15px 0;
-}
-#product_list li .price {
-	display: block;
-	margin-bottom: 15px;
-	font-weight:bold;
-	font-size: 18px;
-	color:#990000
-}
-#product_list li span.availability {
-	color: #488C40
-}
-#product_list li span.warning_inline {
-	color: red
-}
-#product_list li .ajax_add_to_cart_button {
-	padding-left: 20px
-}
-#product_list li .ajax_add_to_cart_button span {
-	display: block;
-	position: absolute;
-	top: -1px;
-	left: -12px;
-	height: 26px;
-	width: 26px;
-	background: url(../img/icon/pict_add_cart.png) no-repeat 0 0 transparent
-}
-#product_list li .lnk_view {
-	display: block;
-	margin-top:15px;
-	padding:0 10px;
-	border:none;
-	font-weight:bold;
-	color:#0088CC;
-	background:url(../img/arrow_right_1.png) no-repeat 100% 4px transparent
-}
-#product_list li .lnk_view:hover {text-decoration:underline}
->>>>>>> d49c4cf6
+ul#product_list {
+	list-style-type: none
+}
+#product_list li {
+	margin-bottom: 14px;
+	padding: 12px 8px;
+	border: 1px solid #eee;
+	-moz-border-radius: 3px;
+	-webkit-border-radius: 3px;
+	border-radius: 3px
+}
+#product_list li a {
+	color: #374853;
+	text-decoration: none
+}
+#product_list li .left_block {
+	float:left;
+	padding-top:58px;
+	width:15px
+}
+#product_list li .left_block  .compare label {display:none;}
+
+#product_list li p.compare input {
+	vertical-align: text-bottom
+}
+#product_list li .center_block {
+   float: left;
+	padding:0 7px;
+   width: 342px;/* 356 */
+	border-right:1px dotted #ccc
+}
+#product_list a.product_img_link {
+	overflow:hidden;
+	position:relative;
+	float: left;
+	display:block;
+	margin-right: 14px;
+	border: 1px solid #ccc
+}
+#product_list a.product_img_link img {
+	display: block;
+	vertical-align: bottom
+}
+#product_list li span.new {
+	display: block;
+	position: absolute;
+	top: 15px;
+	right:-30px;
+	padding: 1px 4px;
+	width: 101px;
+	font-size:10px;
+	color: #fff;
+	text-align: center;
+	text-transform: uppercase;
+	-moz-transform: rotate(45deg);
+	-webkit-transform: rotate(45deg);
+	-o-transform:rotate(45deg);
+	background-color: #990000;
+	transform: rotate(45deg); 
+	-ms-transform: rotate(45deg);			/* Newer browsers */
+}
+
+.ie8 #product_list li span.new{top:111px;right:0;width:94%}
+.ie7 #product_list li span.new {top:111px;right:0;width:94%}
+#product_list li h3 {
+	padding:0 0 10px 0;
+	font-size:13px;
+	color:#000
+}
+#product_list li a {
+	color: #000;
+	text-decoration: none;
+}
+#product_list li p.product_desc {
+	overflow: hidden;
+	padding:0;
+	line-height:16px;
+}
+#product_list li p.product_desc,
+#product_list li p.product_desc a {
+	color:#666;
+}
+
+#product_list li .right_block {
+position:relative;
+float: left;
+width: 145px;
+text-align: right
+}
+#product_list li .discount, ul#product_list li .on_sale, ul#product_list li .online_only {
+	display: block;
+	font-weight: bold;
+	color: #990000;
+	text-transform: uppercase
+}
+#product_list li .discount {
+	position:absolute;
+	top:0;
+	right:0;
+	display: inline-block;
+	font-weight: bold;
+	padding: 1px 5px;
+	font-size: 10px;
+	color: #fff;
+	text-transform: uppercase;
+	background: none repeat scroll 0 0 #9B0000
+}
+#product_list li .online_only {
+	margin:0 0 10px 0
+}
+#product_list li .content_price {
+	margin:26px 0 15px 0;
+}
+#product_list li .price {
+	display: block;
+	margin-bottom: 15px;
+	font-weight:bold;
+	font-size: 18px;
+	color:#990000
+}
+#product_list li span.availability {
+	color: #488C40
+}
+#product_list li span.warning_inline {
+	color: red
+}
+#product_list li .ajax_add_to_cart_button {
+	padding-left: 20px
+}
+#product_list li .ajax_add_to_cart_button span {
+	display: block;
+	position: absolute;
+	top: -1px;
+	left: -12px;
+	height: 26px;
+	width: 26px;
+	background: url(../img/icon/pict_add_cart.png) no-repeat 0 0 transparent
+}
+#product_list li .lnk_view {
+	display: block;
+	margin-top:15px;
+	padding:0 10px;
+	border:none;
+	font-weight:bold;
+	color:#0088CC;
+	background:url(../img/arrow_right_1.png) no-repeat 100% 4px transparent
+}
+#product_list li .lnk_view:hover {text-decoration:underline}
--- conflicted
+++ resolved
@@ -38,11 +38,7 @@
 	{
 		$this->name = 'blocklayered';
 		$this->tab = 'front_office_features';
-<<<<<<< HEAD
-		$this->version = '1.10.2';
-=======
 		$this->version = '1.10.5';
->>>>>>> 411f3dd5
 		$this->author = 'PrestaShop';
 		$this->need_instance = 0;
 		$this->bootstrap = true;
@@ -59,11 +55,7 @@
 	
 	public function install()
 	{
-<<<<<<< HEAD
-		if (parent::install() && $this->registerHook('header') && $this->registerHook('footer')
-=======
 		if (parent::install() && $this->registerHook('header')
->>>>>>> 411f3dd5
 		&& $this->registerHook('categoryAddition') && $this->registerHook('categoryUpdate') && $this->registerHook('attributeGroupForm')
 		&& $this->registerHook('afterSaveAttributeGroup') && $this->registerHook('afterDeleteAttributeGroup') && $this->registerHook('featureForm')
 		&& $this->registerHook('afterDeleteFeature') && $this->registerHook('afterSaveFeature') && $this->registerHook('categoryDeletion')
@@ -504,84 +496,6 @@
 			'DELETE FROM '._DB_PREFIX_.'layered_indexable_feature 
 			WHERE `id_feature` = '.(int)$params['id_feature']
 		);
-<<<<<<< HEAD
-	}
-
-	public function hookPostProcessFeature($params)
-	{
-		$errors = array();
-
-		foreach (Language::getLanguages(false) as $language)
-		{
-			$id_lang = $language['id_lang'];
-
-			if (Tools::getValue('url_name_'.$id_lang))
-				if (Tools::link_rewrite(Tools::getValue('url_name_'.$id_lang)) != strtolower(Tools::getValue('url_name_'.$id_lang)))
-					$params['errors'][] = Tools::displayError(sprintf($this->l('"%s" is not a valid url'),
-						Tools::getValue('url_name_'.$id_lang)));
-		}
-	}
-
-	public function hookFeatureForm($params)
-	{
-		$values = array();
-		$is_indexable = Db::getInstance(_PS_USE_SQL_SLAVE_)->getValue(
-			'SELECT `indexable`
-			FROM '._DB_PREFIX_.'layered_indexable_feature
-			WHERE `id_feature` = '.(int)$params['id_feature']
-		);
-		
-		if ($is_indexable === false)
-			$is_indexable = true;
-
-		if ($result = Db::getInstance(_PS_USE_SQL_SLAVE_)->executeS(
-			'SELECT `url_name`, `meta_title`, `id_lang` FROM '._DB_PREFIX_.'layered_indexable_feature_lang_value
-			WHERE `id_feature` = '.(int)$params['id_feature']
-		))
-			foreach ($result as $data)
-				$values[$data['id_lang']] = array('url_name' => $data['url_name'], 'meta_title' => $data['meta_title']);
-
-		$this->context->smarty->assign(array(
-			'languages' => Language::getLanguages(false),
-			'default_form_language' => (int)$this->context->controller->default_form_language,
-			'values' => $values,
-			'is_indexable' =>(bool)$is_indexable
-		));
-
-		if (version_compare(_PS_VERSION_, '1.6.0', '>=') === true)
-			return $this->display(__FILE__, 'feature_form_1.6.tpl');
-		else
-			return $this->display(__FILE__, 'feature_form.tpl');
-	}
-
-	//FEATURES VALUE
-	public function hookAfterSaveFeatureValue($params)
-	{
-		if (!$params['id_feature_value'])
-			return;
-
-		//Removing all indexed language data for this attribute value id
-		Db::getInstance()->execute(
-			'DELETE FROM '._DB_PREFIX_.'layered_indexable_feature_value_lang_value 
-			WHERE `id_feature_value` = '.(int)$params['id_feature_value']
-		);
-		
-		foreach (Language::getLanguages(false) as $language)
-		{
-			$seo_url = Tools::getValue('url_name_'.(int)$language['id_lang']);
-
-			if(empty($seo_url))
-				$seo_url = Tools::getValue('name_'.(int)$language['id_lang']);
-
-			Db::getInstance()->execute(
-				'INSERT INTO '._DB_PREFIX_.'layered_indexable_feature_value_lang_value
-				VALUES (
-					'.(int)$params['id_feature_value'].', '.(int)$language['id_lang'].',
-					\''.pSQL(Tools::link_rewrite($seo_url)).'\',
-					\''.pSQL(Tools::getValue('meta_title_'.(int)$language['id_lang']), true).'\'
-				)'
-			);
-=======
 	}
 
 	public function hookPostProcessFeature($params)
@@ -897,300 +811,6 @@
 		
 		if (Dispatcher::getInstance()->getController() == 'category')
 			$this->context->controller->addJS($this->_path.'blocklayered-footer.js');
-	}
-
-	public function hookCategoryAddition($params)
-	{
-		$this->rebuildLayeredCache(array(), array((int)$params['category']->id));
-	}
-
-	public function hookCategoryUpdate($params)
-	{
-		/* The category status might (active, inactive) have changed, we have to update the layered cache table structure */
-		if (isset($params['category']) && !$params['category']->active)
-			$this->hookCategoryDeletion($params);
-	}
-
-	public function hookCategoryDeletion($params)
-	{
-		$layered_filter_list = Db::getInstance(_PS_USE_SQL_SLAVE_)->executeS(
-			'SELECT * FROM '._DB_PREFIX_.'layered_filter'
-		);
-
-		foreach ($layered_filter_list as $layered_filter)
-		{
-			$data = Tools::unSerialize($layered_filter['filters']);
-
-			if (in_array((int)$params['category']->id, $data['categories']))
-			{
-				unset($data['categories'][array_search((int)$params['category']->id, $data['categories'])]);
-				Db::getInstance()->execute(
-					'UPDATE `'._DB_PREFIX_.'layered_filter` 
-					SET `filters` = \''.pSQL(serialize($data)).'\' 
-					WHERE `id_layered_filter` = '.(int)$layered_filter['id_layered_filter']
-				);
-			}
->>>>>>> 411f3dd5
-		}
-
-		$this->buildLayeredCategories();
-	}
-	
-<<<<<<< HEAD
-	public function hookAfterDeleteFeatureValue($params)
-	{
-		if (!$params['id_feature_value'])
-			return;
-
-		Db::getInstance()->execute(
-			'DELETE FROM '._DB_PREFIX_.'layered_indexable_feature_value_lang_value 
-			WHERE `id_feature_value` = '.(int)$params['id_feature_value']
-		);
-	}
-	
-	public function hookPostProcessFeatureValue($params)
-	{
-		$errors = array();
-
-		foreach (Language::getLanguages(false) as $language)
-		{
-			$id_lang = $language['id_lang'];
-
-			if (Tools::getValue('url_name_'.$id_lang))
-				if (Tools::link_rewrite(Tools::getValue('url_name_'.$id_lang)) != strtolower(Tools::getValue('url_name_'.$id_lang)))
-					$params['errors'][] = Tools::displayError(sprintf($this->l('"%s" is not a valid url'),
-						Tools::getValue('url_name_'.$id_lang)));
-		}
-	}
-
-	public function hookFeatureValueForm($params)
-	{
-		$values = array();
-
-		if ($result = Db::getInstance(_PS_USE_SQL_SLAVE_)->executeS(
-			'SELECT `url_name`, `meta_title`, `id_lang` 
-			FROM '._DB_PREFIX_.'layered_indexable_feature_value_lang_value
-			WHERE `id_feature_value` = '.(int)$params['id_feature_value']
-		))
-			foreach ($result as $data)
-				$values[$data['id_lang']] = array('url_name' => $data['url_name'], 'meta_title' => $data['meta_title']);
-
-		$this->context->smarty->assign(array(
-			'languages' => Language::getLanguages(false),
-			'default_form_language' => (int)$this->context->controller->default_form_language,
-			'values' => $values
-		));
-
-		if (version_compare(_PS_VERSION_, '1.6.0', '>=') === true)
-			return $this->display(__FILE__, 'feature_value_form_1.6.tpl');
-		else
-			return $this->display(__FILE__, 'feature_value_form.tpl');
-	}
-
-	public function hookProductListAssign($params)
-	{
-		global $smarty;
-		if (!Configuration::getGlobalValue('PS_LAYERED_INDEXED'))
-			return;
-
-		$categories_count = Db::getInstance()->getValue('
-			SELECT COUNT(*)
-			FROM '._DB_PREFIX_.'layered_category
-			WHERE id_category = '.(int)Tools::getValue('id_category', Tools::getValue('id_category_layered', Configuration::get('PS_HOME_CATEGORY'))).'
-			AND id_shop = '.(int) Context::getContext()->shop->id
-		);
-
-		if ($categories_count == 0)
-			return;
-
-		// Inform the hook was executed
-		$params['hookExecuted'] = true;
-		// List of product to overrride categoryController
-		$params['catProducts'] = array();
-		$selected_filters = $this->getSelectedFilters();
-		$filter_block = $this->getFilterBlock($selected_filters);
-		$title = '';
-
-		if (is_array($filter_block['title_values']))
-			foreach ($filter_block['title_values'] as $key => $val)
-				$title .= ' – '.$key.' '.implode('/', $val);
-
-		$smarty->assign('categoryNameComplement', $title);
-		$this->getProducts($selected_filters, $params['catProducts'], $params['nbProducts'], $p, $n, $pages_nb, $start, $stop, $range);
-		// Need a nofollow on the pagination links?
-		$smarty->assign('no_follow', $filter_block['no_follow']);
-	}
-	
-	public function hookAfterSaveProduct($params)
-	{
-		if (!$params['id_product'])
-			return;
-		
-		self::indexProductPrices((int)$params['id_product']);
-		$this->indexAttribute((int)$params['id_product']);
-	}
-
-	public function hookLeftColumn($params)
-	{
-		return $this->generateFiltersBlock($this->getSelectedFilters());
-	}
-
-	public function hookRightColumn($params)
-	{
-		return $this->hookLeftColumn($params);
-	}
-
-	public function hookHeader($params)
-	{
-		global $smarty, $cookie;
-		
-		// No filters => module disable
-		if ($filter_block = $this->getFilterBlock($this->getSelectedFilters()))
-			if ($filter_block['nbr_filterBlocks'] == 0)
-				return false;
-		
-		if (Tools::getValue('id_category', Tools::getValue('id_category_layered', Configuration::get('PS_HOME_CATEGORY'))) == Configuration::get('PS_HOME_CATEGORY'))
-			return;
-		
-		$id_lang = (int)$cookie->id_lang;
-		$category = new Category((int)Tools::getValue('id_category'));
-
-		// Generate meta title and meta description
-		$category_title = (empty($category->meta_title[$id_lang]) ? $category->name[$id_lang] : $category->meta_title[$id_lang]);
-		$title = '';
-		$description = '';
-		$keywords = '';
-		if (is_array($filter_block['meta_values']))
-			foreach ($filter_block['meta_values'] as $key => $val)
-			{
-				if (!empty($val['title']))
-					$val['title'] = $val['title'].' ';
-
-				foreach ($val['values'] as $value)
-				{
-					$title .= $category_title.' '.$val['title'].$value.' - ';
-					$description .= $category_title.' '.$val['title'].$value.', ';
-					$keywords .= $val['title'].$value.', ';
-				}
-			}
-		// Title attributes (ex: <attr1> <value1>/<value2> - <attr2> <value1>)
-		$title = strtolower(rtrim(substr($title, 0, -3)));
-		// Title attributes (ex: <attr1> <value1>/<value2>, <attr2> <value1>)
-		$description = strtolower(rtrim(substr($description, 0, -2)));
-		// kewords attributes (ex: <attr1> <value1>, <attr1> <value2>, <attr2> <value1>)
-		$category_metas = Meta::getMetaTags($id_lang, 'category', $title);
-
-		if (!empty($title))
-		{
-			$smarty->assign('meta_title', ucfirst($title));
-			$smarty->assign('meta_description', $description.'. '.$category_metas['meta_description']);
-		}
-		else
-			$smarty->assign('meta_title', $category_metas['meta_title']);
-
-		$keywords = substr(strtolower($keywords), 0, 1000);
-		if (!empty($keywords))
-			$smarty->assign('meta_keywords', rtrim($category_title.', '.$keywords.', '.$category_metas['meta_keywords'], ', '));
-
-
-		$this->context->controller->addJS(($this->_path).'blocklayered.js');
-		$this->context->controller->addJS(_PS_JS_DIR_.'jquery/jquery-ui-1.8.10.custom.min.js');
-		$this->context->controller->addJQueryUI('ui.slider');
-		$this->context->controller->addCSS(_PS_CSS_DIR_.'jquery-ui-1.8.10.custom.css"');		
-		$this->context->controller->addCSS(($this->_path).'blocklayered-15.css', 'all');
-		$this->context->controller->addJQueryPlugin('scrollTo');
-
-		$filters = $this->getSelectedFilters();
-
-		// Get non indexable attributes
-		$attribute_group_list = Db::getInstance()->executeS('SELECT id_attribute_group FROM '._DB_PREFIX_.'layered_indexable_attribute_group WHERE indexable = 0');
-		// Get non indexable features
-		$feature_list = Db::getInstance()->executeS('SELECT id_feature FROM '._DB_PREFIX_.'layered_indexable_feature WHERE indexable = 0');
-
-		$attributes = array();
-		$features = array();
-
-		$blacklist = array('weight', 'price');
-		if (!Configuration::get('PS_LAYERED_FILTER_INDEX_CDT'))
-			$blacklist[] = 'condition';
-		if (!Configuration::get('PS_LAYERED_FILTER_INDEX_QTY'))
-			$blacklist[] = 'quantity';
-		if (!Configuration::get('PS_LAYERED_FILTER_INDEX_MNF'))
-			$blacklist[] = 'manufacturer';
-		if (!Configuration::get('PS_LAYERED_FILTER_INDEX_CAT'))
-			$blacklist[] = 'category';
-
-		foreach ($filters as $type => $val)
-		{
-			switch ($type)
-			{
-				case 'id_attribute_group':
-					foreach ($val as $attr)
-					{
-						$attr_id = preg_replace('/_\d+$/', '', $attr);
-						if (in_array($attr_id, $attributes) || in_array(array('id_attribute_group' => $attr_id), $attribute_group_list))
-						{
-							$smarty->assign('nobots', true);
-							$smarty->assign('nofollow', true);
-							return;
-						}
-						$attributes[] = $attr_id;
-					}
-					break;
-				case 'id_feature':
-					foreach ($val as $feat)
-					{
-						$feat_id = preg_replace('/_\d+$/', '', $feat);
-						if (in_array($feat_id, $features) || in_array(array('id_feature' => $feat_id), $feature_list))
-						{
-							$smarty->assign('nobots', true);
-							$smarty->assign('nofollow', true);
-							return;
-						}
-						$features[] = $feat_id;
-					}
-					break;
-				default:
-					if (in_array($type, $blacklist))
-					{
-						if (count($val))
-						{
-							$smarty->assign('nobots', true);
-							$smarty->assign('nofollow', true);
-							return;
-						}
-					}
-					elseif (count($val) > 1)
-					{
-						$smarty->assign('nobots', true);
-						$smarty->assign('nofollow', true);
-						return;
-					}
-					break;
-			}
-		}
-	}
-
-	public function hookFooter($params)
-	{
-		// No filters => module disable
-		if ($filter_block = $this->getFilterBlock($this->getSelectedFilters()))
-			if ($filter_block['nbr_filterBlocks'] == 0)
-				return false;
-		
-		if (Dispatcher::getInstance()->getController() == 'category')
-			return '
-			<script type="text/javascript">
-				//<![CDATA[
-				$(document).ready(function()
-				{
-					$(\'#selectProductSort\').unbind(\'change\').bind(\'change\', function()
-					{
-						reloadContent();
-					})
-				});
-				//]]>
-			</script>';
 	}
 
 	public function hookCategoryAddition($params)
@@ -1439,218 +1059,6 @@
 		if ($ajax)
 			return '{"result": 1}';
 		else
-=======
-	/*
-	 * Generate data product attribute
-	 */
-	public function indexAttribute($id_product = null)
-	{
-		if (is_null($id_product))
-			Db::getInstance()->execute('TRUNCATE '._DB_PREFIX_.'layered_product_attribute');
-		else
-			Db::getInstance()->execute('
-				DELETE FROM '._DB_PREFIX_.'layered_product_attribute 
-				WHERE id_product = '.(int)$id_product
-			);
-		
-		Db::getInstance()->execute('
-			INSERT INTO `'._DB_PREFIX_.'layered_product_attribute` (`id_attribute`, `id_product`, `id_attribute_group`, `id_shop`)
-			SELECT pac.id_attribute, pa.id_product, ag.id_attribute_group, product_attribute_shop.`id_shop`
-			FROM '._DB_PREFIX_.'product_attribute pa'.
-			Shop::addSqlAssociation('product_attribute', 'pa').'
-			INNER JOIN '._DB_PREFIX_.'product_attribute_combination pac ON pac.id_product_attribute = pa.id_product_attribute 
-			INNER JOIN '._DB_PREFIX_.'attribute a ON (a.id_attribute = pac.id_attribute) 
-			INNER JOIN '._DB_PREFIX_.'attribute_group ag ON ag.id_attribute_group = a.id_attribute_group
-			'.(is_null($id_product) ? '' : 'AND pa.id_product = '.(int)$id_product).'
-			GROUP BY a.id_attribute, pa.id_product , product_attribute_shop.`id_shop`'
-		);
-		
-		return 1;
-	}
-
-	/*
-	 * Url indexation
-	 */
-	public function indexUrl($ajax = false, $truncate = true)
-	{
-		if ($truncate)
-			Db::getInstance()->execute('TRUNCATE '._DB_PREFIX_.'layered_friendly_url');
-		
-		$attribute_values_by_lang = array();
-		$filters = Db::getInstance(_PS_USE_SQL_SLAVE_)->executeS('
-			SELECT lc.*, id_lang, name, link_rewrite, cl.id_category
-			FROM '._DB_PREFIX_.'layered_category lc
-			INNER JOIN '._DB_PREFIX_.'category_lang cl ON (cl.id_category = lc.id_category AND lc.id_category <> 1 )
-			GROUP BY type, id_value, id_lang'
-		);
-
-		if (!$filters)
-			return;
-
-		foreach ($filters as $filter)
-			switch ($filter['type'])
-			{
-				case 'id_attribute_group':
-					$attributes = Db::getInstance(_PS_USE_SQL_SLAVE_)->executeS('
-						SELECT agl.public_name name, a.id_attribute_group id_name, al.name value, a.id_attribute id_value, al.id_lang,
-						liagl.url_name name_url_name, lial.url_name value_url_name
-						FROM '._DB_PREFIX_.'attribute_group ag
-						INNER JOIN '._DB_PREFIX_.'attribute_group_lang agl ON (agl.id_attribute_group = ag.id_attribute_group)
-						INNER JOIN '._DB_PREFIX_.'attribute a ON (a.id_attribute_group = ag.id_attribute_group)
-						INNER JOIN '._DB_PREFIX_.'attribute_lang al ON (al.id_attribute = a.id_attribute)
-						LEFT JOIN '._DB_PREFIX_.'layered_indexable_attribute_group liag ON (liag.id_attribute_group = a.id_attribute_group)
-						LEFT JOIN '._DB_PREFIX_.'layered_indexable_attribute_group_lang_value liagl
-						ON (liagl.id_attribute_group = ag.id_attribute_group AND liagl.id_lang = '.(int)$filter['id_lang'].')
-						LEFT JOIN '._DB_PREFIX_.'layered_indexable_attribute_lang_value lial
-						ON (lial.id_attribute = a.id_attribute  AND lial.id_lang = '.(int)$filter['id_lang'].')
-						WHERE a.id_attribute_group = '.(int)$filter['id_value'].' AND agl.id_lang = al.id_lang AND agl.id_lang = '.(int)$filter['id_lang']
-					);
-
-					foreach ($attributes as $attribute)
-					{
-						if (!isset($attribute_values_by_lang[$attribute['id_lang']]))
-							$attribute_values_by_lang[$attribute['id_lang']] = array();
-						if (!isset($attribute_values_by_lang[$attribute['id_lang']]['c'.$attribute['id_name']]))
-							$attribute_values_by_lang[$attribute['id_lang']]['c'.$attribute['id_name']] = array();
-						$attribute_values_by_lang[$attribute['id_lang']]['c'.$attribute['id_name']][] = array(
-							'name' => (!empty($attribute['name_url_name']) ? $attribute['name_url_name'] : $attribute['name']),
-							'id_name' => 'c'.$attribute['id_name'],
-							'value' => (!empty($attribute['value_url_name']) ? $attribute['value_url_name'] : $attribute['value']),
-							'id_value' => $attribute['id_name'].'_'.$attribute['id_value'],
-							'id_id_value' => $attribute['id_value'],
-							'category_name' => $filter['link_rewrite'],
-							'type' => $filter['type']);
-					}
-					break;
-				
-				case 'id_feature':
-					$features = Db::getInstance(_PS_USE_SQL_SLAVE_)->executeS('
-						SELECT fl.name name, fl.id_feature id_name, fvl.id_feature_value id_value, fvl.value value, fl.id_lang, fl.id_lang,
-						lifl.url_name name_url_name, lifvl.url_name value_url_name
-						FROM '._DB_PREFIX_.'feature_lang fl
-						LEFT JOIN '._DB_PREFIX_.'layered_indexable_feature lif ON (lif.id_feature = fl.id_feature)
-						INNER JOIN '._DB_PREFIX_.'feature_value fv ON (fv.id_feature = fl.id_feature)
-						INNER JOIN '._DB_PREFIX_.'feature_value_lang fvl ON (fvl.id_feature_value = fv.id_feature_value)
-						LEFT JOIN '._DB_PREFIX_.'layered_indexable_feature_lang_value lifl
-						ON (lifl.id_feature = fl.id_feature AND lifl.id_lang = '.(int)$filter['id_lang'].')
-						LEFT JOIN '._DB_PREFIX_.'layered_indexable_feature_value_lang_value lifvl
-						ON (lifvl.id_feature_value = fvl.id_feature_value AND lifvl.id_lang = '.(int)$filter['id_lang'].')
-						WHERE fl.id_feature = '.(int)$filter['id_value'].' AND fvl.id_lang = fl.id_lang AND fvl.id_lang = '.(int)$filter['id_lang']
-					);
-
-					foreach ($features as $feature)
-					{
-						if (!isset($attribute_values_by_lang[$feature['id_lang']]))
-							$attribute_values_by_lang[$feature['id_lang']] = array();
-						if (!isset($attribute_values_by_lang[$feature['id_lang']]['f'.$feature['id_name']]))
-							$attribute_values_by_lang[$feature['id_lang']]['f'.$feature['id_name']] = array();
-						$attribute_values_by_lang[$feature['id_lang']]['f'.$feature['id_name']][] = array(
-							'name' => (!empty($feature['name_url_name']) ? $feature['name_url_name'] : $feature['name']),
-							'id_name' => 'f'.$feature['id_name'],
-							'value' => (!empty($feature['value_url_name']) ? $feature['value_url_name'] : $feature['value']),
-							'id_value' => $feature['id_name'].'_'.$feature['id_value'],
-							'id_id_value' => $feature['id_value'],
-							'category_name' => $filter['link_rewrite'],
-							'type' => $filter['type']);
-					}
-					break;
-				
-				case 'category':
-					$categories = Db::getInstance(_PS_USE_SQL_SLAVE_)->executeS('
-						SELECT cl.name, cl.id_lang, c.id_category
-						FROM '._DB_PREFIX_.'category c
-						INNER JOIN '._DB_PREFIX_.'category_lang cl ON (c.id_category = cl.id_category)
-						WHERE cl.id_lang = '.(int)$filter['id_lang']
-					);
-
-					foreach ($categories as $category)
-					{
-						if (!isset($attribute_values_by_lang[$category['id_lang']]))
-							$attribute_values_by_lang[$category['id_lang']] = array();
-						if (!isset($attribute_values_by_lang[$category['id_lang']]['category']))
-							$attribute_values_by_lang[$category['id_lang']]['category'] = array();
-						$attribute_values_by_lang[$category['id_lang']]['category'][] = array('name' => $this->translateWord('Categories', $category['id_lang']),
-						'id_name' => null, 'value' => $category['name'], 'id_value' => $category['id_category'],
-						'category_name' => $filter['link_rewrite'], 'type' => $filter['type']);
-					}
-					break;
-						
-				case 'manufacturer':
-					$manufacturers = Db::getInstance(_PS_USE_SQL_SLAVE_)->executeS('
-						SELECT m.name as name,l.id_lang as id_lang,  id_manufacturer
-						FROM '._DB_PREFIX_.'manufacturer m , '._DB_PREFIX_.'lang l
-						WHERE l.id_lang = '.(int)$filter['id_lang']
-					);
-				
-					foreach ($manufacturers as $manufacturer)
-					{
-						if (!isset($attribute_values_by_lang[$manufacturer['id_lang']]))
-							$attribute_values_by_lang[$manufacturer['id_lang']] = array();
-						if (!isset($attribute_values_by_lang[$manufacturer['id_lang']]['manufacturer']))
-							$attribute_values_by_lang[$manufacturer['id_lang']]['manufacturer'] = array();
-						$attribute_values_by_lang[$manufacturer['id_lang']]['manufacturer'][] = array('name' => $this->translateWord('Manufacturer', $manufacturer['id_lang']),
-						'id_name' => null, 'value' => $manufacturer['name'], 'id_value' => $manufacturer['id_manufacturer'],
-						'category_name' => $filter['link_rewrite'], 'type' => $filter['type']);
-					}
-					break;
-				
-				case 'quantity':
-					$avaibility_list = array(
-						$this->translateWord('Not available', (int)$filter['id_lang']),
-						$this->translateWord('In stock', (int)$filter['id_lang'])
-					);
-					foreach ($avaibility_list as $key => $quantity)
-						$attribute_values_by_lang[$filter['id_lang']]['quantity'][] = array('name' => $this->translateWord('Availability', (int)$filter['id_lang']),
-						'id_name' => null, 'value' => $quantity, 'id_value' => $key, 'id_id_value' => 0,
-						'category_name' => $filter['link_rewrite'], 'type' => $filter['type']);
-					break;
-				
-				case 'condition':
-					$condition_list = array(
-						'new' => $this->translateWord('New', (int)$filter['id_lang']),
-						'used' => $this->translateWord('Used', (int)$filter['id_lang']),
-						'refurbished' => $this->translateWord('Refurbished', (int)$filter['id_lang'])
-					);
-					foreach ($condition_list as $key => $condition)
-						$attribute_values_by_lang[$filter['id_lang']]['condition'][] = array('name' => $this->translateWord('Condition', (int)$filter['id_lang']),
-						'id_name' => null, 'value' => $condition, 'id_value' => $key,
-						'category_name' => $filter['link_rewrite'], 'type' => $filter['type']);
-					break;
-			}
-		
-		// Foreach langs
-		foreach ($attribute_values_by_lang as $id_lang => $attribute_values)
-		{
-			// Foreach attributes generate a couple "/<attribute_name>_<atttribute_value>". For example: color_blue
-			foreach ($attribute_values as $attribute)
-				foreach ($attribute as $param)
-				{
-					$selected_filters = array();
-					$link = '/'.str_replace($this->getAnchor(), '_', Tools::link_rewrite($param['name'])).$this->getAnchor().str_replace($this->getAnchor(), '_', Tools::link_rewrite($param['value']));
-					$selected_filters[$param['type']] = array();
-
-					if (!isset($param['id_id_value']))
-						$param['id_id_value'] = $param['id_value'];
-
-					$selected_filters[$param['type']][$param['id_id_value']] = $param['id_value'];
-					$url_key = md5($link);
-					$id_layered_friendly_url = Db::getInstance()->getValue('
-						SELECT id_layered_friendly_url
-						FROM `'._DB_PREFIX_.'layered_friendly_url` WHERE `id_lang` = '.$id_lang.' AND `url_key` = \''.$url_key.'\''
-					);
-
-					if ($id_layered_friendly_url == false)
-					{
-						Db::getInstance()->AutoExecute(_DB_PREFIX_.'layered_friendly_url', array('url_key' => $url_key, 'data' => serialize($selected_filters), 'id_lang' => $id_lang), 'INSERT');
-						$id_layered_friendly_url = Db::getInstance()->Insert_ID();
-					}
-				}
-		}
-
-		if ($ajax)
-			return '{"result": 1}';
-		else
->>>>>>> 411f3dd5
 			return 1;
 	}	
 	
@@ -1902,21 +1310,12 @@
 			{
 				include($file1);
 				$_MODULES[$id_lang] = $_MODULE;
-<<<<<<< HEAD
 			}
 			elseif (file_exists($file2 = _PS_MODULE_DIR_.$this->name.'/'.Language::getIsoById($id_lang).'.php'))
 			{
 				include($file2);
 				$_MODULES[$id_lang] = $_MODULE;
 			}
-=======
-			}
-			elseif (file_exists($file2 = _PS_MODULE_DIR_.$this->name.'/'.Language::getIsoById($id_lang).'.php'))
-			{
-				include($file2);
-				$_MODULES[$id_lang] = $_MODULE;
-			}
->>>>>>> 411f3dd5
 			else
 				return $string;
 		}
@@ -2076,7 +1475,6 @@
 				$message = '<div class="alert alert-success">'.$this->l('Settings saved successfully').'</div>';
 			else
 				$message = '<div class="conf">'.$this->l('Settings saved successfully').'</div>';
-<<<<<<< HEAD
 		}
 		else if (Tools::getValue('deleteFilterTemplate'))
 		{
@@ -2098,29 +1496,6 @@
 			else
 				$message = $this->displayError($this->l('Filter template not found'));
 		}
-=======
-		}
-		else if (Tools::getValue('deleteFilterTemplate'))
-		{
-			$layered_values = Db::getInstance(_PS_USE_SQL_SLAVE_)->getValue('
-				SELECT filters 
-				FROM '._DB_PREFIX_.'layered_filter 
-				WHERE id_layered_filter = '.(int)Tools::getValue('id_layered_filter')
-			);
-			
-			if ($layered_values)
-			{
-				Db::getInstance()->execute('
-					DELETE FROM '._DB_PREFIX_.'layered_filter 
-					WHERE id_layered_filter = '.(int)Tools::getValue('id_layered_filter').' LIMIT 1'
-				);
-				$this->buildLayeredCategories();
-				$message = $this->displayConfirmation($this->l('Filter template deleted, categories updated (reverted to default Filter template).'));
-			}
-			else
-				$message = $this->displayError($this->l('Filter template not found'));
-		}
->>>>>>> 411f3dd5
 		
 		$category_box = array();
 		$attribute_groups = Db::getInstance(_PS_USE_SQL_SLAVE_)->executeS('
@@ -2164,124 +1539,6 @@
 			}
 			else
 				$root_category = array('id_category' => '0', 'name' => $this->l('Root'));
-<<<<<<< HEAD
-
-			$tree_categories_helper = new Helper();
-		}
-
-		$module_url = Tools::getProtocol(Tools::usingSecureMode()).$_SERVER['HTTP_HOST'].$this->getPathUri();
-
-		if (method_exists($this->context->controller, 'addJquery'))
-		{
-			$this->context->controller->addJS($this->_path.'js/blocklayered_admin.js');
-
-			if (version_compare(_PS_VERSION_, '1.6.0.3', '>=') === true)
-				$this->context->controller->addjqueryPlugin('sortable');
-			elseif (version_compare(_PS_VERSION_, '1.6.0', '>=') === true)
-				$this->context->controller->addJS(_PS_JS_DIR_.'jquery/plugins/jquery.sortable.js');
-			else
-				$this->context->controller->addJS($this->_path.'js/jquery.sortable.js');
-		}
-
-		if (version_compare(_PS_VERSION_, '1.6.0', '>=') === true)
-			$this->context->controller->addCSS($this->_path.'css/blocklayered_admin_1.6.css');
-		else
-			$this->context->controller->addCSS($this->_path.'css/blocklayered_admin.css');
-
-		if (Tools::getValue('add_new_filters_template'))
-		{
-			$this->context->smarty->assign(array(
-				'current_url' => $this->context->link->getAdminLink('AdminModules').'&configure=blocklayered&tab_module=front_office_features&module_name=blocklayered',
-				'uri' => $this->getPathUri(),
-				'id_layered_filter' => 0,
-				'template_name' => sprintf($this->l('My template - %s'), date('Y-m-d')),
-				'attribute_groups' => $attribute_groups,
-				'features' => $features,
-				'total_filters' => 6+count($attribute_groups)+count($features)
-			));
-
-			if (version_compare(_PS_VERSION_, '1.6.0', '>=') === true)
-				$this->context->smarty->assign('categories_tree', $tree_categories_helper->render());
-			else
-				$this->context->smarty->assign('categories_tree', $tree_categories_helper->renderCategoryTree(
-					$root_category, array(), 'categoryBox'));
-
-			if (version_compare(_PS_VERSION_, '1.6.0', '>=') === true)
-				return $this->display(__FILE__, 'views/templates/admin/add_1.6.tpl');
-			else
-				return $this->display(__FILE__, 'views/templates/admin/add.tpl');
-		}
-		else if (Tools::getValue('edit_filters_template'))
-		{
-			$template = Db::getInstance()->getRow('
-				SELECT * 
-				FROM `'._DB_PREFIX_.'layered_filter` 
-				WHERE id_layered_filter = '.(int)Tools::getValue('id_layered_filter')
-			);
-
-			$filters = unserialize($template['filters']);
-
-			if (version_compare(_PS_VERSION_, '1.6.0', '>=') === true)
-			{
-				$tree_categories_helper->setSelectedCategories($filters['categories']);
-				$this->context->smarty->assign('categories_tree', $tree_categories_helper->render());
-			}
-			else
-				$this->context->smarty->assign('categories_tree',$tree_categories_helper->renderCategoryTree(
-					$root_category, $filters['categories'], 'categoryBox'));
-
-			$select_shops = $filters['shop_list'];
-			unset($filters['categories']);
-			unset($filters['shop_list']);
-
-			$this->context->smarty->assign(array(
-				'current_url' => $this->context->link->getAdminLink('AdminModules').'&configure=blocklayered&tab_module=front_office_features&module_name=blocklayered',
-				'uri' => $this->getPathUri(),
-				'id_layered_filter' => (int)Tools::getValue('id_layered_filter'),
-				'template_name' => $template['name'],
-				'attribute_groups' => $attribute_groups,
-				'features' => $features,
-				'filters' => Tools::jsonEncode($filters),
-				'total_filters' => 6+count($attribute_groups)+count($features)
-			));
-
-			if (version_compare(_PS_VERSION_, '1.6.0', '>=') === true)
-				return $this->display(__FILE__, 'views/templates/admin/add_1.6.tpl');
-			else
-				return $this->display(__FILE__, 'views/templates/admin/add.tpl');
-		}
-		else
-		{
-			$this->context->smarty->assign(array(
-				'message' => $message,
-				'uri' => $this->getPathUri(),
-				'PS_LAYERED_INDEXED' => Configuration::getGlobalValue('PS_LAYERED_INDEXED'),
-				'current_url' => Tools::safeOutput(preg_replace('/&deleteFilterTemplate=[0-9]*&id_layered_filter=[0-9]*/', '', $_SERVER['REQUEST_URI'])),
-				'id_lang' => Context::getContext()->cookie->id_lang,
-				'token' => substr(Tools::encrypt('blocklayered/index'), 0, 10),
-				'base_folder' => urlencode(_PS_ADMIN_DIR_),
-				'price_indexer_url' => $module_url.'blocklayered-price-indexer.php'.'?token='.substr(Tools::encrypt('blocklayered/index'), 0, 10),
-				'full_price_indexer_url' => $module_url.'blocklayered-price-indexer.php'.'?token='.substr(Tools::encrypt('blocklayered/index'), 0, 10).'&full=1',
-				'attribute_indexer_url' => $module_url.'blocklayered-attribute-indexer.php'.'?token='.substr(Tools::encrypt('blocklayered/index'), 0, 10),
-				'url_indexer_url' => $module_url.'blocklayered-url-indexer.php'.'?token='.substr(Tools::encrypt('blocklayered/index'), 0, 10).'&truncate=1',
-				'filters_templates' => Db::getInstance(_PS_USE_SQL_SLAVE_)->executeS('SELECT * FROM '._DB_PREFIX_.'layered_filter ORDER BY date_add DESC'),
-				'hide_values' => Configuration::get('PS_LAYERED_HIDE_0_VALUES'),
-				'show_quantities' => Configuration::get('PS_LAYERED_SHOW_QTIES'),
-				'full_tree' => Configuration::get('PS_LAYERED_FULL_TREE'),
-				'category_depth' => Configuration::get('PS_LAYERED_FILTER_CATEGORY_DEPTH'),
-				'price_use_tax' => Configuration::get('PS_LAYERED_FILTER_PRICE_USETAX'),
-				'index_cdt' => Configuration::get('PS_LAYERED_FILTER_INDEX_CDT'),
-				'index_qty' => Configuration::get('PS_LAYERED_FILTER_INDEX_QTY'),
-				'index_mnf' => Configuration::get('PS_LAYERED_FILTER_INDEX_MNF'),
-				'index_cat' => Configuration::get('PS_LAYERED_FILTER_INDEX_CAT')
-			));
-			
-			if (version_compare(_PS_VERSION_, '1.6.0', '>=') === true)
-				return $this->display(__FILE__, 'views/templates/admin/view_1.6.tpl');
-			else
-				return $this->display(__FILE__, 'views/templates/admin/view.tpl');
-		}
-=======
 
 			$tree_categories_helper = new Helper();
 		}
@@ -2418,7 +1675,6 @@
 			$return['needed_limit'] = $count + 100;
 		}
 		return $return;
->>>>>>> 411f3dd5
 	}
 
 	private function getSelectedFilters()
@@ -2717,11 +1973,7 @@
 				MAX(image_shop.`id_image`) id_image,
 				il.legend, 
 				m.name manufacturer_name,
-<<<<<<< HEAD
-				MAX(pa.id_product_attribute) id_product_attribute,
-=======
 				MAX(product_attribute_shop.id_product_attribute) id_product_attribute,
->>>>>>> 411f3dd5
 				DATEDIFF('.$alias_where.'.`date_add`, DATE_SUB(NOW(), INTERVAL '.(int)$nb_day_new_product.' DAY)) > 0 AS new,
 				stock.out_of_stock, IFNULL(stock.quantity, 0) as quantity
 			FROM `'._DB_PREFIX_.'category_product` cp
@@ -2734,12 +1986,8 @@
 			Shop::addSqlAssociation('image', 'i', false, 'image_shop.cover=1').'
 			LEFT JOIN `'._DB_PREFIX_.'image_lang` il ON (image_shop.`id_image` = il.`id_image` AND il.`id_lang` = '.(int)$cookie->id_lang.')
 			LEFT JOIN '._DB_PREFIX_.'manufacturer m ON (m.id_manufacturer = p.id_manufacturer)
-<<<<<<< HEAD
-			LEFT JOIN '._DB_PREFIX_.'product_attribute pa ON (p.id_product = pa.id_product)
-=======
 			LEFT JOIN '._DB_PREFIX_.'product_attribute pa ON (p.id_product = pa.id_product)'.
 			Shop::addSqlAssociation('product_attribute', 'pa', false, 'product_attribute_shop.`default_on` = 1').'
->>>>>>> 411f3dd5
 			WHERE '.$alias_where.'.`active` = 1 AND '.$alias_where.'.`visibility` IN ("both", "catalog")
 			AND '.(Configuration::get('PS_LAYERED_FULL_TREE') ? 'c.nleft >= '.(int)$parent->nleft.' AND c.nright <= '.(int)$parent->nright : 'c.id_category = '.(int)$id_parent).'
 			AND c.active = 1
@@ -3431,19 +2679,6 @@
 			{
 				foreach ($type_filter['values'] as $key => $value)
 				{
-<<<<<<< HEAD
-					$value_name = !empty($value['url_name']) ? $value['url_name'] : $value['name'];
-					$value_meta = !empty($value['meta_title']) ? $value['meta_title'] : $value['name'];
-					$param_group_selected .= $this->getAnchor().str_replace($this->getAnchor(), '_', Tools::link_rewrite($value_name));
-					$param_group_selected_array[Tools::link_rewrite($filter_name)][] = Tools::link_rewrite($value_name);
-				
-					if (!isset($title_values[$filter_name]))
-						$title_values[$filter_name] = array();
-					$title_values[$filter_name][] = $value_name;
-					if (!isset($meta_values[$attr_key]))
-						$meta_values[$attr_key] = array('title' => $filter_meta, 'values' => array());
-					$meta_values[$attr_key]['values'][] = $value_meta;
-=======
 					if (is_array($value) && array_key_exists('checked', $value ))
 					{
 						$value_name = !empty($value['url_name']) ? $value['url_name'] : $value['name'];
@@ -3460,7 +2695,6 @@
 					}
 					else
 						$param_group_selected_array[Tools::link_rewrite($filter_name)][] = array();
->>>>>>> 411f3dd5
 				}
 			}
 
@@ -3546,11 +2780,7 @@
 						if (strpos($parameters, '/'.$value) !== false)
 							$nofollow = true;
 
-<<<<<<< HEAD
-					$type_filter['values'][$key]['link'] = Context::getContext()->link->getCategoryLink($parent, null, null, ltrim($parameters, '/'));
-=======
 					$type_filter['values'][$key]['link'] = Context::getContext()->link->getCategoryLink($parent, null, null).'#'.ltrim($parameters, '/');
->>>>>>> 411f3dd5
 					$type_filter['values'][$key]['rel'] = ($nofollow) ? 'nofollow' : '';
 				}
 			}
@@ -3580,10 +2810,7 @@
 			'param_product_url' => $param_product_url,
 			'no_follow' => (!empty($param_selected) || $global_nofollow)
 		);
-<<<<<<< HEAD
-=======
-
->>>>>>> 411f3dd5
+
 		return $cache;
 	}
 	
@@ -3770,8 +2997,6 @@
 		if (version_compare(_PS_VERSION_, '1.6.0', '>=') === true)
 			$this->context->controller->addColorsToProductList($products);
 
-<<<<<<< HEAD
-=======
 		$category = new Category(Tools::getValue('id_category_layered', Configuration::get('PS_HOME_CATEGORY')), (int)$cookie->id_lang);
 
 		// Generate meta title and meta description
@@ -3800,7 +3025,6 @@
 		if (!empty($keywords))
 			$meta_keywords = rtrim($category_title.', '.$keywords.', '.$category_metas['meta_keywords'], ', ');
 
->>>>>>> 411f3dd5
 		$smarty->assign(
 			array(
 				'homeSize' => Image::getSize(ImageType::getFormatedName('home')),
